//==============================================================================
// Darkest Hour: Europe '44-'45
// Darklight Games (c) 2008-2019
//==============================================================================

class DH_LeIG18CannonShellHE extends DHCannonShellHE;

defaultproperties
{
    Speed=12674.0      // 210 m/s
    MaxSpeed=12674.0
    SpeedFudgeScale=1.0
    ShellDiameter=7.5
    BallisticCoefficient=2.1 //TODO: pls find correct BC

    //Damage
    ImpactDamage=455
    ShellImpactDamage=class'DH_Engine.DHShellHEGunImpactDamageType'
    PenetrationMag=1000.0
    Damage=415.0
    DamageRadius=1350.0
    MyDamageType=class'DH_Engine.DHShellHE75mmATDamageType'
    HullFireChance=33.0
    EngineFireChance=0.45

    bDebugInImperial=false

    //Penetration
    DHPenetrationTable(0)=3.3
    DHPenetrationTable(1)=3.1
    DHPenetrationTable(2)=2.8
    DHPenetrationTable(3)=2.4
    DHPenetrationTable(4)=2.0
    DHPenetrationTable(5)=1.7
    DHPenetrationTable(6)=1.3
    DHPenetrationTable(7)=1.1
    DHPenetrationTable(8)=0.9
    DHPenetrationTable(9)=0.5
    DHPenetrationTable(10)=0.3

    //Gunsight adjustments
    MechanicalRanges(1)=(Range=100,RangeValue=28.0)
    MechanicalRanges(2)=(Range=200,RangeValue=40.0)
    MechanicalRanges(3)=(Range=300,RangeValue=58.0)
    MechanicalRanges(4)=(Range=400,RangeValue=78.0)
    MechanicalRanges(5)=(Range=500,RangeValue=94.0)
    MechanicalRanges(6)=(Range=600,RangeValue=114.0)
    MechanicalRanges(7)=(Range=700,RangeValue=134.0)
    MechanicalRanges(8)=(Range=800,RangeValue=154.0)
    MechanicalRanges(9)=(Range=900,RangeValue=180.0)
    MechanicalRanges(10)=(Range=1000,RangeValue=200.0)
    MechanicalRanges(11)=(Range=1100,RangeValue=224.0)
    MechanicalRanges(12)=(Range=1200,RangeValue=250.0)
    MechanicalRanges(13)=(Range=1300,RangeValue=274.0)
    MechanicalRanges(14)=(Range=1400,RangeValue=302.0)
    MechanicalRanges(15)=(Range=1500,RangeValue=328.0)
    MechanicalRanges(16)=(Range=1600,RangeValue=352.0)
    MechanicalRanges(17)=(Range=1700,RangeValue=378.0)
    MechanicalRanges(18)=(Range=1800,RangeValue=408.0)
    MechanicalRanges(19)=(Range=1900,RangeValue=438.0)
    MechanicalRanges(20)=(Range=2000,RangeValue=468.0)
    bMechanicalAiming=true
<<<<<<< HEAD
    DHPenetrationTable(0)=3.3
    DHPenetrationTable(1)=3.1
    DHPenetrationTable(2)=2.8
    DHPenetrationTable(3)=2.4
    DHPenetrationTable(4)=2.0
    DHPenetrationTable(5)=1.7
    DHPenetrationTable(6)=1.3
    DHPenetrationTable(7)=1.1
    DHPenetrationTable(8)=0.9
    DHPenetrationTable(9)=0.5
    DHPenetrationTable(10)=0.3
    ShellDiameter=7.5
    bDebugInImperial=false
    PenetrationMag=1000.0
    ShellImpactDamage=class'DH_Engine.DHShellHEGunImpactDamageType'
    ImpactDamage=455
    BallisticCoefficient=2.1
    Speed=5552.384      // 92 m/s
    MaxSpeed=5552.384
    Damage=415.0
    DamageRadius=1350.0
    SpeedFudgeScale=1.0
    MyDamageType=class'DH_Engine.DHShellHE75mmATDamageType'
    Tag="Sprgr.Patr.34"
    LifeSpan=20.0
=======
>>>>>>> 774fc611
}<|MERGE_RESOLUTION|>--- conflicted
+++ resolved
@@ -60,32 +60,4 @@
     MechanicalRanges(19)=(Range=1900,RangeValue=438.0)
     MechanicalRanges(20)=(Range=2000,RangeValue=468.0)
     bMechanicalAiming=true
-<<<<<<< HEAD
-    DHPenetrationTable(0)=3.3
-    DHPenetrationTable(1)=3.1
-    DHPenetrationTable(2)=2.8
-    DHPenetrationTable(3)=2.4
-    DHPenetrationTable(4)=2.0
-    DHPenetrationTable(5)=1.7
-    DHPenetrationTable(6)=1.3
-    DHPenetrationTable(7)=1.1
-    DHPenetrationTable(8)=0.9
-    DHPenetrationTable(9)=0.5
-    DHPenetrationTable(10)=0.3
-    ShellDiameter=7.5
-    bDebugInImperial=false
-    PenetrationMag=1000.0
-    ShellImpactDamage=class'DH_Engine.DHShellHEGunImpactDamageType'
-    ImpactDamage=455
-    BallisticCoefficient=2.1
-    Speed=5552.384      // 92 m/s
-    MaxSpeed=5552.384
-    Damage=415.0
-    DamageRadius=1350.0
-    SpeedFudgeScale=1.0
-    MyDamageType=class'DH_Engine.DHShellHE75mmATDamageType'
-    Tag="Sprgr.Patr.34"
-    LifeSpan=20.0
-=======
->>>>>>> 774fc611
 }