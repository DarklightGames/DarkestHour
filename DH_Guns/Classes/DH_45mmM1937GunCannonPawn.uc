//==============================================================================
// Darkest Hour: Europe '44-'45
// Copyright (c) Darklight Games.  All rights reserved.
//==============================================================================

class DH_45mmM1937GunCannonPawn extends DHATGunCannonPawn; // all overrides from DHSovietCannonPawn class // TODO: merge functionality

var     float   ScopeCenterPositionX; // horizontal positioning of CannonScopeCenter overlay for aiming reticle or moving range indicator
var     float   ScopeCenterScaleX;    // width & height scaling of CannonScopeCenter overlay
var     float   ScopeCenterScaleY;

simulated function DrawGunsightOverlay(Canvas C)
{
    local float TextureSize, TileStartPosU, TileStartPosV, TilePixelWidth, TilePixelHeight, Scale, PosX, PosY;

    if (GunsightOverlay != none)
    {
        // Draw the gunsight overlay
        TextureSize = float(GunsightOverlay.MaterialUSize());
        TilePixelWidth = TextureSize / GunsightSize * 0.955;
        TilePixelHeight = TilePixelWidth * float(C.SizeY) / float(C.SizeX);
        TileStartPosU = ((TextureSize - TilePixelWidth) / 2.0) - OverlayCorrectionX;
        TileStartPosV = ((TextureSize - TilePixelHeight) / 2.0) - OverlayCorrectionY;
        C.SetPos(0.0, 0.0);

        C.DrawTile(GunsightOverlay, C.SizeX, C.SizeY, TileStartPosU, TileStartPosV, TilePixelWidth, TilePixelHeight);

        // Draw the gunsight aiming reticle or moving range indicator (different from DHVehicleCannonPawn)
        if (CannonScopeCenter != none && Gun != none && Gun.ProjectileClass != none)
        {
            Scale = float(C.SizeY) / TilePixelHeight;
            PosX = ((ScopeCenterPositionX * TextureSize) - TileStartPosU) * Scale;
            PosY = ((Gun.ProjectileClass.static.GetYAdjustForRange(Gun.GetRange()) * TextureSize) - TileStartPosV) * Scale;
            C.SetPos(PosX, PosY);
            Scale *= TextureSize / 1200.0;

            C.DrawTileScaled(CannonScopeCenter, Scale * ScopeCenterScaleX, Scale * ScopeCenterScaleY);
        }
    }
}

defaultproperties
{
<<<<<<< HEAD
    //Gun Class
    GunClass=Class'DH_45mmM1937GunCannon'

    //Driver's position and animations
    DriverPositions(0)=(ViewFOV=25.0,TransitionUpAnim="overlay_out",ViewPitchUpLimit=4005,ViewPitchDownLimit=64623,ViewPositiveYawLimit=5825,ViewNegativeYawLimit=-5825,bDrawOverlays=true,bExposed=true)
    DriverPositions(1)=(TransitionDownAnim="overlay_in",TransitionUpAnim="raise",DriverTransitionAnim="45mm_gunner_lower",ViewPitchUpLimit=6000,ViewPitchDownLimit=49152,ViewPositiveYawLimit=20000,ViewNegativeYawLimit=-20000,bExposed=true)
    DriverPositions(2)=(TransitionDownAnim="lower",DriverTransitionAnim="45mm_gunner_raise",ViewPitchUpLimit=6000,ViewPitchDownLimit=49152,ViewPositiveYawLimit=20000,ViewNegativeYawLimit=-20000,bExposed=true)
    DriverPositions(3)=(ViewFOV=12.0,DriverTransitionAnim="45mm_gunner_binocs",ViewPitchUpLimit=6000,ViewPitchDownLimit=49152,ViewPositiveYawLimit=20000,ViewNegativeYawLimit=-20000,bDrawOverlays=true,bExposed=true)

    BinocPositionIndex=3
    DrivePos=(Z=58)
    DriveAnim="45mm_gunner_idle"

    //Gunsight
    GunsightOverlay=Texture'DH_VehicleOptics_tex.Soviet.45mmATGun_sight_background' // TODO: not sure this AHZ overlay is correct; it could be the telescopic sight used in tanks with the 45mm gun?
=======
    GunClass=Class'DH_45mmM1937GunCannon'
    DriverPositions(0)=(ViewLocation=(X=-2.0,Y=-18.0,Z=19.5),ViewFOV=34.0,TransitionUpAnim="com_open",DriverTransitionAnim="crouch_idle_binoc",ViewPositiveYawLimit=20000,ViewNegativeYawLimit=-20000,bDrawOverlays=true,bExposed=true) // view limits only relevant during transition down, to avoid snap to front at start
    DriverPositions(1)=(TransitionDownAnim="com_close",DriverTransitionAnim="crouch_idlehold_bayo",ViewPitchUpLimit=5000,ViewPitchDownLimit=63500,ViewPositiveYawLimit=20000,ViewNegativeYawLimit=-20000,bExposed=true)
    DriverPositions(2)=(ViewFOV=12.0,DriverTransitionAnim="crouch_idleiron_binoc",ViewPitchUpLimit=5000,ViewPitchDownLimit=63500,ViewPositiveYawLimit=20000,ViewNegativeYawLimit=-20000,bDrawOverlays=true,bExposed=true)
    DrivePos=(X=-22.0,Y=-1.0,Z=0.0)
    DriveAnim="crouch_idle_binoc"
    GunsightOverlay=Texture'DH_VehicleOptics_tex.45mmATGun_sight_background' // TODO: not sure this AHZ overlay is correct; it could be the telescopic sight used in tanks with the 45mm gun?
>>>>>>> 50dcfca4
    GunsightSize=0.441 // 15 degrees visible FOV at 2.5x magnification (PP-1 sight)
    CannonScopeCenter=Texture'Vehicle_Optic.T3476_sight_mover'
    ScopeCenterPositionX=0.035
    ScopeCenterScaleX=2.2
    ScopeCenterScaleY=2.0
<<<<<<< HEAD
    DestroyedGunsightOverlay=Texture'DH_VehicleOpticsDestroyed_tex.German.PZ4_sight_destroyed' // matches size of gunsight

    //HUD
    AmmoShellTexture=Texture'InterfaceArt_ahz_tex.Tank_Hud.45mmShell' // TODO: get new ammo icons made so the "X" text matches the position of the ammo count
    AmmoShellReloadTexture=Texture'InterfaceArt_ahz_tex.Tank_Hud.45mmShell_reload'

    CameraBone="GUNSIGHT_CAMERA"
}
=======
    DestroyedGunsightOverlay=Texture'DH_VehicleOpticsDestroyed_tex.PZ4_sight_destroyed' // matches size of gunsight
    AmmoShellTexture=Texture'InterfaceArt_ahz_tex.45mmShell' // TODO: get new ammo icons made so the "X" text matches the position of the ammo count
    AmmoShellReloadTexture=Texture'InterfaceArt_ahz_tex.45mmShell_reload'
}
>>>>>>> 50dcfca4
<|MERGE_RESOLUTION|>--- conflicted
+++ resolved
@@ -41,7 +41,6 @@
 
 defaultproperties
 {
-<<<<<<< HEAD
     //Gun Class
     GunClass=Class'DH_45mmM1937GunCannon'
 
@@ -57,21 +56,11 @@
 
     //Gunsight
     GunsightOverlay=Texture'DH_VehicleOptics_tex.Soviet.45mmATGun_sight_background' // TODO: not sure this AHZ overlay is correct; it could be the telescopic sight used in tanks with the 45mm gun?
-=======
-    GunClass=Class'DH_45mmM1937GunCannon'
-    DriverPositions(0)=(ViewLocation=(X=-2.0,Y=-18.0,Z=19.5),ViewFOV=34.0,TransitionUpAnim="com_open",DriverTransitionAnim="crouch_idle_binoc",ViewPositiveYawLimit=20000,ViewNegativeYawLimit=-20000,bDrawOverlays=true,bExposed=true) // view limits only relevant during transition down, to avoid snap to front at start
-    DriverPositions(1)=(TransitionDownAnim="com_close",DriverTransitionAnim="crouch_idlehold_bayo",ViewPitchUpLimit=5000,ViewPitchDownLimit=63500,ViewPositiveYawLimit=20000,ViewNegativeYawLimit=-20000,bExposed=true)
-    DriverPositions(2)=(ViewFOV=12.0,DriverTransitionAnim="crouch_idleiron_binoc",ViewPitchUpLimit=5000,ViewPitchDownLimit=63500,ViewPositiveYawLimit=20000,ViewNegativeYawLimit=-20000,bDrawOverlays=true,bExposed=true)
-    DrivePos=(X=-22.0,Y=-1.0,Z=0.0)
-    DriveAnim="crouch_idle_binoc"
-    GunsightOverlay=Texture'DH_VehicleOptics_tex.45mmATGun_sight_background' // TODO: not sure this AHZ overlay is correct; it could be the telescopic sight used in tanks with the 45mm gun?
->>>>>>> 50dcfca4
     GunsightSize=0.441 // 15 degrees visible FOV at 2.5x magnification (PP-1 sight)
     CannonScopeCenter=Texture'Vehicle_Optic.T3476_sight_mover'
     ScopeCenterPositionX=0.035
     ScopeCenterScaleX=2.2
     ScopeCenterScaleY=2.0
-<<<<<<< HEAD
     DestroyedGunsightOverlay=Texture'DH_VehicleOpticsDestroyed_tex.German.PZ4_sight_destroyed' // matches size of gunsight
 
     //HUD
@@ -80,9 +69,3 @@
 
     CameraBone="GUNSIGHT_CAMERA"
 }
-=======
-    DestroyedGunsightOverlay=Texture'DH_VehicleOpticsDestroyed_tex.PZ4_sight_destroyed' // matches size of gunsight
-    AmmoShellTexture=Texture'InterfaceArt_ahz_tex.45mmShell' // TODO: get new ammo icons made so the "X" text matches the position of the ammo count
-    AmmoShellReloadTexture=Texture'InterfaceArt_ahz_tex.45mmShell_reload'
-}
->>>>>>> 50dcfca4
