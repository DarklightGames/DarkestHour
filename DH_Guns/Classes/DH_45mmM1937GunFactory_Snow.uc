//==============================================================================
// Darkest Hour: Europe '44-'45
// Copyright (c) Darklight Games.  All rights reserved.
//==============================================================================

class DH_45mmM1937GunFactory_Snow extends DH_45mmM1937GunFactory;

defaultproperties
{
<<<<<<< HEAD
    VehicleClass=class'DH_45mmM1937Gun_Snow'
    Skins(0)=Texture'DH_Pak36_tex.45mm_ext_winter'
=======
    VehicleClass=Class'DH_45mmM1937Gun_Snow'
    Skins(0)=Texture'DH_Artillery_tex.45mmATGun_winter'
>>>>>>> 50dcfca4
}<|MERGE_RESOLUTION|>--- conflicted
+++ resolved
@@ -7,11 +7,6 @@
 
 defaultproperties
 {
-<<<<<<< HEAD
-    VehicleClass=class'DH_45mmM1937Gun_Snow'
+    VehicleClass=Class'DH_45mmM1937Gun_Snow'
     Skins(0)=Texture'DH_Pak36_tex.45mm_ext_winter'
-=======
-    VehicleClass=Class'DH_45mmM1937Gun_Snow'
-    Skins(0)=Texture'DH_Artillery_tex.45mmATGun_winter'
->>>>>>> 50dcfca4
 }