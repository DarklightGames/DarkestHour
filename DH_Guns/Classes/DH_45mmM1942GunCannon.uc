--- conflicted
+++ resolved
@@ -7,15 +7,9 @@
 
 defaultproperties
 {
-<<<<<<< HEAD
     Mesh=SkeletalMesh'DH_Pak36_anm.M42_TURRET_EXT'
-    PrimaryProjectileClass=class'DH_45mmM1942GunCannonShell'
-    TertiaryProjectileClass=class'DH_45mmM1942GunCannonShellAPCR'
-=======
-    Mesh=SkeletalMesh'DH_45mm_anm.45mmM1942_gun'
     PrimaryProjectileClass=Class'DH_45mmM1942GunCannonShell'
     TertiaryProjectileClass=Class'DH_45mmM1942GunCannonShellAPCR'
->>>>>>> 50dcfca4
     WeaponFireOffset=42.9
     nProjectileDescriptions(2)="BR-240P"
     ProjectileDescriptions(2)="APCR"
