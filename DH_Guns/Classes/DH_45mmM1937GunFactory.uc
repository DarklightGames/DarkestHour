//==============================================================================
// Darkest Hour: Europe '44-'45
// Copyright (c) Darklight Games.  All rights reserved.
//==============================================================================

class DH_45mmM1937GunFactory extends DHATGunFactory;

defaultproperties
{
<<<<<<< HEAD
    VehicleClass=class'DH_45mmM1937Gun'
    Mesh=SkeletalMesh'DH_Pak36_anm.45mm_body_ext'
    Skins(0)=Texture'DH_Pak36_tex.45mm_ext'
=======
    VehicleClass=Class'DH_45mmM1937Gun'
    Mesh=SkeletalMesh'DH_45mm_anm.45mmM1937_base'
    Skins(0)=Texture'DH_Artillery_tex.45mmATGun'
>>>>>>> 50dcfca4
    TeamNum=ALLIES
}<|MERGE_RESOLUTION|>--- conflicted
+++ resolved
@@ -7,14 +7,8 @@
 
 defaultproperties
 {
-<<<<<<< HEAD
-    VehicleClass=class'DH_45mmM1937Gun'
+    VehicleClass=Class'DH_45mmM1937Gun'
     Mesh=SkeletalMesh'DH_Pak36_anm.45mm_body_ext'
     Skins(0)=Texture'DH_Pak36_tex.45mm_ext'
-=======
-    VehicleClass=Class'DH_45mmM1937Gun'
-    Mesh=SkeletalMesh'DH_45mm_anm.45mmM1937_base'
-    Skins(0)=Texture'DH_Artillery_tex.45mmATGun'
->>>>>>> 50dcfca4
     TeamNum=ALLIES
 }