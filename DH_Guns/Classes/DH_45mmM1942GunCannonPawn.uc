//==============================================================================
// Darkest Hour: Europe '44-'45
// Copyright (c) Darklight Games.  All rights reserved.
//==============================================================================

class DH_45mmM1942GunCannonPawn extends DH_45mmM1937GunCannonPawn;

defaultproperties
{
<<<<<<< HEAD
    GunClass=class'DH_45mmM1942GunCannon'
=======
    GunClass=Class'DH_45mmM1942GunCannon'
>>>>>>> 50dcfca4
}<|MERGE_RESOLUTION|>--- conflicted
+++ resolved
@@ -7,9 +7,5 @@
 
 defaultproperties
 {
-<<<<<<< HEAD
-    GunClass=class'DH_45mmM1942GunCannon'
-=======
     GunClass=Class'DH_45mmM1942GunCannon'
->>>>>>> 50dcfca4
 }