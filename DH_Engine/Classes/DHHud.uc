--- conflicted
+++ resolved
@@ -902,18 +902,11 @@
             DrawSpriteWidget(C, CanDigIcon);
             DrawSpriteWidget(C, CanDigProgressIcon);
 
-            CanDigProgressIcon.Scale = 0.5 + (float(P.Construction.Progress) * (0.5 / float(P.Construction.ProgressMax)));
-        }
-<<<<<<< HEAD
-        else if (P.ConstructionToDig != none)
-        {
-            DrawSpriteWidget(C, CanDigIcon);
-            // TODO: add the progress bar for digging
-=======
+            CanDigProgressIcon.Scale = 0.5 + (float(P.ConstructionToDig.Progress) * (0.5 / float(P.ConstructionToDig.ProgressMax)));
+        }
         else if (P.bCanMantle) // Mantling icon if an object can be climbed
         {
             DrawSpriteWidget(C, CanMantleIcon);
->>>>>>> a3b403d8
         }
         // Wire cutting icon if an object can be cut
         else if (P.bCanCutWire)
