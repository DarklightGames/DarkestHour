//==============================================================================
// Darkest Hour: Europe '44-'45
// Darklight Games (c) 2008-2021
//==============================================================================

class DHHud extends ROHud
    dependson(DHSquadReplicationInfo);

#exec OBJ LOAD FILE=..\Textures\DH_GUI_Tex.utx
#exec OBJ LOAD FILE=..\Textures\DH_Weapon_tex.utx
#exec OBJ LOAD FILE=..\Textures\DH_InterfaceArt_tex.utx
#exec OBJ LOAD FILE=..\Textures\DH_InterfaceArt2_tex.utx
#exec OBJ LOAD FILE=..\Textures\DH_Artillery_tex.utx

// Death messages
struct DHObituary
{
    var string              KillerName;
    var string              VictimName;
    var Color               KillerColor;
    var Color               VictimColor;
    var class<DamageType>   DamageType;
    var float               EndOfLife;
    var bool                bShowInstantly;
};

const   MAX_OBJ_ON_SIT = 12; // the maximum objectives that can be listed down the side on the situational map (not on the map itself)

const   VOICE_ICON_DIST_MAX = 2624.672119; // maximum distance from a talking player at which we will show a voice icon

var DHGameReplicationInfo   DHGRI;

var     int                 AlliedNationID; // US = 0, Britain = 1, Canada = 2, Soviet Union = 3

// Map icons/legends
var     SpriteWidget        MapLevelOverlay;
var     TextWidget          MapScaleText;
var     TextWidget          PlayerNumberText;
var     SpriteWidget        MapIconCarriedRadio;
var     SpriteWidget        MapAxisFlagIcon;
<<<<<<< HEAD
var     SpriteWidget        MapAlliesFlagIcons[4];
=======
var     SpriteWidget        MapAlliesFlagIcons[5];
var     SpriteWidget        MapIconMortarHETarget;
var     SpriteWidget        MapIconMortarSmokeTarget;
var     SpriteWidget        MapIconMortarArrow;
var     SpriteWidget        MapIconMortarHit;
>>>>>>> 1295088e
var     SpriteWidget        MapIconObjectiveStatusIcon;
var     float               PlayerIconScale, PlayerIconLargeScale;

// Screen icons
var     SpriteWidget        CanMantleIcon;
var     SpriteWidget        CanDigIcon;
var     SpriteWidget        CanCutWireIcon;
var     SpriteWidget        ExtraAmmoIcon; // extra ammo icon, (white) indicates if the player has extra ammo otherwise its (grey), some roles can't carry extra ammo
var     SpriteWidget        DeployOkayIcon;
var     SpriteWidget        DeployEnemiesNearbyIcon;
var     SpriteWidget        DeployInObjectiveIcon;

// Displayed player name & icons
var     array<Pawn>         NamedPawns;             // a list of all pawns whose names are currently being rendered
var     float               HUDLastNameDrawTime;    // the last time we called DrawPlayerNames() function, used so we can tell if a player has just become valid for name drawing
var     Material            PlayerNameIconMaterial;
var     Material            PlayerNameFilledIconMaterial;
var     Material            SquadLeaderIconMaterial;
var     Material            SpeakerIconMaterial;
var     Material            NeedAssistIconMaterial;
var     Material            NeedAmmoIconMaterial;
var     Material            AssistantIconMaterial;

// Objective HUD
var     SpriteWidget        EnemyPresentIcon;

// Vehicle HUD
var     SpriteWidget        VehicleLockedIcon;                  // icon showing that an armored vehicle has been locked, stopping any new players entering tank crew positions
var     SpriteWidget        VehicleAltAmmoReloadIcon;           // ammo reload icon for a coax MG, so reload progress can be shown on HUD like a tank cannon reload
var     SpriteWidget        VehicleMGAmmoReloadIcon;            // ammo reload icon for a vehicle mounted MG position
var     SpriteWidget        VehicleSmokeLauncherAmmoIcon;       // ammo icon for a vehicle mounted smoke launcher
var     SpriteWidget        VehicleSmokeLauncherAmmoReloadIcon; // ammo reload icon for vehicle smoke launcher
var     NumericWidget       VehicleSmokeLauncherAmmoAmount;     // ammo quantity display for vehicle smoke launcher
var     SpriteWidget        VehicleSmokeLauncherAimIcon;        // aim indicator icon for a vehicle smoke launcher that can be rotated
var     SpriteWidget        VehicleSmokeLauncherRangeBarIcon;   // range indicator icon for a range-adjustable vehicle smoke launcher
var     SpriteWidget        VehicleSmokeLauncherRangeInfill;    // infill bar to show current range setting for a range-adjustable vehicle smoke launcher
var     SpriteWidget        VehicleVisionConeIcon;

// Supply Points
var     SpriteWidget        SupplyPointIcon;
var     SpriteWidget        SupplyCountWidget;
var     SpriteWidget        SupplyCountIconWidget;
var     TextWidget          SupplyCountTextWidget;

// Construction
var     SpriteWidget        VehicleSuppliesIcon;
var     TextWidget          VehicleSuppliesText;

// Signals
var     float               SignalNewTimeSeconds;
var     int                 SignalDistanceIntervalMeters;
var     float               SignalIconSizeStart;
var     float               SignalIconSizeEnd;
var     int                 SignalShrinkTimeSeconds;

// Map markers/attachments
var     SpriteWidget        MapMarkerIcon;
var     SpriteWidget        MapIconAttachmentIcon;

// Death messages
var     array<string>       ConsoleDeathMessages;   // paired with DHObituaries array & holds accompanying console death messages
var     array<DHObituary>   DHObituaries;           // replaced RO's Obituaries static array, so we can have more than 4 death messages
var     float               ObituaryFadeInTime;     // for some added suspense:
var     float               ObituaryDelayTime;

// Map or screen text that can be localized for different languages
var     localized string    ServerNameText;
var     localized string    MapNameText;
var     localized string    MapGameTypeText;
var     localized string    NoTimeLimitText;
var     localized string    AndMoreText;
var     localized string    LegendCarriedArtilleryRadioText;
var     localized string    TimeElapsedText;
var     localized string    JoinTeamText;
var     localized string    InvalidSpawnSettingsText;
var     localized string    NotReadyToSpawnText;
var     localized string    SelectSpawnPointText;
var     localized string    SpawnInfantryText;
var     localized string    SpawnVehicleText;
var     localized string    SpawnAtVehicleText;
var     localized string    SpawnRallyPointText;
var     localized string    SpawnNoRoleText;
var     localized string    NeedReloadText;
var     localized string    CanReloadText;
var     localized string    ConnectedObjectivesNotSecuredText;
var     localized string    NeedsClearedText;
var     localized string    BlackoutText;

// User-configurable HUD settings
var     globalconfig bool   bSimpleColours;         // for colourblind setting, i.e. red and blue only
var     globalconfig bool   bShowDeathMessages;     // whether or not to show the death messages
var     globalconfig int    PlayerNameFontSize;     // the size of the name you see when you mouseover a player
var     globalconfig bool   bAlwaysShowSquadIcons;  // whether or not to show squadmate icons when not looking at them
var     globalconfig bool   bAlwaysShowSquadNames;  // whether or not to show squadmate names when not directly looking at them
var     globalconfig bool   bShowIndicators;        // whether or not to show indicators such as the packet loss indicator
var     globalconfig bool   bShowVehicleVisionCone; // whether or not to draw the vehicle vision cone
var     globalconfig int    MinPromptPacketLoss;    // used for the packet loss indicator, this is the min value packetloss should be for the indicator to pop
var     globalconfig bool   bUseTechnicalAmmoNames; // client side Display technical designation for ammo type

// Indicators
var     SpriteWidget        PacketLossIndicator;    // shows up in various colors when packet loss is present

// Danger Zone
var     class<DHDangerZone> DangerZoneClass;
var     array<vector>       DangerZoneOverlayAxis;
var     array<vector>       DangerZoneOverlayAllies;
var     int                 DangerZoneOverlayResolution;
var     int                 DangerZoneOverlaySubResolution;
var     bool                bDangerZoneOverlayUpdatePending;
var     SpriteWidget        DangerZoneOverlayPointIcon;

// Debug
var     bool                bDangerZoneOverlayDebug;
var     bool                bDebugVehicleHitPoints; // show all vehicle's special hit points (VehHitpoints & NewVehHitpoints), but not the driver's hit points
var     bool                bDebugVehicleWheels;    // show all vehicle's physics wheels (the Wheels array of invisible wheels that drive & steer vehicle, even ones with treads)
var     bool                bDebugCamera;           // in behind view, draws a red dot & white sphere to show current camera location, with a red line showing camera rotation
var     SkyZoneInfo         SavedSkyZone;           // saves original SkyZone for player's current ZoneInfo if sky is turned off for debugging, so can be restored when sky is turned back on

// Squad Rally Point
var     globalconfig bool   bShowRallyPoint;
var     SpriteWidget        RallyPointWidget;
var     SpriteWidget        RallyPointGlowWidget;
var     SpriteWidget        RallyPointAlertWidget;
var     Material            RallyPointBase;
var     Material            RallyPointBaseRed;
var     Material            RallyPointBaseDark;
var     Material            RallyPointBaseDarkRed;
var     Material            RallyPointBaseGlow;
var     float               NextRallyPointPlacementResultTime;

var     Material            RallyPointIconNotOnFoot;
var     Material            RallyPointIconDistance;
var     Material            RallyPointIconCooldown;
var     Material            RallyPointIconAlert;
var     Material            RallyPointIconFlag;
var     Material            RallyPointIconBadLocation;
var     Material            RallyPointIconMissingSquadmate;
var     Material            RallyPointIconKey;

var     SpriteWidget        IQIconWidget;
var     TextWidget          IQTextWidget;

// Modified to ignore the Super in ROHud, which added a hacky way of changing the compass rotating texture
// We now use a DH version of the compass texture, with a proper TexRotator set up for it
function PostBeginPlay()
{
    super(HudBase).PostBeginPlay();
}

// Disabled as the only functionality was in HudBase re the DamageTime array, but that became redundant in RO (no longer gets set in function DisplayHit)
function Tick(float deltaTime)
{
    Disable('Tick');
}

// Emptied out as became redundant in RO, but still gets called every Tick from PostRender/DrawHud functions
// Would only do anything if one of the DamageTime array members was set to > 0, but that only happened in HudBase.DisplayHit() & it was removed in RO
function DrawDamageIndicators(Canvas C)
{
}

function DrawDebugInformation(Canvas C)
{
    local DHPlayer PC;
    local string S;
    local float X, Y, StrX, StrY;

    PC = DHPlayer(PlayerOwner);

    S = class'DHLib'.static.GetMapName(Level);

    if (PC != none && PC.Pawn != none)
    {
        S @= "[" $ int(PC.Pawn.Location.X) $ "," @ int(PC.Pawn.Location.Y) $ "," $ int(PC.Pawn.Location.Z) $ "]";
    }

    S @= class'DarkestHourGame'.default.Version.ToString();

    C.Style = ERenderStyle.STY_Alpha;
    C.Font = C.TinyFont;

    C.TextSize(S, StrX, StrY);
    Y = C.ClipY - StrY;
    X = C.ClipX - StrX;

    C.DrawColor = BlackColor;

    C.SetPos(X + 1, Y + 1);
    C.DrawTextClipped(S);

    C.DrawColor = WhiteColor;

    C.SetPos(X, Y);
    C.DrawTextClipped(S);
}

function UpdatePrecacheMaterials()
{
    local int i;

    // General
    Level.AddPrecacheMaterial(Digits.DigitTexture);
    Level.AddPrecacheMaterial(MouseInterfaceIcon.WidgetTexture);
    Level.AddPrecacheMaterial(HintBackground.WidgetTexture);

    // Overhead map
    Level.AddPrecacheMaterial(Texture'DH_GUI_Tex.GUI.overheadmap_Icons');
    Level.AddPrecacheMaterial(Texture'InterfaceArt_tex.OverheadMap.overheadmap_Icons');
    Level.AddPrecacheMaterial(Texture'DH_GUI_Tex.overheadmap_flags');
    Level.AddPrecacheMaterial(MapPlayerIcon.WidgetTexture);
    Level.AddPrecacheMaterial(SupplyPointIcon.WidgetTexture);
    Level.AddPrecacheMaterial(MapIconsFlash);
    Level.AddPrecacheMaterial(MapIconsFastFlash);
    Level.AddPrecacheMaterial(MapIconsAltFlash);
    Level.AddPrecacheMaterial(MapIconsAltFastFlash);

    // TODO: Remove this as it's not necessary
    Level.AddPrecacheMaterial(Material'DH_InterfaceArt2_tex.Icons.fire_pulse');
    Level.AddPrecacheMaterial(Material'DH_InterfaceArt2_tex.Icons.move_pulse');

    // On screen indicator icons
    Level.AddPrecacheMaterial(Texture'DH_InterfaceArt_tex.HUD.DeployIcon');
    Level.AddPrecacheMaterial(CanMantleIcon.WidgetTexture);
    Level.AddPrecacheMaterial(CanDigIcon.WidgetTexture);
    Level.AddPrecacheMaterial(CanCutWireIcon.WidgetTexture);
    Level.AddPrecacheMaterial(PlayerNameIconMaterial);
    Level.AddPrecacheMaterial(PlayerNameFilledIconMaterial);
    Level.AddPrecacheMaterial(SquadLeaderIconMaterial);
    Level.AddPrecacheMaterial(AssistantIconMaterial);
    Level.AddPrecacheMaterial(SpeakerIconMaterial);
    Level.AddPrecacheMaterial(NeedAssistIconMaterial);
    Level.AddPrecacheMaterial(NeedAmmoIconMaterial);
    Level.AddPrecacheMaterial(VoiceMeterBackground);
    Level.AddPrecacheMaterial(NeedleRotator);

    // Capture bar
    Level.AddPrecacheMaterial(CaptureBarBackground.WidgetTexture);
    Level.AddPrecacheMaterial(CaptureBarOutline.WidgetTexture);
    Level.AddPrecacheMaterial(CaptureBarAttacker.WidgetTexture);
    Level.AddPrecacheMaterial(CaptureBarTeamIcons[0]);
    Level.AddPrecacheMaterial(CaptureBarTeamIcons[1]);

    // Player figure/health & other player HUD icons
    Level.AddPrecacheMaterial(NationHealthFigures[0]);
    Level.AddPrecacheMaterial(NationHealthFiguresBackground[0]);
    Level.AddPrecacheMaterial(NationHealthFiguresStamina[0]);
    Level.AddPrecacheMaterial(NationHealthFiguresStaminaCritical[0]);
    Level.AddPrecacheMaterial(NationHealthFigures[1]);
    Level.AddPrecacheMaterial(NationHealthFiguresBackground[1]);
    Level.AddPrecacheMaterial(NationHealthFiguresStamina[1]);
    Level.AddPrecacheMaterial(NationHealthFiguresStaminaCritical[1]);
    Level.AddPrecacheMaterial(StanceStanding);
    Level.AddPrecacheMaterial(StanceCrouch);
    Level.AddPrecacheMaterial(StanceProne);
    Level.AddPrecacheMaterial(Texture'DH_InterfaceArt_tex.HUD.DHCompassBackground');
    Level.AddPrecacheMaterial(CompassBase.WidgetTexture);
    Level.AddPrecacheMaterial(CompassNeedle.WidgetTexture);

    for (i = 0; i < arraycount(LocationHitAlliesImages); ++i)
    {
        Level.AddPrecacheMaterial(LocationHitAlliesImages[i]);
        Level.AddPrecacheMaterial(locationHitAxisImages[i]);
    }

    // Vehicle guages icons (throttle, speed, rpm)
    Level.AddPrecacheMaterial(VehicleThrottleIndicatorBackground.WidgetTexture);
    Level.AddPrecacheMaterial(VehicleThrottleIndicatorForeground.WidgetTexture);
    Level.AddPrecacheMaterial(VehicleThrottleIndicatorTop.WidgetTexture);
    Level.AddPrecacheMaterial(VehicleThrottleIndicatorBottom.WidgetTexture);
    Level.AddPrecacheMaterial(VehicleThrottleIndicatorLever.WidgetTexture);
    Level.AddPrecacheMaterial(VehicleSpeedTextures[0]);
    Level.AddPrecacheMaterial(VehicleSpeedTextures[1]);
    Level.AddPrecacheMaterial(VehicleSpeedNeedlesTextures[0]);
    Level.AddPrecacheMaterial(VehicleSpeedNeedlesTextures[1]);
    Level.AddPrecacheMaterial(VehicleRPMTextures[0]);
    Level.AddPrecacheMaterial(VehicleRPMTextures[1]);
    Level.AddPrecacheMaterial(VehicleRPMNeedlesTextures[0]);
    Level.AddPrecacheMaterial(VehicleRPMNeedlesTextures[1]);

    // Other vehicle HUD icons
    Level.AddPrecacheMaterial(Texture'DH_InterfaceArt_tex.Tank_Hud.clock_face');
    Level.AddPrecacheMaterial(Texture'DH_InterfaceArt_tex.Tank_Hud.clock_numbers');
    Level.AddPrecacheMaterial(VehicleLockedIcon.WidgetTexture);
    Level.AddPrecacheMaterial(VehicleOccupants.WidgetTexture);
    Level.AddPrecacheMaterial(VehicleEngineDamagedTexture);
    Level.AddPrecacheMaterial(VehicleEngineCriticalTexture);
    Level.AddPrecacheMaterial(VehicleThreads[0].WidgetTexture);
    Level.AddPrecacheMaterial(VehicleThreads[1].WidgetTexture);
    Level.AddPrecacheMaterial(DeployOkayIcon.WidgetTexture);
    Level.AddPrecacheMaterial(DeployEnemiesNearbyIcon.WidgetTexture);
    Level.AddPrecacheMaterial(MapUpdatedIcon.WidgetTexture);
    Level.AddPrecacheMaterial(VehicleSuppliesIcon.WidgetTexture);
    Level.AddPrecacheMaterial(VehicleSmokeLauncherRangeBarIcon.WidgetTexture);
    Level.AddPrecacheMaterial(VehicleSmokeLauncherRangeInfill.WidgetTexture);
    Level.AddPrecacheMaterial(VehicleSmokeLauncherAimIcon.WidgetTexture);

    // Death message icons
    Level.AddPrecacheMaterial(Texture'InterfaceArt_tex.deathicons.Generic');
    Level.AddPrecacheMaterial(Texture'InterfaceArt_tex.deathicons.buttsmack');
    Level.AddPrecacheMaterial(Texture'InterfaceArt_tex.deathicons.knife');
    Level.AddPrecacheMaterial(Texture'InterfaceArt_tex.deathicons.Strike');
    Level.AddPrecacheMaterial(Texture'InterfaceArt_tex.deathicons.b9mm');
    Level.AddPrecacheMaterial(Texture'InterfaceArt_tex.deathicons.b762mm');
    Level.AddPrecacheMaterial(Texture'InterfaceArt_tex.deathicons.b792mm');
    Level.AddPrecacheMaterial(Texture'InterfaceArt2_tex.deathicons.sniperkill');
    Level.AddPrecacheMaterial(Texture'InterfaceArt_tex.deathicons.artkill');
    Level.AddPrecacheMaterial(Texture'InterfaceArt_tex.deathicons.mine');
    Level.AddPrecacheMaterial(Texture'InterfaceArt_tex.deathicons.satchel');
    Level.AddPrecacheMaterial(Texture'InterfaceArt_tex.deathicons.germgrenade');
    Level.AddPrecacheMaterial(Texture'InterfaceArt_tex.deathicons.rusgrenade');
    Level.AddPrecacheMaterial(Texture'DH_InterfaceArt_tex.weapon_icons.usgrenade');
    Level.AddPrecacheMaterial(Texture'DH_InterfaceArt_tex.deathicons.rpg43kill');
    Level.AddPrecacheMaterial(Texture'InterfaceArt2_tex.deathicons.faustkill');
    Level.AddPrecacheMaterial(Texture'DH_InterfaceArt_tex.deathicons.schreckkill');
    Level.AddPrecacheMaterial(Texture'DH_InterfaceArt_tex.deathicons.zookakill');
    Level.AddPrecacheMaterial(Texture'DH_InterfaceArt_tex.deathicons.piatkill');
    Level.AddPrecacheMaterial(Texture'DH_InterfaceArt_tex.deathicons.backblastkill');
    Level.AddPrecacheMaterial(Texture'DH_InterfaceArt_tex.deathicons.ATGunKill');
    Level.AddPrecacheMaterial(Texture'DH_Artillery_tex.ATGun_Hud.flakv38_deathicon');
    Level.AddPrecacheMaterial(Texture'DH_InterfaceArt_tex.deathicons.canisterkill');
    Level.AddPrecacheMaterial(Texture'DH_InterfaceArt_tex.deathicons.VehicleFireKill');
    Level.AddPrecacheMaterial(Texture'DH_InterfaceArt_tex.deathicons.PlayerFireKill');
    Level.AddPrecacheMaterial(Texture'DH_InterfaceArt_tex.deathicons.spawnkill');

    // Rally points
    Level.AddPrecacheMaterial(RallyPointBase);
    Level.AddPrecacheMaterial(RallyPointBaseRed);
    Level.AddPrecacheMaterial(RallyPointBaseDark);
    Level.AddPrecacheMaterial(RallyPointBaseDarkRed);
    Level.AddPrecacheMaterial(RallyPointBaseGlow);

    Level.AddPrecacheMaterial(RallyPointIconNotOnFoot);
    Level.AddPrecacheMaterial(RallyPointIconDistance);
    Level.AddPrecacheMaterial(RallyPointIconCooldown);
    Level.AddPrecacheMaterial(RallyPointIconAlert);
    Level.AddPrecacheMaterial(RallyPointIconFlag);
    Level.AddPrecacheMaterial(RallyPointIconBadLocation);
    Level.AddPrecacheMaterial(RallyPointIconMissingSquadmate);
    Level.AddPrecacheMaterial(RallyPointIconKey);
}

function Message(PlayerReplicationInfo PRI, coerce string Msg, name MsgType)
{
    local DHPlayer PC;
    local class<LocalMessage>   MessageClassType;
    local class<DHLocalMessage> DHMessageClassType;

    PC = DHPlayer(PlayerOwner);

    switch (MsgType)
    {
        case 'Say':
            DHMessageClassType = class'DHSayMessage';
            Msg = DHMessageClassType.static.AssembleString(self,, PRI, Msg);
            break;
        case 'TeamSay':
            DHMessageClassType = class'DHTeamSayMessage';
            Msg = DHMessageClassType.static.AssembleString(self,, PRI, Msg);
            break;
        case 'SquadSay':
            if (PC != none && PC.SquadReplicationInfo.IsASquadLeader(DHPlayerReplicationInfo(PRI)))
            {
                DHMessageClassType = class'DHSquadLeaderSayMessage';
            }
            else
            {
                DHMessageClassType = class'DHSquadSayMessage';
            }
            Msg = DHMessageClassType.static.AssembleString(self,, PRI, Msg);
            break;
        case 'VehicleSay':
            DHMessageClassType = class'DHVehicleSayMessage';
            Msg = DHMessageClassType.static.AssembleString(self,, PRI, Msg);
            break;
        case 'VehicleVoiceSay':
            DHMessageClassType = class'DHVehicleVoiceSayMessage';
            Msg = DHMessageClassType.static.AssembleString(self,, PRI, Msg);
            break;
        case 'CommandSay':
            DHMessageClassType = class'DHCommandSayMessage';
            Msg = DHMessageClassType.static.AssembleString(self,, PRI, Msg);
            break;
        case 'VoiceSay':
            // Voice say type for distinguishing voice commands from real player text.
            DHMessageClassType = class'DHVoiceSayMessage';
            Msg = DHMessageClassType.static.AssembleString(self,, PRI, Msg);
            break;
        case 'CriticalEvent':
            MessageClassType = class'CriticalEventPlus';
            LocalizedMessage(MessageClassType, 0, none, none, none, Msg);
            return;
        case 'DeathMessage':
            return;
        case 'ServerMessage':
            DHMessageClassType = class'DHServerSayMessage';
            Msg = DHMessageClassType.static.AssembleString(self,, PRI, Msg);
            break;
        default:
            DHMessageClassType = class'DHLocalMessage';
            break;
    }

    AddDHTextMessage(Msg, DHMessageClassType, PRI);
}

function AddDHTextMessage(string M, class<DHLocalMessage> MessageClass, PlayerReplicationInfo PRI)
{
    local int i;

    if (bMessageBeep && MessageClass.default.bBeep)
    {
        PlayerOwner.PlayBeepSound();
    }

    for (i = 0; i < ConsoleMessageCount; ++i)
    {
        if (TextMessages[i].Text == "")
        {
            break;
        }
    }

    if (i == ConsoleMessageCount)
    {
        for (i = 0; i < ConsoleMessageCount - 1; ++i)
        {
            TextMessages[i] = TextMessages[i + 1];
        }
    }

    TextMessages[i].Text = M;
    TextMessages[i].MessageLife = Level.TimeSeconds + MessageClass.default.LifeTime;
    TextMessages[i].TextColor = MessageClass.static.GetDHConsoleColor(PRI, AlliedNationID, bSimpleColours);
    TextMessages[i].PRI = PRI;
}

// Modified to use new DHObituaries array instead of RO's Obituaries array
// Also to save a console death message in a paired ConsoleDeathMessages array,
// so it can be displayed later, only when the delayed screen death message is
// shown.
function AddDeathMessage(PlayerReplicationInfo Killer, PlayerReplicationInfo Victim, class<DamageType> DamageType)
{
    local DHObituary    O;
    local int           IndexPosition;

    if (Victim == none)
    {
        return;
    }

    if (Killer != none && Killer != Victim)
    {
        O.KillerName = Killer.PlayerName;
        O.KillerColor = GetPlayerColor(Killer);
    }

    O.VictimName = Victim.PlayerName;
    O.VictimColor = GetPlayerColor(Victim);
    O.DamageType = DamageType;

    // If a suicide, team kill, or DamageType is DHInstantObituaryDamageTypes then have the kill message display ASAP
    if ((Killer != none && Killer.Team.TeamIndex == Victim.Team.TeamIndex) || class<DHInstantObituaryDamageTypes>(DamageType) != none)
    {
        O.EndOfLife = Level.TimeSeconds + ObituaryLifeSpan + ObituaryFadeInTime - ObituaryDelayTime;
        O.bShowInstantly = true;
    }
    else
    {
        O.EndOfLife = Level.TimeSeconds + ObituaryLifeSpan + ObituaryFadeInTime;
    }

    // Making the player's name show up in white in the kill list
    if (PlayerOwner != none &&
        Killer != none &&
        PlayerOwner.PlayerReplicationInfo != none &&
        PlayerOwner.PlayerReplicationInfo.PlayerName == Killer.PlayerName)
    {
        O.KillerColor = WhiteColor;
    }

    IndexPosition = DHObituaries.Length;
    DHObituaries[IndexPosition] = O;

    // Save console death message in a paired ConsoleDeathMessages array
    if (!class'DHDeathMessage'.default.bNoConsoleDeathMessages)
    {
        ConsoleDeathMessages[IndexPosition] = class'DHDeathMessage'.static.GetString(0, Killer, Victim, DamageType);
    }
}

// Modified to correct bug that sometimes screwed up layout of critical message,
// resulting in very long text lines going outside of message background
// and  sometimes off screen
function ExtraLayoutMessage(out HudLocalizedMessage Message, out HudLocalizedMessageExtra MessageExtra, Canvas C)
{
    local  array<string>  Lines;
    local  float          TempXL, TempYL, InitialXL, XL, YL;
    local  int            InitialNumLines, i, j;

    // Hackish for ROCriticalMessages
    if (ClassIsChildOf(Message.Message, class'ROCriticalMessage'))
    {
        // Set a random background type
        MessageExtra.background_type = Rand(4);

        // Figure what width to use to break the string at
        InitialXL = Message.DX;

        // Modified line to use max width specified in ROCriticalMessage subclass
        TempXL = Min(InitialXL, C.SizeX * class<ROCriticalMessage>(Message.Message).default.maxMessageWidth);

        if (TempXL < Message.DY * 8.0) // only wrap if we have enough text
        {
            MessageExtra.Lines.Length = 1;
            MessageExtra.Lines[0] = Message.StringMessage;
        }
        else
        {
            Lines.Length = 0;
            C.WrapStringToArray(Message.StringMessage, Lines, TempXL);
            InitialNumLines = Lines.Length;
            Message.DX = TempXL; // added to fix bug, so Message.DX is always set, even for the 1st pass

            for (i = 0; i < 20; ++i)
            {
                TempXL *= 0.8;
                Lines.Length = 0;
                C.WrapStringToArray(Message.StringMessage, Lines, TempXL);

                if (Lines.Length > InitialNumLines)
                {
                    // If we're getting more than InitialNumLines Lines, it means we should use the previously calculated width
                    Lines.Length = 0;
                    C.WrapStringToArray(Message.StringMessage, Lines, Message.DX);

                    // Save strings to message array + calculate resulting XL/YL
                    MessageExtra.Lines.Length = Lines.Length;
                    C.Font = Message.StringFont;
                    XL = 0.0;
                    YL = 0.0;

                    for (j = 0; j < Lines.Length; ++j)
                    {
                        MessageExtra.Lines[j] = Lines[j];
                        C.TextSize(Lines[j], TempXL, TempYL);
                        XL = Max(TempXL, XL);
                        YL += TempYL;
                    }

                    Message.DX = XL;
                    Message.DY = YL;

                    break;
                }

                Message.DX = TempXL; // store temporarily
            }
        }
    }
}

static function Font GetPlayerNameFont(Canvas C)
{
    local int FontSize;

    if (default.OverrideConsoleFontName != "")
    {
        if (default.OverrideConsoleFont != none)
        {
            return default.OverrideConsoleFont;
        }

        default.OverrideConsoleFont = Font(DynamicLoadObject(default.OverrideConsoleFontName, class'Font'));

        if (default.OverrideConsoleFont != none)
        {
            return default.OverrideConsoleFont;
        }

        Log("Warning: HUD couldn't dynamically load font" @ default.OverrideConsoleFontName);

        default.OverrideConsoleFontName = "";
    }

    FontSize = default.PlayerNameFontSize;

    if (C.ClipX < 640.0)
    {
        FontSize++;
    }

    if (C.ClipX < 800.0)
    {
        FontSize++;
    }

    if (C.ClipX < 1024.0)
    {
        FontSize++;
    }

    if (C.ClipX < 1280.0)
    {
        FontSize++;
    }

    if (C.ClipX < 1600.0)
    {
        FontSize++;
    }

    return LoadFontStatic(Min(8, FontSize));
}

// This is more or less just a re-stating of the ROHud function with a couple of
// minor adjustments & some != none checks
event PostRender(Canvas Canvas)
{
    local plane OldModulate, TempModulate;
    local color OldColor;
    local float XPos, YPos;
    local int   i;

    // Modified to update the DHGRI instance
    if (DHGRI == none && PlayerOwner != none)
    {
        DHGRI = DHGameReplicationInfo(PlayerOwner.GameReplicationInfo);
    }

    BuildMOTD();

    OldModulate = Canvas.ColorModulate;
    OldColor = Canvas.DrawColor;

    Canvas.ColorModulate.X = 1.0;
    Canvas.ColorModulate.Y = 1.0;
    Canvas.ColorModulate.Z = 1.0;
    Canvas.ColorModulate.W = HudOpacity / 255.0;

    LinkActors();

    ResScaleX = Canvas.SizeX / 640.0;
    ResScaleY = Canvas.SizeY / 480.0;

    if (PlayerOwner != none)
    {
        CheckCountDown(PlayerOwner.GameReplicationInfo);
    }

    if (bFadeToBlack)
    {
        DrawFadeToBlack(Canvas);
    }

    if (PawnOwner != none && PawnOwner.bSpecialHUD)
    {
        PawnOwner.DrawHud(Canvas);
    }

    if (bShowDebugInfo)
    {
        if (PlayerOwner != none)
        {
            Canvas.Font = GetConsoleFont(Canvas);
            Canvas.Style = ERenderStyle.STY_Alpha;
            Canvas.DrawColor = ConsoleColor;

            PlayerOwner.ViewTarget.DisplayDebug(Canvas, XPos, YPos);

            if (PlayerOwner.ViewTarget != PlayerOwner && (Pawn(PlayerOwner.ViewTarget) == none || Pawn(PlayerOwner.ViewTarget).Controller == none))
            {
                YPos += XPos * 2.0;
                Canvas.SetPos(4.0, YPos);
                Canvas.DrawText("----- VIEWER INFO -----");
                YPos += XPos;
                Canvas.SetPos(4.0, YPos);
                PlayerOwner.DisplayDebug(Canvas, XPos, YPos);
            }
        }
    }
    else if (!bHideHud)
    {
        if (bShowScoreBoard)
        {
            DrawFadeEffect(Canvas);

            if (ScoreBoard != none)
            {
                TempModulate = Canvas.ColorModulate;
                Canvas.ColorModulate = OldModulate;
                ScoreBoard.DrawScoreboard(Canvas);

                if (Scoreboard.bDisplayMessages)
                {
                    DisplayMessages(Canvas);
                }

                Canvas.ColorModulate = TempModulate;
            }
        }
        else
        {
            // Modified to only show the spectating HUD if we are actually
            // spectating, not if we are dead and viewing from first-person.
            if (PlayerOwner != none && PlayerOwner.IsSpectating())
            {
                DrawSpectatingHud(Canvas);
            }
            else if (PawnOwner != none && !PawnOwner.bHideRegularHUD)
            {
                DrawHud(Canvas);
            }

            for (i = 0; i < Overlays.Length; ++i)
            {
                Overlays[i].Render(Canvas);
            }

            if (!DrawLevelAction(Canvas) && PlayerOwner != none)
            {
                if (PlayerOwner.ProgressTimeOut > Level.TimeSeconds)
                {
                    DisplayProgressMessages(Canvas);
                }
                else if (MOTDState == 1)
                {
                    MOTDState = 2;
                }
            }

            if (bShowBadConnectionAlert)
            {
                DisplayBadConnectionAlert(Canvas);
            }

            DisplayMessages(Canvas);

        }

        if (bShowVoteMenu && VoteMenu != none)
        {
            VoteMenu.RenderOverlays(Canvas);
        }
    }
    else if (PawnOwner != none)
    {
        DrawInstructionGfx(Canvas);
    }

    // Draw fade effects even if the HUD is hidden so people can't just turn off their HUD
    if (bHideHud)
    {
        Canvas.Style = ERenderStyle.STY_Alpha;
        DrawFadeEffect(Canvas);
    }

    // Render situation map on top of everything (so that
    // it can anim in/out without looking like ass)
    if (bShowObjectives || bAnimateMapIn || bAnimateMapOut)
    {
        DrawObjectives(Canvas);
    }

    if (PlayerOwner != none)
    {
        PlayerOwner.RenderOverlays(Canvas);

        if (PlayerOwner.bViewingMatineeCinematic)
        {
            DrawCinematicHUD(Canvas);
        }
    }

    if (bDrawHint && !bHideHud)
    {
        DrawHint(Canvas);
    }

    if (Level.Pauser != none)
    {
        DrawPaused(Canvas);
    }

    if (PlayerConsole != none && PlayerConsole.bTyping)
    {
        DHDrawTypingPrompt(Canvas);
    }

    if (bCapturingMouse)
    {
        MouseInterfaceDrawCursor(Canvas);
    }

    Canvas.ColorModulate = OldModulate;
    Canvas.DrawColor = OldColor;

    HudLastRenderTime = Level.TimeSeconds;

    if (PlayerOwner != none && PlayerOwner.Player != none && GUIController(PlayerOwner.Player.GUIController) != none
        && GUIController(PlayerOwner.Player.GUIController).bLCDAvailable() && Level.TimeSeconds - LastLCDUpdateTime > LCDUpdateFreq)
    {
        LastLCDUpdateTime = Level.TimeSeconds;
        DrawLCDUpdate(Canvas);
    }
}

// DrawHudPassC - Draw all the widgets here
// Modified to add mantling icon - PsYcH0_Ch!cKeN
function DrawHudPassC(Canvas C)
{
    local DHVoiceChatRoom       VCR;
    local float                 XL, YL;
    local AbsoluteCoordsInfo    Coords;
    local ROWeapon              MyWeapon;
    local vector                CameraLocation;
    local rotator               CameraRotation;
    local Actor                 ViewActor;
    local DHPawn                P;
    local DHPlayer              PC;
    local DHVehicle             V;

    if (PawnOwner == none)
    {
        return;
    }

    // Set coordinates to use whole screen
    Coords.Width = C.ClipX;
    Coords.Height = C.ClipY;

    P = DHPawn(PawnOwner);

    if (bShowPersonalInfo && P != none)
    {
        // Damage to body parts (but not when in a vehicle)
        DrawSpriteWidget(C, HealthFigureBackground);
        DrawSpriteWidget(C, HealthFigureStamina);
        DrawSpriteWidget(C, HealthFigure);
        DrawSpriteWidget(C, StanceIcon);
        DrawLocationHits(C, ROPawn(PawnOwner));

        // Extra ammo icon
        if (P.bCarriesExtraAmmo)
        {
            if (!P.bUsedCarriedMGAmmo)
            {
                ExtraAmmoIcon.Tints[TeamIndex] = default.ExtraAmmoIcon.Tints[TeamIndex];
            }
            else
            {
                ExtraAmmoIcon.Tints[TeamIndex] = WeaponReloadingColor;
            }

            DrawSpriteWidget(C, ExtraAmmoIcon);
        }
    }

    // MG deploy icon if the weapon can be deployed
    if (PawnOwner.Weapon != none && PawnOwner.bCanBipodDeploy)
    {
        DrawSpriteWidget(C, MGDeployIcon);
    }

    if (P != none)
    {
        // Mantling icon if an object can be climbed
        if (P.bCanMantle)
        {
            DrawSpriteWidget(C, CanMantleIcon);
        }
        else if (P.bCanDig)
        {
            DrawSpriteWidget(C, CanDigIcon);
        }
        // Wire cutting icon if an object can be cut
        else if (P.bCanCutWire)
        {
            DrawSpriteWidget(C, CanCutWireIcon);
        }
    }

    // Weapon rest icon
    if (PawnOwner.Weapon != none && PawnOwner.bRestingWeapon)
    {
        DrawSpriteWidget(C, WeaponRestingIcon);
    }
    else if (PawnOwner.Weapon != none && PawnOwner.bCanRestWeapon)
    {
        DrawSpriteWidget(C, WeaponCanRestIcon);
    }

    // Resupply icon
    if (PawnOwner.bTouchingResupply)
    {
      Log("PawnOwner.bTouchingResupply=true");
        if (Vehicle(PawnOwner) != none)
        {
            if (Level.TimeSeconds - PawnOwner.LastResupplyTime <= 1.5)
            {
                DrawSpriteWidget(C, ResupplyZoneResupplyingVehicleIcon);
            }
            else
            {
                DrawSpriteWidget(C, ResupplyZoneNormalVehicleIcon);
            }
        }
        else
        {
            if (Level.TimeSeconds - PawnOwner.LastResupplyTime <= 1.5)
            {
                DrawSpriteWidget(C, ResupplyZoneResupplyingPlayerIcon);
            }
            else
            {
                DrawSpriteWidget(C, ResupplyZoneNormalPlayerIcon);
            }
        }
    }

    V = DHVehicle(PawnOwner);

    // Spawn vehicle deploy icon
    if (V != none && V.SpawnPointAttachment != none)
    {
        switch (V.SpawnPointAttachment.BlockReason)
        {
            case SPBR_None:
                DrawSpriteWidget(C, DeployOkayIcon); break;
            case SPBR_InObjective:
                DrawSpriteWidget(C, DeployInObjectiveIcon); break;
            case SPBR_EnemiesNearby:
                DrawSpriteWidget(C, DeployEnemiesNearbyIcon); break;
            default:
                break;
        }
    }

    // Weapon info
    if (bShowWeaponInfo && PawnOwner.Weapon != none)
    {
        if (AmmoIcon.WidgetTexture != none)
        {
            MyWeapon = ROWeapon(PawnOwner.Weapon);

            if (MyWeapon != none)
            {
                if (MyWeapon.bWaitingToBolt || MyWeapon.AmmoAmount(0) <= 0)
                {
                    AmmoIcon.Tints[TeamIndex] = WeaponReloadingColor;
                    AmmoCount.Tints[TeamIndex] = WeaponReloadingColor;
                    AutoFireIcon.Tints[TeamIndex] = WeaponReloadingColor;
                    SemiFireIcon.Tints[TeamIndex] = WeaponReloadingColor;
                }
                else
                {
                    AmmoIcon.Tints[TeamIndex] = default.AmmoIcon.Tints[TeamIndex];
                    AmmoCount.Tints[TeamIndex] = default.AmmoCount.Tints[TeamIndex];
                    AutoFireIcon.Tints[TeamIndex] = default.AutoFireIcon.Tints[TeamIndex];
                    SemiFireIcon.Tints[TeamIndex] = default.SemiFireIcon.Tints[TeamIndex];
                }

                DrawSpriteWidget(C, AmmoIcon);
                DrawNumericWidget(C, AmmoCount, Digits);

                if (MyWeapon.bHasSelectFire)
                {
                    if (MyWeapon.UsingAutoFire())
                    {
                        DrawSpriteWidget(C, AutoFireIcon);
                    }
                    else
                    {
                        DrawSpriteWidget(C, SemiFireIcon);
                    }
                }

                MyWeapon.NewDrawWeaponInfo(C, 0.86 * C.ClipY);
            }
        }
    }

    // Draw indicators
    if (bShowIndicators)
    {
        DrawIndicators(C);
    }

    // Objective capture bar
    DrawCaptureBar(C);

    // Compass
    if (bShowCompass)
    {
        DrawCompass(C);
    }

    // Rally Point Status
    if (bShowRallyPoint)
    {
        DrawRallyPointStatus(C);
    }

    // Rally

    // IQ Widget
    PC = DHPlayer(PlayerOwner);
    DrawIQWidget(C);

    // Player names
    DrawPlayerNames(C);

    // Signals
    DrawSignals(C);

    // Portrait
    if (bShowPortrait || (bShowPortraitVC && Level.TimeSeconds - LastPlayerIDTalkingTime < 2.0))
    {
        // Start by updating current portrait PRI
        if (Level.TimeSeconds - LastPlayerIDTalkingTime < 0.1 && PlayerOwner.GameReplicationInfo != none)
        {
            if (PortraitPRI == none || PortraitPRI.PlayerID != LastPlayerIDTalking)
            {
                if (PortraitPRI == none)
                {
                    PortraitX = 1.0;
                }

                PortraitPRI = PlayerOwner.GameReplicationInfo.FindPlayerByID(LastPlayerIDTalking);

                if (PortraitPRI != none)
                {
                    PortraitTime = Level.TimeSeconds + 3.0;
                }
            }
            else
            {
                PortraitTime = Level.TimeSeconds + 0.2;
            }
        }
        else
        {
            LastPlayerIDTalking = 0;
        }

        // Update portrait alpha value (fade in & fade out)
        if ((PortraitTime - Level.TimeSeconds) > 0.0)
        {
            PortraitX = FMax(0.0, PortraitX - 3.0 * (Level.TimeSeconds - HudLastRenderTime));
        }
        else if (PortraitPRI != none)
        {
            PortraitX = FMin(1.0, PortraitX + 3.0 * (Level.TimeSeconds - HudLastRenderTime));

            if (PortraitX == 1.0)
            {
                PortraitPRI = none;
            }
        }

        // Draw portrait if needed
        if (PortraitPRI != none)
        {
            VCR = DHVoiceChatRoom(PlayerOwner.VoiceReplicationInfo.GetChannelAt(PortraitPRI.ActiveChannel));

            if (PortraitPRI.Team != none)
            {
                if (PortraitPRI.Team.TeamIndex == AXIS_TEAM_INDEX)
                {
                    PortraitIcon.WidgetTexture = CaptureBarTeamIcons[AXIS_TEAM_INDEX];
                    PortraitText[0].Tints[TeamIndex] = class'DHColor'.default.TeamColors[AXIS_TEAM_INDEX];
                }
                else if (PortraitPRI.Team.TeamIndex == ALLIES_TEAM_INDEX)
                {
                    PortraitIcon.WidgetTexture = CaptureBarTeamIcons[ALLIES_TEAM_INDEX];
                    PortraitText[0].Tints[TeamIndex] = class'DHColor'.default.TeamColors[ALLIES_TEAM_INDEX];
                }
                else
                {
                    PortraitIcon.WidgetTexture = CaptureBarTeamIcons[0];
                    PortraitText[0].Tints[TeamIndex] = default.PortraitText[0].Tints[TeamIndex];
                }

                if (VCR != none &&
                    VCR.IsSquadChannel() &&
                    class'DHPlayerReplicationInfo'.static.IsInSameSquad(DHPlayerReplicationInfo(PortraitPRI), DHPlayerReplicationInfo(PlayerOwner.PlayerReplicationInfo)))
                {
                    PortraitText[0].Tints[TeamIndex] = class'DHColor'.default.SquadColor;
                }
            }

            // PortraitX goes from 0 to 1 -- we'll use that as alpha
            PortraitIcon.Tints[TeamIndex].A = byte(255 * (1.0 - PortraitX));
            PortraitText[0].Tints[TeamIndex].A = PortraitIcon.Tints[TeamIndex].A;

            XL = 0.0;
            DrawSpriteWidgetClipped(C, PortraitIcon, Coords, true, XL, YL, false, true);

            // Draw first line of text
            PortraitText[0].OffsetX = PortraitIcon.OffsetX * PortraitIcon.TextureScale + XL * 1.1;
            PortraitText[0].Text = PortraitPRI.PlayerName;
            C.Font = GetFontSizeIndex(C, -2);
            DrawTextWidgetClipped(C, PortraitText[0], Coords);

            // Draw second line of text
            if (VCR != none)
            {
                // If it is a public channel display its title normally
                if (!VCR.IsPrivateChannel())
                {
                    PortraitText[1].Text = "(" @ VCR.GetTitle() @ ")";
                }
                else // Private channels will be displayed as "Local" (way to make private channels look like a single local channel)
                {
                    PortraitText[1].Text = "(" @ class'DHVoiceReplicationInfo'.default.LocalChannelText @ ")";
                }
            }
            else
            {
                PortraitText[1].Text = "(?)";
            }

            PortraitText[1].OffsetX = PortraitText[0].OffsetX;
            PortraitText[1].Tints[TeamIndex] = PortraitText[0].Tints[TeamIndex];
            DrawTextWidgetClipped(C, PortraitText[1], Coords);
        }
    }

    // Draw the currently available supply count.
    DrawSupplyCount(C);

    // DEBUG OPTIONS = slow!

    // Draw actors on the HUD to help debugging network relevancy (toggle using console command: ShowNetDebugOverlay)
    if (bShowRelevancyDebugOverlay)
    {
        DrawNetworkActors(C);
    }

    if (IsDebugModeAllowed())
    {
        // Draw all player's body part hit points & bullet whip attachment
        if (bDebugPlayerCollision)
        {
            DrawPointSphere();
        }

        // Draw all vehicle's special hit points
        if (bDebugVehicleHitPoints)
        {
            DrawVehiclePointSphere();
        }

        // Draw all vehicle's physics wheels
        if (bDebugVehicleWheels)
        {
            DrawVehiclePhysiscsWheels();
        }

        // Show camera location & rotation in behind view (needs "show sky" in console)
        if (bDebugCamera && PlayerOwner != none && PlayerOwner.bBehindView && Vehicle(PawnOwner) != none)
        {
            Vehicle(PawnOwner).SpecialCalcFirstPersonView(PlayerOwner, ViewActor, CameraLocation, CameraRotation);
            DrawDebugSphere(CameraLocation, 1.0, 4, 255, 0, 0);       // camera location shown as very small red sphere, like a large dot
            DrawDebugSphere(CameraLocation, 10.0, 10, 255, 255, 255); // larger white sphere to make actual camera location more visible, especially if it's inside the mesh
            DrawDebugLine(CameraLocation, CameraLocation + (60.0 * vector(CameraRotation)), 255, 0, 0); // red line to show camera rotation
        }
    }

    if (IsDebugModeAllowed() || class'DarkestHourGame'.default.Version.IsPrerelease())
    {
        DrawDebugInformation(C);
    }
}

function DrawSupplyCount(Canvas C)
{
    local DHPawn P;
    local DHVehicle V;
    local DHVehicleWeaponPawn VWP;
    local DHPlayerReplicationInfo PRI;
    local int TouchingSupplyCount;
    local AbsoluteCoordsInfo Coords;

    if (PawnOwner == none)
    {
        return;
    }

    PRI = DHPlayerReplicationInfo(PawnOwner.PlayerReplicationInfo);

    if (PRI == none)
    {
        return;
    }

    P = DHPawn(PawnOwner);
    V = DHVehicle(PawnOwner);
    VWP = DHVehicleWeaponPawn(PawnOwner);

    TouchingSupplyCount = -1;

    if (P != none)
    {
        TouchingSupplyCount = P.TouchingSupplyCount;
    }
    else if (V != none)
    {
        TouchingSupplyCount = V.TouchingSupplyCount;
    }
    else if (VWP != none)
    {
        V = DHVehicle(VWP.VehicleBase);

        if (V != none)
        {
            TouchingSupplyCount = V.TouchingSupplyCount;
        }
    }

    if (PRI.IsInSquad() && TouchingSupplyCount >= 0)
    {
        Coords.Width = C.ClipX;
        Coords.Height = C.ClipY;

        DrawSpriteWidgetClipped(C, SupplyCountWidget, Coords, false);
        DrawSpriteWidgetClipped(C, SupplyCountIconWidget, Coords, false);
        SupplyCountTextWidget.Text = string(TouchingSupplyCount);
        C.Font = GetSmallerMenuFont(C);
        DrawTextWidgetClipped(C, SupplyCountTextWidget, Coords);
    }
}

// Draws all the vehicle HUD info, e.g. vehicle icon, passengers, ammo, speed, throttle
// Overridden to handle new system where rider pawns won't exist on clients unless occupied (& generally prevent spammed log errors)
function DrawVehicleIcon(Canvas Canvas, ROVehicle Vehicle, optional ROVehicleWeaponPawn Passenger)
{
    local class<DHVehicleSmokeLauncher> SL;
    local DHVehicle           V;
    local DHVehicleCannonPawn CannonPawn;
    local DHVehicleCannon     Cannon;
    local VehicleWeaponPawn   WP;
    local VehicleWeapon       Gun;
    //local DHPlayer            PC; // For ammo technical names
    local AbsoluteCoordsInfo  Coords, Coords2;
    local SpriteWidget        Widget;
    local rotator             MyRot;
    local float               XL, YL, Y_one, StrX, StrY, Team, MaxChange, ProportionOfReloadRemaining, f;
    local int                 Current, Pending, i;
    local bool                bDrawThrottleGauge;
    local color               VehicleColor;
    local array<color>        Colors;
    local array<string>       Lines;

    if (bHideHud)
    {
        return;
    }

    V = DHVehicle(Vehicle);

    if (V == none)
    {
        return;
    }
    /*
    PC = DHPlayer(PlayerOwner);

    if (PC == none)
    {
        return;
    }
*/
    // Figure where to draw
    Coords.PosX = Canvas.ClipX * VehicleIconCoords.X;
    Coords.Height = Canvas.ClipY * VehicleIconCoords.YL * HudScale;
    Coords.PosY = Canvas.ClipY * VehicleIconCoords.Y - Coords.Height;
    Coords.Width = Coords.Height;

    // Compute whole-screen coords
    Coords2.PosX = 0.0;
    Coords2.PosY = 0.0;
    Coords2.Width = Canvas.ClipX;
    Coords2.Height = Canvas.ClipY;

    /////////////////////////////////////////////////////////////////
    // Draw vehicle icon, with passenger dots & any damage indicators
    /////////////////////////////////////////////////////////////////

    Widget = VehicleIcon;

    // Set vehicle color based on any damage
    f = V.Health / V.HealthMax;

    if (f > 0.75)
    {
        VehicleColor = VehicleNormalColor;
    }
    else if (f > 0.35)
    {
        VehicleColor = VehicleDamagedColor;
    }
    else
    {
        VehicleColor = VehicleCriticalColor;
    }

    // If we are normal color AND the vehicle's wheels are damaged, set the vehicle color to the damaged color instead
    if (VehicleColor == VehicleNormalColor && V.bWheelsAreDamaged)
    {
        VehicleColor = VehicleDamagedColor;
    }

    Widget.Tints[0] = VehicleColor;
    Widget.Tints[1] = VehicleColor;

    // Draw vehicle icon, with clockface around it
    if (Vehicle.VehicleHudImage != none)
    {
        Widget.WidgetTexture = Vehicle.VehicleHudImage;
        Widget.TextureCoords.X2 = Vehicle.VehicleHudImage.MaterialUSize() - 1;
        Widget.TextureCoords.Y2 = Vehicle.VehicleHudImage.MaterialVSize() - 1;
        Widget.TextureScale = Vehicle.VehicleHudImage.MaterialUSize() / 256.0;
        DrawSpriteWidgetClipped(Canvas, Widget, Coords, true);
    }

    VehicleIcon.WidgetTexture = Material'DH_InterfaceArt_tex.Tank_Hud.clock_face';
    DrawSpriteWidgetClipped(Canvas, VehicleIcon, Coords, true);

    VehicleIcon.WidgetTexture = Material'DH_InterfaceArt_tex.Tank_Hud.clock_numbers';
    DrawSpriteWidgetClipped(Canvas, VehicleIcon, Coords, true);

    // Draw engine damage icon (if needed) - modified to show red if engine badly damaged enough to slow vehicle, & to flash red if engine is dead
    if (V.EngineHealth <= (V.default.EngineHealth * V.HeavyEngineDamageThreshold) && V.default.EngineHealth > 0)
    {
        if (V.EngineHealth <= 0)
        {
            VehicleEngine.WidgetTexture = VehicleEngineCriticalTexture; // flashing red icon
        }
        else
        {
            VehicleEngine.WidgetTexture = VehicleEngineDamagedTexture; // red icon (not flashing)
        }

        VehicleEngine.PosX = V.VehicleHudEngineX;
        VehicleEngine.PosY = V.VehicleHudEngineY;
        DrawSpriteWidgetClipped(Canvas, VehicleEngine, Coords, true);
    }

    // Draw any damaged treads
    if (V.bLeftTrackDamaged)
    {
        VehicleThreads[0].TextureScale = V.VehicleHudTreadsScale;
        VehicleThreads[0].PosX = V.VehicleHudTreadsPosX[0];
        VehicleThreads[0].PosY = V.VehicleHudTreadsPosY;
        DrawSpriteWidgetClipped(Canvas, VehicleThreads[0], Coords, true, XL, YL, false, true);
    }

    if (V.bRightTrackDamaged)
    {
        VehicleThreads[1].TextureScale = V.VehicleHudTreadsScale;
        VehicleThreads[1].PosX = V.VehicleHudTreadsPosX[1];
        VehicleThreads[1].PosY = V.VehicleHudTreadsPosY;
        DrawSpriteWidgetClipped(Canvas, VehicleThreads[1], Coords, true, XL, YL, false, true);
    }

    // Draw any turret icon, with current turret rotation (applies to any turret-mounted MG as well as cannons)
    if (V.VehicleHudTurret != none)
    {
        if (V.Cannon != none)
        {
            Gun = V.Cannon;
        }
        else if (V.MGun != none)
        {
            Gun = V.MGun;
        }

        if (Gun != none)
        {
            MyRot = rotator(vector(Gun.CurrentAim) >> Gun.Rotation);
            V.VehicleHudTurret.Rotation.Yaw = V.Rotation.Yaw - MyRot.Yaw;
            Widget.WidgetTexture = V.VehicleHudTurret;
            Widget.TextureCoords.X2 = V.VehicleHudTurret.MaterialUSize() - 1;
            Widget.TextureCoords.Y2 = V.VehicleHudTurret.MaterialVSize() - 1;
            Widget.TextureScale = V.VehicleHudTurret.MaterialUSize() / 256.0;
            DrawSpriteWidgetClipped(Canvas, Widget, Coords, true);
        }
    }

    // If player is in a locked armored vehicle, draw the locked vehicle icon
    if (Vehicle(PawnOwner) != none && DHPawn(Vehicle(PawnOwner).Driver) != none && DHPawn(Vehicle(PawnOwner).Driver).bInLockedVehicle)
    {
        DrawSpriteWidgetClipped(Canvas, VehicleLockedIcon, Coords, true);
    }

    // Draw vehicle occupant dots
    if (V.bShouldDrawPositionDots)
    {
        for (i = 0; i < Vehicle.VehicleHudOccupantsX.Length; ++i)
        {
            if (Vehicle.VehicleHudOccupantsX[i] ~= 0)
            {
                continue;
            }

<<<<<<< HEAD
            // Draw driver dot
            if (i == 0)
=======
            VehicleOccupants.PosX = Vehicle.VehicleHudOccupantsX[0];
            VehicleOccupants.PosY = Vehicle.VehicleHudOccupantsY[0];
            DrawSpriteWidgetClipped(Canvas, VehicleOccupants, Coords, true);

            if (bShowVehicleVisionCone && Passenger == none)
            {
                VehicleVisionConeIcon.PosX = Vehicle.VehicleHudOccupantsX[0];
                VehicleVisionConeIcon.PosY = Vehicle.VehicleHudOccupantsY[0];

                TexRotator(VehicleVisionConeIcon.WidgetTexture).Rotation.Yaw = -(PlayerOwner.CalcViewRotation.Yaw - Vehicle.Rotation.Yaw);
                DrawSpriteWidgetClipped(Canvas, VehicleVisionConeIcon, Coords, true);
            }

            PlayerNumberText.PosX = Vehicle.VehicleHudOccupantsX[0];
            PlayerNumberText.PosY = Vehicle.VehicleHudOccupantsY[0];
            PlayerNumberText.text = string(i + 1);
            Canvas.Font = Canvas.TinyFont;
            DrawTextWidgetClipped(Canvas, PlayerNumberText, Coords);
        }
        else
        {
            if (i - 1 >= Vehicle.WeaponPawns.Length)
>>>>>>> 1295088e
            {
                if (Passenger == none)
                {
                    VehicleOccupants.Tints[TeamIndex] = VehiclePositionIsPlayerColor; // we are the driver
                }
                else if (Vehicle.Driver != none || Vehicle.bDriving) // another player is the driver (added bDriving as net client doesn't have Driver pawn if he's hidden because bDrawDriverInTP=false)
                {
                    VehicleOccupants.Tints[TeamIndex] = GetPlayerColor(Vehicle.PlayerReplicationInfo); // now using GetPlayerColor() to handle different colors for team or squad members
                    VehicleOccupants.Tints[TeamIndex].A = 128;
                }
                else
                {
                    VehicleOccupants.Tints[TeamIndex] = VehiclePositionIsVacantColor; // no one is driving
                }

                VehicleOccupants.PosX = Vehicle.VehicleHudOccupantsX[0];
                VehicleOccupants.PosY = Vehicle.VehicleHudOccupantsY[0];
                DrawSpriteWidgetClipped(Canvas, VehicleOccupants, Coords, true);

                PlayerNumberText.PosX = Vehicle.VehicleHudOccupantsX[0];
                PlayerNumberText.PosY = Vehicle.VehicleHudOccupantsY[0];
                PlayerNumberText.text = string(i + 1);
                Canvas.Font = Canvas.TinyFont;
                DrawTextWidgetClipped(Canvas, PlayerNumberText, Coords);
            }
            else
            {
                if (i - 1 >= Vehicle.WeaponPawns.Length)
                {
                    break;
                }

                WP = Vehicle.WeaponPawns[i - 1];

                if (WP == none) // added to show missing rider/passenger pawns, as now they won't exist on net clients unless occupied
                {
                    VehicleOccupants.Tints[TeamIndex] = VehiclePositionIsVacantColor;
                }
                else if (WP == Passenger) // we are in this vehicle position
                {
                    VehicleOccupants.Tints[TeamIndex] = VehiclePositionIsPlayerColor;
                }
                else if (WP.PlayerReplicationInfo != none)
                {
                    if (Passenger != none && WP.PlayerReplicationInfo == Passenger.PlayerReplicationInfo) // we are in this vehicle position
                    {
                        VehicleOccupants.Tints[TeamIndex] = VehiclePositionIsPlayerColor;
                    }
                    else // another player is in this vehicle position
                    {
                        VehicleOccupants.Tints[TeamIndex] = GetPlayerColor(WP.PlayerReplicationInfo); // now using GetPlayerColor() to handle different colors for team or squad members
                        VehicleOccupants.Tints[TeamIndex].A = 128;
                    }
                }
                else
                {
                    VehicleOccupants.Tints[TeamIndex] = VehiclePositionIsVacantColor;
                }

                VehicleOccupants.PosX = Vehicle.VehicleHudOccupantsX[i];
                VehicleOccupants.PosY = Vehicle.VehicleHudOccupantsY[i];
                DrawSpriteWidgetClipped(Canvas, VehicleOccupants, Coords, true);

<<<<<<< HEAD
                PlayerNumberText.PosX = Vehicle.VehicleHudOccupantsX[i];
                PlayerNumberText.PosY = Vehicle.VehicleHudOccupantsY[i];
                PlayerNumberText.text = string(i + 1);
                Canvas.Font = Canvas.TinyFont;
                DrawTextWidgetClipped(Canvas, PlayerNumberText, Coords);
            }
=======
            if (bShowVehicleVisionCone && WP != none && WP == Passenger && WP.PlayerReplicationInfo == Passenger.PlayerReplicationInfo)
            {
                VehicleVisionConeIcon.PosX = Vehicle.VehicleHudOccupantsX[i];
                VehicleVisionConeIcon.PosY = Vehicle.VehicleHudOccupantsY[i];

                TexRotator(VehicleVisionConeIcon.WidgetTexture).Rotation.Yaw = -(PlayerOwner.CalcViewRotation.Yaw - Vehicle.Rotation.Yaw);
                DrawSpriteWidgetClipped(Canvas, VehicleVisionConeIcon, Coords, true);
            }

            PlayerNumberText.PosX = Vehicle.VehicleHudOccupantsX[i];
            PlayerNumberText.PosY = Vehicle.VehicleHudOccupantsY[i];
            PlayerNumberText.text = string(i + 1);
            Canvas.Font = Canvas.TinyFont;
            DrawTextWidgetClipped(Canvas, PlayerNumberText, Coords);
>>>>>>> 1295088e
        }
    }

    //////////////////////////////////////////////////////////////////
    // If player is vehicle driver - draw speed, rpm & throttle gauges
    //////////////////////////////////////////////////////////////////

    if (Passenger == none)
    {
        // Get team index
        if (Vehicle.Controller != none && Vehicle.Controller.PlayerReplicationInfo != none && Vehicle.Controller.PlayerReplicationInfo.Team != none)
        {
            if (Vehicle.Controller.PlayerReplicationInfo.Team.TeamIndex == AXIS_TEAM_INDEX)
            {
                Team = AXIS_TEAM_INDEX;
            }
            else
            {
                Team = ALLIES_TEAM_INDEX;
            }
        }
        else
        {
            Team = AXIS_TEAM_INDEX;
        }

        // If more than half a second since we drew the gauges, reset the saved values as they are obsolete
        if (Level.TimeSeconds - VehicleNeedlesLastRenderTime >= 0.5)
        {
            VehicleLastSpeedRotation = 0.0;
            VehicleLastRPMRotation = 0.0;
        }

        // Set a maximum needle rotation change, to smooth movement, & record last render time
        MaxChange = (Level.TimeSeconds - VehicleNeedlesLastRenderTime) * VehicleNeedlesRotationSpeed;
        VehicleNeedlesLastRenderTime = Level.TimeSeconds;

        // Update speed needle value
        f = VSize(Vehicle.Velocity) * 0.05965; // convert from UU to kph // was " * 3600.0 / 60.352 / 1000.0" but optimised calculation as done many times per sec
        f *= VehicleSpeedScale[Team];
        f += VehicleSpeedZeroPosition[Team];

        if (f < VehicleLastSpeedRotation)
        {
            VehicleLastSpeedRotation = Max(f, VehicleLastSpeedRotation - MaxChange);
        }
        else
        {
            VehicleLastSpeedRotation = Min(f, VehicleLastSpeedRotation + MaxChange);
        }

        // Draw the speed gauge
        VehicleSpeedIndicator.WidgetTexture = VehicleSpeedTextures[Team];
        DrawSpriteWidgetClipped(Canvas, VehicleSpeedIndicator, Coords, true, XL, YL, false, true); // background

        TexRotator(VehicleSpeedNeedlesTextures[Team]).Rotation.Yaw = VehicleLastSpeedRotation; // update needle rotation
        VehicleSpeedIndicator.WidgetTexture = VehicleSpeedNeedlesTextures[Team];
        DrawSpriteWidgetClipped(Canvas, VehicleSpeedIndicator, Coords, true, XL, YL, false, true); // needle

        // Update RPM needle value
        if (ROWheeledVehicle(Vehicle) != none)
        {
            f = ROWheeledVehicle(Vehicle).EngineRPM / 100.0;
            f *= VehicleRPMScale[Team];
            f += VehicleRPMZeroPosition[Team];

            if (f < VehicleLastRPMRotation)
            {
                VehicleLastRPMRotation = Max(f, VehicleLastRPMRotation - MaxChange);
            }
            else
            {
                VehicleLastRPMRotation = Min(f, VehicleLastRPMRotation + MaxChange);
            }
        }

        // Draw the RPM gauge
        VehicleRPMIndicator.WidgetTexture = VehicleRPMTextures[Team];
        DrawSpriteWidgetClipped(Canvas, VehicleRPMIndicator, Coords, true, XL, YL, false, true);

        TexRotator(VehicleRPMNeedlesTextures[Team]).Rotation.Yaw = VehicleLastRPMRotation;
        VehicleRPMIndicator.WidgetTexture = VehicleRPMNeedlesTextures[Team];
        DrawSpriteWidgetClipped(Canvas, VehicleRPMIndicator, Coords, true, XL, YL, false, true);

        // Check whether we need to draw a throttle gauge (if player is using an incremental throttle, based on his settings & the type of vehicle)
        if (ROPlayer(Vehicle.Controller) != none)
        {
            if (Vehicle.IsA('DHArmoredVehicle'))
            {
                bDrawThrottleGauge = ROPlayer(Vehicle.Controller).bInterpolatedTankThrottle;
            }
            else
            {
                bDrawThrottleGauge = ROPlayer(Vehicle.Controller).bInterpolatedVehicleThrottle;
            }
        }

        // Draw a throttle gauge (if player is using an incremental throttle)
        if (bDrawThrottleGauge)
        {
            Y_one = YL; // save YL for use later

            // Check which throttle variable we should use
            if (PlayerOwner != Vehicle.Controller && ROWheeledVehicle(Vehicle) != none)
            {
                // Unpack replicated ThrottleRep
                f = ROWheeledVehicle(Vehicle).ThrottleRep;

                if (f <= 100.0) // negative throttle
                {
                    f = -f / 100.0;
                }
                else
                {
                    f = (f - 101.0) / 100.0;
                }
            }
            else
            {
                f = Vehicle.Throttle;
            }

            // Draw throttle shaded bar in top or bottom (depending if throttle is positive or negative) & set the throttle lever position
            if (f ~= 0.0) // throttle zeroed - no shaded bar
            {
                VehicleThrottleIndicatorLever.OffsetY = default.VehicleThrottleIndicatorLever.OffsetY - (Y_one * VehicleThrottleTopZeroPosition);
            }
            else if (f > 0.0) // throttle is forwards
            {
                VehicleThrottleIndicatorTop.Scale = VehicleThrottleTopZeroPosition + (f * (VehicleThrottleTopMaxPosition - VehicleThrottleTopZeroPosition));
                DrawSpriteWidgetClipped(Canvas, VehicleThrottleIndicatorTop, Coords, true, XL, YL, false, true);

                VehicleThrottleIndicatorLever.OffsetY = default.VehicleThrottleIndicatorLever.OffsetY - (Y_one * VehicleThrottleIndicatorTop.Scale);
            }
            else // throttle is pulled back
            {
                VehicleThrottleIndicatorBottom.Scale = VehicleThrottleBottomZeroPosition - (f * (VehicleThrottleBottomMaxPosition - VehicleThrottleBottomZeroPosition));
                DrawSpriteWidgetClipped(Canvas, VehicleThrottleIndicatorBottom, Coords, true, XL, YL, false, true);

                VehicleThrottleIndicatorLever.OffsetY = default.VehicleThrottleIndicatorLever.OffsetY - (Y_one * (1.0 - VehicleThrottleIndicatorBottom.Scale));
            }

            // Draw the throttle gauge
            DrawSpriteWidgetClipped(Canvas, VehicleThrottleIndicatorBackground, Coords, true, XL, YL, false, true);
            DrawSpriteWidgetClipped(Canvas, VehicleThrottleIndicatorForeground, Coords, true, XL, YL, false, true);
            DrawSpriteWidgetClipped(Canvas, VehicleThrottleIndicatorLever, Coords, true, XL, YL, true, true);
        }
    }

    ////////////////////////////////////////////////////////////////
    // Draw turret & ammo if player is in a turret/cannon
    ////////////////////////////////////////////////////////////////

    else if (DHVehicleCannonPawn(Passenger) != none)
    {
        CannonPawn = DHVehicleCannonPawn(Passenger);

        // Update & draw look turret, with current turret rotation
        if (V != none && V.VehicleHudTurretLook != none)
        {
            V.VehicleHudTurretLook.Rotation.Yaw = V.Rotation.Yaw - Passenger.CustomAim.Yaw;
            Widget.WidgetTexture = V.VehicleHudTurretLook;
            Widget.Tints[0].A /= 2;
            Widget.Tints[1].A /= 2;
            DrawSpriteWidgetClipped(Canvas, Widget, Coords, true);
        }

        if (bShowWeaponInfo)
        {
            // Draw cannon ammo icon
            VehicleAmmoIcon.WidgetTexture = Passenger.AmmoShellTexture;
            DrawSpriteWidget(Canvas, VehicleAmmoIcon);

            // Draw reload progress (if needed)
            ProportionOfReloadRemaining = Passenger.GetAmmoReloadState();

            if (ProportionOfReloadRemaining > 0.0)
            {
                VehicleAmmoReloadIcon.WidgetTexture = Passenger.AmmoShellReloadTexture;
                VehicleAmmoReloadIcon.Scale = ProportionOfReloadRemaining;
                DrawSpriteWidget(Canvas, VehicleAmmoReloadIcon);
            }

            Cannon = CannonPawn.Cannon;

            if (Cannon != none)
            {
                // Set font size, used for drawing cannon ammo descriptions & also ammo quantity for any vehicle smoke laucnher
                // Different from RO, which used GetConsoleFont() for smaller HudScale settings & could result in odd font sizes based on player's ConsoleFontSize setting
                // Now we use a common base font size with GetFontSizeIndex(), which scales the font to screen size, & we adjust that by the HudScale
                Canvas.Font = GetFontSizeIndex(Canvas, Round(-2.0 / HudScale));

                // Draw cannon ammo count
                VehicleAmmoAmount.Value = Cannon.PrimaryAmmoCount();
                DrawNumericWidget(Canvas, VehicleAmmoAmount, Digits);

                // Draw different cannon ammo types
                if (Cannon.bMultipleRoundTypes)
                {
                    // Get cannon ammo types text & draw position
                    // GetAmmoIndex() & LocalPendingAmmoIndex replace deprecated GetRoundsDescription(Lines) & GetPendingRoundIndex(), with Lines array constructed directly by for loop below
                    Current = Cannon.GetAmmoIndex();
                    Pending = Cannon.LocalPendingAmmoIndex;

                    if (bUseTechnicalAmmoNames) // new
                    {
                        for (i = 0; i < Cannon.nProjectileDescriptions.Length; ++i)
                        {
                            Lines[i] = Cannon.nProjectileDescriptions[i];
                        }
                    }
                    else
                    {
                        for (i = 0; i < Cannon.ProjectileDescriptions.Length; ++i)
                        {
                            Lines[i] = Cannon.ProjectileDescriptions[i];
                        }
                    }

                    VehicleAmmoTypeText.OffsetY = default.VehicleAmmoTypeText.OffsetY * HudScale;

                    // Draw ammo types (from last, upwards on the screen)
                    for (i = Lines.Length - 1; i >= 0; --i)
                    {
                        if (Lines[i] == "")
                        {
                            continue;
                        }

                        if (i == Current)
                        {
                            Lines[i] = ">" $ Lines[i]; // add indicator prefix for currently ammo type (adjust drawing position to suit)
                            Canvas.TextSize(">", StrX, StrY);
                            VehicleAmmoTypeText.OffsetX -= StrX;
                        }

                        if (Cannon.HasAmmoToReload(i))
                        {
                            VehicleAmmoTypeText.Tints[TeamIndex] = default.VehicleAmmoTypeText.Tints[TeamIndex];

                            if (i != Current)
                            {
                                VehicleAmmoTypeText.Tints[TeamIndex].A /= 2; // pale text for non-selected available ammo types (leave as default bold for current type)
                            }
                        }
                        else
                        {
                            VehicleAmmoTypeText.Tints[TeamIndex] = VehicleAmmoReloadIcon.Tints[TeamIndex]; // pale red text for any ammo types we have run out of
                        }

                        if (i == Pending)
                        {
                            Lines[i] = Lines[i] $ "<-"; // add indicator suffix to pending ammo type
                        }

                        // Draw this ammo type & adjust drawing position for next type
                        VehicleAmmoTypeText.Text = Lines[i];
                        DrawTextWidgetClipped(Canvas, VehicleAmmoTypeText, Coords2, XL, YL, Y_one);
                        VehicleAmmoTypeText.OffsetY -= YL;

                        if (i == Current)
                        {
                            VehicleAmmoTypeText.OffsetX += StrX; // reset after adjusting for current ammo indicator
                        }
                    }
                }

                // Draw coaxial MG ammo info (if present)
                if (Passenger.bHasAltFire && Cannon.AltFireProjectileClass != none)
                {
                    // Draw coaxial MG ammo icon
                    VehicleAltAmmoIcon.WidgetTexture = Cannon.HudAltAmmoIcon;
                    DrawSpriteWidget(Canvas, VehicleAltAmmoIcon);

                    // Draw coaxial MG reload progress (if needed) // added to show reload progress in red, like a tank cannon reload
                    ProportionOfReloadRemaining = CannonPawn.GetAltAmmoReloadState();

                    if (ProportionOfReloadRemaining > 0.0)
                    {
                        VehicleAltAmmoReloadIcon.WidgetTexture = CannonPawn.AltAmmoReloadTexture;
                        VehicleAltAmmoReloadIcon.Scale = ProportionOfReloadRemaining;
                        DrawSpriteWidget(Canvas, VehicleAltAmmoReloadIcon);
                    }

                    // Draw coaxial MG ammo amount
                    VehicleAltAmmoAmount.Value = Cannon.GetNumMags();
                    DrawNumericWidget(Canvas, VehicleAltAmmoAmount, Digits);
                }

                // Draw smoke launcher ammo info (if present & displays ammo info on HUD)
                SL = Cannon.SmokeLauncherClass;

                if (SL != none && SL.default.bShowHUDInfo)
                {
                    // Draw smoke launcher ammo icon
                    VehicleSmokeLauncherAmmoIcon.WidgetTexture = SL.default.HUDAmmoIcon;
                    DrawSpriteWidget(Canvas, VehicleSmokeLauncherAmmoIcon);

                    // Draw smoke launcher reload progress (if needed)
                    if (SL.default.HUDAmmoReloadTexture != none)
                    {
                        ProportionOfReloadRemaining = CannonPawn.GetSmokeLauncherAmmoReloadState();

                        if (ProportionOfReloadRemaining > 0.0)
                        {
                            VehicleSmokeLauncherAmmoReloadIcon.WidgetTexture = SL.default.HUDAmmoReloadTexture;
                            VehicleSmokeLauncherAmmoReloadIcon.Scale = ProportionOfReloadRemaining;
                            DrawSpriteWidget(Canvas, VehicleSmokeLauncherAmmoReloadIcon);
                        }
                    }

                    // Draw smoke launcher ammo amount
                    VehicleSmokeLauncherAmmoAmount.Value = Cannon.NumSmokeLauncherRounds;
                    DrawNumericWidget(Canvas, VehicleSmokeLauncherAmmoAmount, Digits);

                    // If smoke launcher can be rotated to aim it, draw the aim indicator
                    if (SL.static.CanRotate())
                    {
                        TexRotator(FinalBlend(VehicleSmokeLauncherAimIcon.WidgetTexture).Material).Rotation.Yaw
                            = -float(Cannon.SmokeLauncherAdjustmentSetting) / float(SL.default.NumRotationSettings) * 65536.0;

                        DrawSpriteWidget(Canvas, VehicleSmokeLauncherAimIcon);
                    }
                    // If smoke launcher has range adjustment, draw the range indicator
                    else if (SL.static.CanAdjustRange())
                    {
                        VehicleSmokeLauncherRangeInfill.Scale = float(Cannon.SmokeLauncherAdjustmentSetting + 1) / float(SL.static.GetMaxRangeSetting() + 1);
                        DrawSpriteWidget(Canvas, VehicleSmokeLauncherRangeBarIcon);
                        DrawSpriteWidget(Canvas, VehicleSmokeLauncherRangeInfill);
                    }
                }
            }
        }
    }

    ///////////////////////////////////////////////
    // If player is in a hull-mounted MG, draw ammo
    ///////////////////////////////////////////////

    else if (DHVehicleMGPawn(Passenger) != none && bShowWeaponInfo && ROVehicleWeapon(Passenger.Gun) != none)
    {
        // Draw MG ammo icon
        VehicleMGAmmoIcon.WidgetTexture = ROVehicleWeapon(Passenger.Gun).HudAltAmmoIcon;
        DrawSpriteWidget(Canvas, VehicleMGAmmoIcon);

        // Draw MG reload progress (if needed) // added to show reload progress in red, like a tank cannon reload
        ProportionOfReloadRemaining = Passenger.GetAmmoReloadState();

        if (ProportionOfReloadRemaining > 0.0)
        {
            VehicleMGAmmoReloadIcon.WidgetTexture = DHVehicleMGPawn(Passenger).VehicleMGReloadTexture;
            VehicleMGAmmoReloadIcon.Scale = ProportionOfReloadRemaining;
            DrawSpriteWidget(Canvas, VehicleMGAmmoReloadIcon);
        }

        // Draw ammo count
        VehicleMGAmmoAmount.Value = ROVehicleWeapon(Passenger.Gun).GetNumMags();
        DrawNumericWidget(Canvas, VehicleMGAmmoAmount, Digits);
    }

    ///////////////////////////////////////////////////////////
    // Draw vehicle occupant names (now including our own name)
    ///////////////////////////////////////////////////////////

    Lines.Length = 0; // clear array

    // Get driver name & color
    if (Vehicle.PlayerReplicationInfo != none)
    {
        Lines[0] = "1." @ Vehicle.PlayerReplicationInfo.PlayerName;
        Colors[0] = GetPlayerColor(Vehicle.PlayerReplicationInfo);
    }

    // Get passenger names & colors
    for (i = 0; i < Vehicle.WeaponPawns.Length; ++i)
    {
        WP = Vehicle.WeaponPawns[i];

        if (WP != none && WP.PlayerReplicationInfo != none)
        {
            Lines[Lines.Length] = (i + 2) $ "." @ WP.PlayerReplicationInfo.PlayerName;
            Colors[Colors.Length] = GetPlayerColor(WP.PlayerReplicationInfo);
        }
    }

    // Draw the names
    if (Lines.Length > 0)
    {
        Canvas.Font = GetPlayerNameFont(Canvas);
        VehicleOccupantsText.OffsetY = default.VehicleOccupantsText.OffsetY * HudScale;

        for (i = Lines.Length - 1; i >= 0; --i)
        {
            VehicleOccupantsText.Text = Lines[i];
            VehicleOccupantsText.Tints[0] = Colors[i];
            VehicleOccupantsText.Tints[1] = Colors[i];
            DrawTextWidgetClipped(Canvas, VehicleOccupantsText, Coords2, XL, YL, Y_one);
            VehicleOccupantsText.OffsetY -= YL;
        }
    }

    //////////////////////////////////
    // Draw vehicle supply information
    //////////////////////////////////
    if (V != none && V.SupplyAttachment != none)    // TODO: make this work for clients as well
    {
        DrawSpriteWidgetClipped(Canvas, VehicleSuppliesIcon, Coords);
        Canvas.Font = GetSmallerMenuFont(Canvas);
        VehicleSuppliesText.Text = string(int(V.SupplyAttachment.GetSupplyCount()));
        DrawTextWidgetClipped(Canvas, VehicleSuppliesText, Coords);
    }
}

function color GetPlayerColor(PlayerReplicationInfo PRI)
{
    local DHPlayerReplicationInfo MyPRI, OtherPRI;

    OtherPRI = DHPlayerReplicationInfo(PRI);

    if (PlayerOwner != none)
    {
        MyPRI = DHPlayerReplicationInfo(PlayerOwner.PlayerReplicationInfo);
    }

    if (class'DHPlayerReplicationInfo'.static.IsInSameSquad(MyPRI, OtherPRI))
    {
        return class'DHColor'.default.SquadColor;
    }
    else if (PRI != none && PRI.Team != none)
    {
        return class'DHColor'.default.TeamColors[PRI.Team.TeamIndex];
    }

    return class'UColor'.default.White;
}

function DrawSignals(Canvas C)
{
    local int i, Distance;
    local DHPlayer PC;
    local DHProjectileWeapon MyProjWeapon;
    local vector    Direction;
    local vector    TraceStart, TraceEnd;
    local vector    ScreenLocation;
    local material  SignalMaterial;
    local float     Angle, XL, YL, X, Y, SignalIconSize, T;
    local bool      bHasLOS, bIsNew;
    local string    DistanceText, LabelText;
    local color     SignalColor;
    local bool      bShouldShowDistance;

    PC = DHPlayer(PlayerOwner);

    if (PawnOwner == none || PC == none || PC.Pawn == none)
    {
        return;
    }

    MyProjWeapon = DHProjectileWeapon(PawnOwner.Weapon);

    // Hide signals when looking through a 3D scope.
    if (MyProjWeapon != none && MyProjWeapon.bHasModelScope && MyProjWeapon.bUsingSights)
    {
        return;
    }

    bShouldShowDistance = !PC.Pawn.IsA('VehicleCannonPawn');

    TraceStart = PawnOwner.Location + PawnOwner.EyePosition();

    for (i = 0; i < arraycount(PC.SquadSignals); ++i)
    {
        if (!PC.IsSquadSignalActive(i))
        {
            continue;
        }

        TraceEnd = PC.SquadSignals[i].Location;
        Direction = Normal(TraceEnd - TraceStart);
        Angle = Direction dot vector(PlayerOwner.CalcViewRotation);

        if (Angle < 0.0)
        {
            continue;
        }

        SignalColor = PC.SquadSignals[i].SignalClass.default.Color;
        SignalMaterial = PC.SquadSignals[i].SignalClass.default.WorldIconMaterial;
        LabelText = PC.SquadSignals[i].SignalClass.default.SignalName;

        bIsNew = Level.TimeSeconds - PC.SquadSignals[i].TimeSeconds < SignalNewTimeSeconds;
        bHasLOS = FastTrace(TraceEnd, TraceStart);

        if (!bIsNew && Angle >= 0.99)
        {
            SignalColor.A = 48;
        }
        else if (bHasLOS || bIsNew)
        {
            SignalColor.A = 255;
        }
        else
        {
            SignalColor.A = 48;
        }

        C.DrawColor = SignalColor;

        ScreenLocation = C.WorldToScreen(TraceEnd);

        // Determine icon size
        if (Level.TimeSeconds - PC.SquadSignals[i].TimeSeconds < SignalShrinkTimeSeconds)
        {
            T = Level.TimeSeconds - PC.SquadSignals[i].TimeSeconds / SignalShrinkTimeSeconds;
            SignalIconSize = class'UInterp'.static.SmoothStep(T, SignalIconSizeStart, SignalIconSizeEnd);
        }
        else
        {
            SignalIconSize = SignalIconSizeEnd;
        }

        C.SetPos(ScreenLocation.X - (SignalIconSize / 2), ScreenLocation.Y - (SignalIconSize / 2));
        C.DrawTile(SignalMaterial, SignalIconSize, SignalIconSize, 0, 0, SignalMaterial.MaterialUSize() - 1, SignalMaterial.MaterialVSize() - 1);

        C.Font = C.TinyFont;

        if (PC.SquadSignals[i].SignalClass.default.bShouldShowLabel && bIsNew)
        {
            // Draw label text
            C.TextSize(LabelText, XL, YL);
            X = ScreenLocation.X - (XL / 2);
            Y = ScreenLocation.Y - (SignalIconSize / 2) - YL;
            C.DrawColor = class'UColor'.default.Black;
            C.DrawColor.A = SignalColor.A;
            C.SetPos(X + 1, Y + 1);
            C.DrawText(LabelText);
            C.DrawColor = SignalColor;
            C.SetPos(X, Y);
            C.DrawText(LabelText);
        }

        if (PC.SquadSignals[i].SignalClass.default.bShouldShowDistance)
        {
            // Draw distance text (with drop shadow)
            Distance = (int(class'DHUnits'.static.UnrealToMeters(VSize(TraceEnd - TraceStart))) / SignalDistanceIntervalMeters) * SignalDistanceIntervalMeters;
            DistanceText = string(Distance) @ "m";
            C.TextSize(DistanceText, XL, YL);
            X = ScreenLocation.X - (XL / 2);
            Y = ScreenLocation.Y + (SignalIconSize / 2);
            C.DrawColor = class'UColor'.default.Black;
            C.DrawColor.A = SignalColor.A;
            C.SetPos(X + 1, Y + 1);
            C.DrawText(DistanceText);
            C.DrawColor = SignalColor;
            C.SetPos(X, Y);
            C.DrawText(DistanceText);
        }
    }
}

function OnObjectiveCompleted()
{
    DangerZoneOverlayUpdateRequest();
}

exec function ShowObjectives()
{
    local GUIController GUIController;
    local int MenuIndex;
    local DHPlayer PC;

    if (PlayerOwner == none || PlayerOwner.Player == none)
    {
        return;
    }

    PC = DHPlayer(PlayerOwner);

    MenuIndex = -1;
    GUIController = GUIController(PlayerOwner.Player.GUIController);

    if (GUIController != none)
    {
        MenuIndex = GUIController.FindMenuIndexByName("DH_Interface.DHSituationMapGUIPage");
    }

    if (MenuIndex != -1)
    {
        MouseInterfaceStopCapturing();
        bShowObjectives = false;
        GUIController.RemoveMenuAt(MenuIndex);

        if (PC != none)
        {
            PC.bShouldSkipResetInput = false;
        }
    }
    else
    {
        MouseInterfaceStartCapturing();
        bShowObjectives = true;

        if (PC != none)
        {
            PC.bShouldSkipResetInput = true;
        }

        PlayerOwner.ClientOpenMenu("DH_Interface.DHSituationMapGUIPage");
    }
}

function HideObjectives()
{
    ShowObjectives();
}

// Function to toggle the hud basics (not essentials) along with the overview map
exec function HudOptionsWithOverview()
{
    ShowObjectives();

    bSmallWeaponBar = bShowObjectives;
    bShowWeaponBar = bShowObjectives;
    bShowPoints = bShowObjectives;
    bShowPersonalInfo = bShowObjectives;
    bShowWeaponInfo = bShowObjectives;
    bShowCompass = bShowObjectives;
    bShowPortrait = bShowObjectives;
    bShowMapUpdatedIcon = bShowObjectives;
}

// Modified both of these to stop bCapturingMouse from being set, which would
// draw a mouse cursor.
function MouseInterfaceStartCapturing()
{
    bHaveAtLeastOneValidMouseUpdate = false;
    ROPlayer(PlayerOwner).bHudCapturesMouseInputs = true;
}

function MouseInterfaceStopCapturing()
{
    ROPlayer(PlayerOwner).bHudCapturesMouseInputs = false;
    MouseInterfaceUnlockPlayerRotation();
}

// Modified to show names of friendly players within 25m if they are talking, are in our squad, or if we can resupply them or assist them with loading a rocket
// This is as well as any player we are looking directly at (within a longer distance of 50m)
// We also show a relevant icon above a drawn name if the player is talking or if we can resupply or assist reload them
// TODO: this function would be much easier to follow if we didn't have to cast all the time, might want to rewrite with DH classes in mind
function DrawPlayerNames(Canvas C)
{
    local DHPlayerReplicationInfo PRI, OtherPRI;
    local ROVehicle               OwnVehicle, VehicleBase;
    local VehicleWeaponPawn       WepPawn;
    local DHProjectileWeapon      MyProjWeapon;
    local DHMortarVehicle         Mortar;
    local Actor                   A;
    local Pawn                    LookedAtPawn, PawnForLocation, P;
    local array<Pawn>             Pawns;
    local material                IconMaterial;
    local vector                  ViewLocation, DrawLocation, HitLocation, HitNormal, TextSize, PlayerDirection;
    local string                  PlayerName;
    local float                   Now, NameFadeTime, HighestFadeInReached;
    local int                     NumOtherOccupants, i, j;
    local byte                    Alpha;
    local bool                    bMayBeValid, bCurrentlyValid, bFoundMatch, bForceHideAllNames;
    local color                   IconMaterialColor;

    if (PawnOwner == none || PlayerOwner == none)
    {
        return;
    }

    // Set some local variables we'll use
    PRI = DHPlayerReplicationInfo(PlayerOwner.PlayerReplicationInfo);

    ViewLocation = PlayerOwner.CalcViewLocation;

    if (PawnOwner.IsA('ROVehicle'))
    {
        OwnVehicle = ROVehicle(PawnOwner);
    }
    else if (PawnOwner.IsA('VehicleWeaponPawn'))
    {
        OwnVehicle = VehicleWeaponPawn(PawnOwner).VehicleBase;
    }
    else
    {
        MyProjWeapon = DHProjectileWeapon(PawnOwner.Weapon);
    }

    // Hide all names when looking through a 3D scope.
    bForceHideAllNames = MyProjWeapon != none && MyProjWeapon.bHasModelScope && MyProjWeapon.bUsingSights;

    // STAGE 1: check if we are looking directly at player (or a vehicle with a player) within 50m, who is not behind something
    foreach TraceActors(class'Actor', A, HitLocation, HitNormal, ViewLocation + (class'DHUnits'.static.MetersToUnreal(50.0) * vector(PlayerOwner.CalcViewRotation)), ViewLocation)
    {
        // Ignore non-blocking actors
        if (!A.bBlockActors)
        {
            continue;
        }

        // If we traced a collision mesh actor, switch traced actor to col mesh's owner & proceed as if we'd traced that actor
        if (A.IsA('DHCollisionMeshActor') && A.Owner != none)
        {
            A = A.Owner;
        }

        // If looking at a vehicle weapon (usually a turret, or could be an MG with collision), switch traced actor to its weapon pawn
        if (A.IsA('VehicleWeapon'))
        {
            WepPawn = VehicleWeaponPawn(A.Instigator);
            A = WepPawn;
        }

        // Stop checking if we're looking at anything other than a pawn
        if (A == none || !A.IsA('Pawn'))
        {
            break;
        }

        // Continue tracing if we're looking at our own pawn (happens in a vehicle or if moving forward)
        if (A == PawnOwner)
        {
            continue;
        }

        // If we're looking at a player pawn, register it as our LookedAtPawn
        if (A.IsA('ROPawn'))
        {
            LookedAtPawn = Pawn(A);
        }
        // Otherwise we must be looking at a vehicle so start by getting its VehicleBase
        else if (WepPawn != none)
        {
            VehicleBase = WepPawn.VehicleBase;
        }
        else
        {
            VehicleBase = ROVehicle(A);
        }

        // We're looking at a vehicle, so we need to check what pawn (if any) to use as our LookedAtPawn
        if (VehicleBase != none)
        {
            // If we're looking at a vehicle we are travelling in, then we ignore it & stop trying to find a LookedAtPawn
            // We don't want to display the name of another vehicle occupant as it looks wrong, & is anyway unnecessary as occupant names are listed on our HUD
            if (VehicleBase == OwnVehicle)
            {
                break;
            }

            // If we're looking at an occupied weapon pawn, register it as our LookedAtPawn
            if (A == WepPawn && WepPawn.bDriving)
            {
                LookedAtPawn = WepPawn;
            }
            // Or if vehicle has a driver, register the vehicle as our LookedAtPawn
            else if (VehicleBase.bDriving)
            {
                LookedAtPawn = VehicleBase;
            }
            // Otherwise try to find any other occupied weapon pawn & register that as our LookedAtPawn (the 1st we find)
            else
            {
                for (i = 0; i < VehicleBase.WeaponPawns.Length; ++i)
                {
                    WepPawn = VehicleBase.WeaponPawns[i];

                    if (WepPawn != none && WepPawn.bDriving)
                    {
                        LookedAtPawn = WepPawn;
                        break;
                    }
                }
            }
        }

        // If we have a LookedAtPawn, add it to the 1st slot in our Pawns array
        if (LookedAtPawn != none)
        {
            Pawns[0] = LookedAtPawn;
        }

        break; // exit the trace if we reached here, whether or not we found a LookedAtPawn
    }

    // STAGE 2: find all other pawns within 25 meters & build our Pawns array (excluding our own pawn & any LookedAtPawn we've already added)
    foreach RadiusActors(class'Pawn', P, class'DHUnits'.static.MetersToUnreal(25.0), ViewLocation)
    {
        if (P != PawnOwner && P != LookedAtPawn)
        {
            Pawns[Pawns.Length] = P;
        }
    }

    // STAGE 3: now loop through all those pawns we gathered & check whether they are currently valid, removing any that are not
    // Then check whether any currently valid pawn is in the saved array of NamedPawns - if not then we add it to NamedPawns as a new player name to start drawing
    for (i = Pawns.Length - 1; i >= 0; --i)
    {
        P = Pawns[i];

        // Remove enemy players, pawns that are not being controlled (e.g. empty vehicle pawns) & spectators
        if (P == none || P.PlayerReplicationInfo == none || P.GetTeamNum() != PlayerOwner.GetTeamNum())
        {
            Pawns.Remove(i, 1);
            continue;
        }

        bCurrentlyValid = false; // reset for each pawn to be checked

        OtherPRI = DHPlayerReplicationInfo(P.PlayerReplicationInfo);

        // The LookedAtPawn is always valid, as we're looking directly at them & know they are within range
        if (P == LookedAtPawn)
        {
            bCurrentlyValid = true;
        }
        // Player is a leader, talking, or he's in our squad; he will be valid if he's not hidden behind an obstruction (we'll do a line of sight check next)
        else if (P.PlayerReplicationInfo == PortraitPRI ||
                 class'DHPlayerReplicationInfo'.static.IsInSameSquad(PRI, OtherPRI) ||
                 (PRI.IsSLorASL() && OtherPRI.IsSLorASL()))
        {
            bMayBeValid = true;
        }
        // Player is manning a mortar, so we do a specific check whether we can resupply the mortar
        else if (P.IsA('DHMortarVehicleWeaponPawn'))
        {
            Mortar = DHMortarVehicle(VehicleWeaponPawn(P).VehicleBase);
            bMayBeValid = Mortar != none && Mortar.bCanBeResupplied && ROPawn(PlayerOwner.Pawn) != none && !ROPawn(PlayerOwner.Pawn).bUsedCarriedMGAmmo && DHPawn(PlayerOwner.Pawn).bCarriesExtraAmmo;
        }
        // Check whether we can resupply the player or assist them with loading a rocket
        else if (DHPawn(P) != none)
        {
            bMayBeValid = (DHPawn(P).bWeaponNeedsResupply && ROPawn(PlayerOwner.Pawn) != none && (!ROPawn(PlayerOwner.Pawn).bUsedCarriedMGAmmo && DHPawn(PlayerOwner.Pawn).bCarriesExtraAmmo)) // we can resupply ammo
                        || DHPawn(P).bWeaponNeedsReload;                                                                                       // we can assist rocket reload
        }
        // Player isn't currently valid as we aren't looking at them, they aren't talking, & we can't resupply them or assist them with loading a rocket
        else
        {
            bMayBeValid = false;
        }

        // Player may be valid as he is talking or needs resupply/reload, but we need to check he's not hidden behind an obstruction
        if (bMayBeValid && !bCurrentlyValid)
        {
            // If player is in a vehicle, use the vehicle/weapon pawn's DHPawn location for a more accurate line of sight check
            if (P.IsA('Vehicle') && Vehicle(P).Driver != none && Vehicle(P).bDrawDriverInTP)
            {
                bCurrentlyValid = FastTrace(Vehicle(P).Driver.Location, ViewLocation);
            }
            else
            {
                bCurrentlyValid = FastTrace(P.Location, ViewLocation);
            }
        }

        // Remove pawn from array if not currently valid
        if (!bCurrentlyValid)
        {
            Pawns.Remove(i, 1);
            continue;
        }

        // Check whether this currently valid pawn is already in the saved NamedPawns array - if not then we add it
        bFoundMatch = false;

        for (j = 0; j < NamedPawns.Length; ++j)
        {
            if (P == NamedPawns[j])
            {
                bFoundMatch = true;
                break;
            }
        }

        if (!bFoundMatch)
        {
            NamedPawns[NamedPawns.Length] = P;
        }
    }

    // STAGE 4: loop through saved NamedPawns array of players that are being drawn & check whether they still need to be shown, removing them if they don't
    // Then we draw the all remaining names, calculating any required fade in or out, & any relevant icons to be displayed above the name

    Now = Level.TimeSeconds; // ensures consistent current time is applied throughout the loop

    if (NamedPawns.Length > 0)
    {
        C.Font = GetPlayerNameFont(C);
    }

    for (i = NamedPawns.Length - 1; i >= 0; --i)
    {
        P = NamedPawns[i];

        if (P != none)
        {
            OtherPRI = DHPlayerReplicationInfo(P.PlayerReplicationInfo);
        }

        // Remove any pawns that are no longer being controlled or no longer exist
        if (OtherPRI == none || P == none)
        {
            NamedPawns.Remove(i, 1);
            continue;
        }

        bCurrentlyValid = false; // need to reset each iteration

        // Check if this NamedPawn is in our Pawns array of currently valid pawns
        for (j = 0; j < Pawns.Length; ++j)
        {
            if (P == Pawns[j])
            {
                bCurrentlyValid = true;
                break;
            }
        }

        if (bCurrentlyValid && !bForceHideAllNames)
        {
            // Player has just become valid, as his name wasn't drawn last frame (his LastNameDrawTime was prior to the recorded HUDLastNameDrawTime)
            if (OtherPRI.LastNameDrawTime < HUDLastNameDrawTime)
            {
                // Check if player's name was previously in the process of being faded out
                HighestFadeInReached = FClamp(OtherPRI.LastNameDrawTime - OtherPRI.NameDrawStartTime, 0.0, 1.0); // maximum fade in value reached while player was valid
                NameFadeTime = OtherPRI.LastNameDrawTime + HighestFadeInReached - Now;

                // Now set his new NameDrawStartTime, so fade in can be calculated in future frames
                // And if player was being faded out, we'll fudge the NameDrawStartTime so we begin drawing his name at the same alpha level, but now fading back in
                OtherPRI.NameDrawStartTime = Now;

                if (NameFadeTime > 0.0)
                {
                    OtherPRI.NameDrawStartTime -= FMin(NameFadeTime, 1.0);
                }
            }

            // Update player's LastNameDrawTime & NameFadeTime
            // Note even if player is off screen & won't actually be drawn, we still update LastNameDrawTime as we don't want his name to fade in if we turn towards him
            OtherPRI.LastNameDrawTime = Now;
            NameFadeTime = Now - OtherPRI.NameDrawStartTime;

            // A slight fade threshold before starting to draw looked at player's name, just to stop it flickering up briefly if you only very quickly track over him
            if (NameFadeTime < 0.05 && P == LookedAtPawn)
            {
                continue;
            }
        }
        // Player isn't currently valid, but recently was & his name may still need to be shown fading out
        else
        {
            // Note the name may fade out in less than 1 second if the player wasn't drawn long enough to fully fade in
            // So we 1st calculate the maximum fade in value reached while the player was valid
            HighestFadeInReached = FClamp(OtherPRI.LastNameDrawTime - OtherPRI.NameDrawStartTime, 0.0, 1.0);
            NameFadeTime = OtherPRI.LastNameDrawTime + HighestFadeInReached - Now;

            // If player has fully faded out now, ignore him & remove from NamedPawns array
            if (NameFadeTime <= 0.0)
            {
                NamedPawns.Remove(i, 1);
                continue;
            }
        }

        // If player is in a vehicle, use the vehicle/weapon pawn's DHPawn so we can get a more accurate location for position checks & drawing
        if (P.IsA('Vehicle') && Vehicle(P).Driver != none && Vehicle(P).bDrawDriverInTP)
        {
            PawnForLocation = Vehicle(P).Driver;
        }
        else
        {
            PawnForLocation = P;
        }

        // For players other than the one we're looking directly at, check that they are broadly in front of us & so will be on our screen
        if (P != LookedAtPawn)
        {
            PlayerDirection = Normal(PawnForLocation.Location - PawnOwner.Location);

            if (PlayerDirection dot vector(PlayerOwner.CalcViewRotation) < 0.0)
            {
                continue;
            }
        }

        // We're going to draw this player's name, so get it
        // And if we are looking at a player in a vehicle, count any other vehicle occupants & append the count to his name, in the format "HisPlayerName (+2)"
        PlayerName = OtherPRI.PlayerName;

        if (P == LookedAtPawn && VehicleBase != none)
        {
            NumOtherOccupants = VehicleBase.NumPassengers() - 1;

            if (NumOtherOccupants > 0)
            {
                PlayerName @= "(+" $ NumOtherOccupants $ ")";
            }
        }

        // Set to draw the name & name icon in the color of our team, or of our squad if it's a squad member
        // And if player's name is fading in or out, lower the drawing alpha value accordingly
        C.DrawColor = GetPlayerColor(OtherPRI);

        if (NameFadeTime < 1.0 && NameFadeTime >= 0.0)
        {
            Alpha = byte(NameFadeTime * 255.0);
            C.DrawColor.A = Alpha;
        }
        else
        {
            Alpha = 255;
        }

        // Get the screen location for drawing player name
        if (PawnForLocation.HeadBone != '')
        {
            DrawLocation = PawnForLocation.GetBoneCoords(PawnForLocation.HeadBone).Origin;
            DrawLocation.Z += 16.0;
        }
        else
        {
            DrawLocation = PawnForLocation.Location;
        }

        DrawLocation = C.WorldToScreen(DrawLocation);

        // Now draw the player name, with a generic name icon below it
        C.TextSize(PlayerName, TextSize.X, TextSize.Y);
        C.SetPos(DrawLocation.X - 8.0, DrawLocation.Y - (TextSize.Y * 0.5));

        if (OtherPRI.IsInSquad())
        {
            C.DrawTile(PlayerNameFilledIconMaterial, 16.0, 16.0, 0.0, 0.0, PlayerNameIconMaterial.MaterialUSize(), PlayerNameIconMaterial.MaterialVSize());
        }
        else
        {
            C.DrawTile(PlayerNameIconMaterial, 16.0, 16.0, 0.0, 0.0, PlayerNameIconMaterial.MaterialUSize(), PlayerNameIconMaterial.MaterialVSize());
        }

        C.SetPos(DrawLocation.X - TextSize.X * 0.5, DrawLocation.Y - 32.0);
        DrawShadowedTextClipped(C, PlayerName);

        // TODO: SL icon!

        // Check whether we need to draw an icon above the player's name, if he's talking or needs resupply or assisted reload
        IconMaterial = none;
        IconMaterialColor = class'UColor'.default.White;

        if (OtherPRI == PortraitPRI)
        {
            IconMaterial = SpeakerIconMaterial;
        }
        else if (P.IsA('DHMortarVehicleWeaponPawn')) // a mortar is a special case to check for resupply
        {
            Mortar = DHMortarVehicle(VehicleWeaponPawn(P).VehicleBase);

            if (Mortar != none && Mortar.bCanBeResupplied && ROPawn(PlayerOwner.Pawn) != none && !ROPawn(PlayerOwner.Pawn).bUsedCarriedMGAmmo && DHPawn(PlayerOwner.Pawn).bCarriesExtraAmmo)
            {
                IconMaterial = NeedAmmoIconMaterial;
            }
        }
        else if (DHPawn(P) != none)
        {
            if (DHPawn(P).bWeaponNeedsResupply && ROPawn(PlayerOwner.Pawn) != none && !ROPawn(PlayerOwner.Pawn).bUsedCarriedMGAmmo && DHPawn(PlayerOwner.Pawn).bCarriesExtraAmmo)
            {
                IconMaterial = NeedAmmoIconMaterial;
            }
            else if (DHPawn(P).bWeaponNeedsReload)
            {
                IconMaterial = NeedAssistIconMaterial;
            }
            else if (OtherPRI.IsSquadLeader())
            {
                IconMaterial = SquadLeaderIconMaterial;
                IconMaterialColor = GetPlayerColor(OtherPRI);
            }
            else if (OtherPRI.bIsSquadAssistant)
            {
                IconMaterial = AssistantIconMaterial;
                IconMaterialColor = GetPlayerColor(OtherPRI);
            }
        }

        // Now draw any relevant icon above the player's name, in white to make it more noticeable (instead of the team color)
        if (IconMaterial != none)
        {
            C.DrawColor = IconMaterialColor;
            C.DrawColor.A = Alpha;
            C.SetPos(DrawLocation.X - 12.0, DrawLocation.Y - 56.0);
            C.DrawTile(IconMaterial, 24.0, 24.0, 0.0, 0.0, IconMaterial.MaterialUSize(), IconMaterial.MaterialVSize());
        }
    }

    // Finally record the time this frame was drawn, so in future we can easily tell if a player has just become valid (his LastNameDrawTime would be prior to this time)
    HUDLastNameDrawTime = Now;
}

function DrawShadowedTextClipped(Canvas C, string Text)
{
    local color SavedDrawColor;

    if (C != none)
    {
        SavedDrawColor = C.DrawColor;

        C.DrawColor = class'UColor'.default.Black;
        C.DrawColor.A = SavedDrawColor.A;
        C.CurX += 1;
        C.CurY += 1;

        C.DrawTextClipped(Text);

        C.DrawColor = SavedDrawColor;
        C.CurX -= 1;
        C.CurY -= 1;

        C.DrawTextClipped(Text);
    }
}

// Modified to fix problem where compass failed to follow view rotation of player driving a vehicle
// Also to increase size of compass & make sure it doesn't get too small if HudScale is very low
function DrawCompass(Canvas C)
{
    local Actor              A;
    local AbsoluteCoordsInfo GlobalCoors;
    local float              PawnRotation, PlayerRotation, Compensation, XL, YL;
    local int                OverheadOffset;

    // Get player actor
    if (PawnOwner != none)
    {
        A = PawnOwner;
    }
    else if (PlayerOwner != none)
    {
        if (PlayerOwner.IsInState('Spectating'))
        {
            A = PlayerOwner;
        }
        else if (PlayerOwner.Pawn != none)
        {
            A = PlayerOwner.Pawn;
        }
    }

    if (A != none)
    {
        // Figure which direction we're facing
        if (PlayerOwner != none)
        {
            PawnRotation = PlayerOwner.CalcViewRotation.Yaw; // fix is to always use CalcViewRotation (it's always the last calculated camera rotation)
        }
        else
        {
            PawnRotation = A.Rotation.Yaw;
        }

        // Compensate for map rotation
        if (PlayerOwner != none && PlayerOwner.GameReplicationInfo != none)
        {
            OverheadOffset = PlayerOwner.GameReplicationInfo.OverheadOffset;
        }

        Compensation = (float(OverheadOffset) / 90.0 * 16384.0) + 16384.0;
        PlayerRotation = PawnRotation + Compensation;

        // Pre-bind compass rotation to a -32000 to 32000 range relative to PlayerRotation
        while ((CompassCurrentRotation - PlayerRotation) > 32768)
        {
            CompassCurrentRotation -= 65536;
        }

        while ((CompassCurrentRotation - PlayerRotation) < -32768)
        {
            CompassCurrentRotation += 65536;
        }

        // Update compass & needle rotation
        CompassCurrentRotation = CompassCurrentRotation + (CompassStabilizationConstant * (PlayerRotation - CompassCurrentRotation) * (Level.TimeSeconds - HudLastRenderTime));
        TexRotator(CompassNeedle.WidgetTexture).Rotation.Yaw = CompassCurrentRotation;
    }
    else // shouldn't ever happen but better safe than log-spammy
    {
        PlayerRotation = CompassCurrentRotation;
    }

    // Draw compass base (fake, only to get sizes)
    GlobalCoors.Width = C.ClipX;
    GlobalCoors.Height = C.ClipY;
    DrawSpriteWidgetClipped(C, CompassBase, GlobalCoors, true, XL, YL, true, true, true);

    // Calculate needle screen offset
    CompassNeedle.OffsetX = (GlobalCoors.width * -0.005) + default.CompassNeedle.OffsetX + (CompassBase.OffsetX - XL / HudScale / 2.0);
    CompassNeedle.OffsetY = default.CompassNeedle.OffsetY + CompassBase.OffsetY - (YL / HudScale / 2.0);

    // Draw the compass needle & base
    DrawSpriteWidgetClipped(C, CompassNeedle, GlobalCoors, true, XL, YL, true, true, true);
    DrawSpriteWidgetClipped(C, CompassBase, GlobalCoors, true, XL, YL, true, true, true);

    // Draw icons
    if (CompassIconsOpacity > 0.0 || bShowObjectives)
    {
        DrawCompassIcons(C, CompassNeedle.OffsetX, CompassNeedle.OffsetY, XL / HudScale / 2.0 * CompassIconsPositionRadius, -(PawnRotation + 16384), A, GlobalCoors);
    }
}

function DrawMapMarkerOnCompass (Canvas C, float CenterX, float CenterY, float Radius, float RotationCompensation, AbsoluteCoordsInfo GlobalCoords, class<DHMapMarker> MapMarkerClass, vector Target, vector Current, float XL, float YL)
{
    local float Angle;
    local rotator RotAngle;

    if (MapMarkerClass == none || !MapMarkerClass.default.bShouldShowOnCompass)
    {
        return;
    }

    // Update widget color & texture
    CompassIcons.WidgetTexture = MapMarkerClass.default.IconMaterial;
    CompassIcons.TextureCoords = MapMarkerClass.default.IconCoords;
    CompassIcons.Tints[TeamIndex] = MapMarkerClass.default.IconColor;
    CompassIcons.Tints[TeamIndex].A = float(default.CompassIcons.Tints[TeamIndex].A) * CompassIconsOpacity;

    // Calculate rotation
    RotAngle = rotator(Target - Current);
    Angle = (RotAngle.Yaw + RotationCompensation) * Pi / 32768;

    // Update widget offset
    CompassIcons.OffsetX = CenterX + Radius * Cos(Angle);
    CompassIcons.OffsetY = CenterY + Radius * Sin(Angle);

    // Draw marker image
    DrawSpriteWidgetClipped(C, CompassIcons, GlobalCoords, true, XL, YL, true, true, true);
}

function DrawCompassIcons(Canvas C, float CenterX, float CenterY, float Radius, float RotationCompensation, Actor viewer, AbsoluteCoordsInfo GlobalCoords)
{
    local vector Target, Current;
    local int i, Team, Id, Count, TempTeam;
    local ROGameReplicationInfo GRI;
    local float angle, XL, YL;
    local rotator rotAngle;
    local array<DHGameReplicationInfo.MapMarker> PersonalMapMarkers;
    local array<DHGameReplicationInfo.MapMarker> MapMarkers;
    local DHPlayer PC;

    CompassIcons.WidgetTexture = default.CompassIcons.WidgetTexture;

    // Decrement opacity if needed, increment if needed
    if (bShowObjectives)
    {
        CompassIconsOpacity = Fmin(1.0, CompassIconsOpacity + CompassIconsRefreshSpeed * (Level.TimeSeconds - HudLastRenderTime));
    }
    else
    {
        CompassIconsOpacity -= CompassIconsFadeSpeed * (Level.TimeSeconds - HudLastRenderTime);
    }

    // Get user's team & position
    if (Pawn(Viewer) != none)
    {
        if (Pawn(viewer).Controller != none)
        {
            Team = Pawn(Viewer).Controller.PlayerReplicationInfo.Team.TeamIndex;
        }
        else
        {
            Team = 255;
        }
    }
    else
    {
        if (Controller(Viewer) != none)
        {
            Team = Controller(Viewer).PlayerReplicationInfo.Team.TeamIndex;
        }
        else
        {
            Team = 255;
        }
    }

    Current = Viewer.Location;

    // Get GRI
    GRI = ROGameReplicationInfo(PlayerOwner.GameReplicationInfo);

    if (GRI == none)
    {
        return;
    }

    // Update waypoints array if needed
    if (bShowObjectives)
    {
        TempTeam = Clamp(Team, 0, 1);
        Count = 0;

        // Clear old array
        for (i = 0; i < arraycount(CompassIconsTargetsActive); ++i)
        {
            CompassIconsTargetsActive[i] = 0;
        }

        if (Team == AXIS_TEAM_INDEX || Team == ALLIES_TEAM_INDEX)
        {
            // Add all rally points
            for (i = 0; i < arraycount(GRI.AxisRallyPoints); i++)
            {
                // if array is full, stop adding waypoints
                if (Count >= arraycount(CompassIconsTargetsActive))
                {
                    break;
                }

                if (Team == AXIS_TEAM_INDEX)
                {
                    Target = GRI.AxisRallyPoints[i].RallyPointLocation;
                }
                else
                {
                    Target = GRI.AlliedRallyPoints[i].RallyPointLocation;
                }

                CompassIconsTargetsWidgetCoords[Count] = MapIconRally[TempTeam].TextureCoords;

                if (Target != vect(0, 0, 0))
                {
                    CompassIconsTargets[Count] = Target;
                    CompassIconsTargetsActive[Count] = 1;
                    ++Count;
                }
            }

            // Add all help requests
            for (i = 0; i < arraycount(GRI.AxisHelpRequests); i++)
            {
                // if array is full, stop adding waypoints
                if (Count >= arraycount(CompassIconsTargetsActive))
                {
                    break;
                }

                if (Team == AXIS_TEAM_INDEX)
                {
                    Target = GRI.AxisHelpRequestsLocs[i];
                    Id = GRI.AxisHelpRequests[i].RequestType;
                }
                else
                {
                    Target = GRI.AlliedHelpRequestsLocs[i];
                    Id = GRI.AlliedHelpRequests[i].RequestType;
                }

                if (Id != 255)
                {
                    if (Id == 3) // MG resupply
                    {
                        CompassIconsTargetsWidgetCoords[Count] = MapIconMGResupplyRequest[TempTeam].TextureCoords;
                    }
                    else if (Id == 0 || Id == 4) // Help request at coords or at obj
                    {
                        CompassIconsTargetsWidgetCoords[Count] = MapIconHelpRequest.TextureCoords;
                    }
                    else if (Id == 1 || Id == 2) // Attack/defend obj
                    {
                        CompassIconsTargetsWidgetCoords[Count] = MapIconAttackDefendRequest.TextureCoords;
                    }
                    else
                    {
                        continue;
                    }

                    CompassIconsTargets[Count] =  Target;
                    CompassIconsTargetsActive[Count] = 1;
                    ++Count;
                }
            }
        }
    }

    // Go through waypoint array and draw the icons
    for (i = 0; i < arraycount(CompassIconsTargetsActive); i++)
    {
        if (CompassIconsTargetsActive[i] == 1)
        {
            // Update widget color & texture
            CompassIcons.TextureCoords = CompassIconsTargetsWidgetCoords[i];
            CompassIcons.Tints[TeamIndex].A = float(default.CompassIcons.Tints[TeamIndex].A) * CompassIconsOpacity;

            // Calculate rotation
            RotAngle = rotator(CompassIconsTargets[i] - Current);
            Angle = (RotAngle.Yaw + RotationCompensation) * Pi / 32768;

            // Update widget offset
            CompassIcons.OffsetX = CenterX + Radius * Cos(Angle);
            CompassIcons.OffsetY = CenterY + Radius * Sin(Angle);

            // Draw waypoint image
            DrawSpriteWidgetClipped(C, CompassIcons, GlobalCoords, true, XL, YL, true, true, true);
        }
    }

    // TODO: this function/system ought to be refactored!
    PC = DHPlayer(PlayerOwner);

    if (PC != none)
    {
        // Personal markers
        PersonalMapMarkers = PC.GetPersonalMarkers();

        for (i = 0; i < PersonalMapMarkers.Length; ++i)
        {
            DrawMapMarkerOnCompass(C, CenterX, CenterY, Radius, RotationCompensation, GlobalCoords, PersonalMapMarkers[i].MapMarkerClass, PersonalMapMarkers[i].WorldLocation, Current, XL, YL);
        }

        // Map markers
        DHGRI.GetMapMarkers(PC, MapMarkers, PC.GetTeamNum());

        for (i = 0; i < MapMarkers.Length; ++i)
        {
            Target.X = float(MapMarkers[i].LocationX) / 255.0;
            Target.Y = float(MapMarkers[i].LocationY) / 255.0;
            Target = DHGRI.GetWorldCoords(Target.X, Target.Y);

            DrawMapMarkerOnCompass(C, CenterX, CenterY, Radius, RotationCompensation, GlobalCoords, MapMarkers[i].MapMarkerClass, Target, Current, XL, YL);
        }

        // Squad leader
        if (PC.GetSquadIndex() != -1 && PC.GetSquadMemberIndex() != 0 && PC.SquadMemberLocations[0] != 0)
        {
            class'UQuantize'.static.DequantizeClamped2DPose(PC.SquadMemberLocations[0], Target.X, Target.Y);
            Target = DHGRI.GetWorldCoords(Target.X, Target.Y);

            // Update widget color & texture
            CompassIcons.WidgetTexture = SquadLeaderIconMaterial;
            CompassIcons.TextureCoords.X1 = 0;
            CompassIcons.TextureCoords.Y1 = 0;
            CompassIcons.TextureCoords.X2 = 31;
            CompassIcons.TextureCoords.Y2 = 31;

            CompassIcons.Tints[TeamIndex] = class'DHColor'.default.SquadColor;
            CompassIcons.Tints[TeamIndex].A = float(default.CompassIcons.Tints[TeamIndex].A) * CompassIconsOpacity;

            // Calculate rotation
            RotAngle = rotator(Target - Current);
            Angle = (RotAngle.Yaw + RotationCompensation) * Pi / 32768;

            // Update widget offset
            CompassIcons.OffsetX = CenterX + Radius * Cos(Angle);
            CompassIcons.OffsetY = CenterY + Radius * Sin(Angle);

            // Draw waypoint image
            DrawSpriteWidgetClipped(C, CompassIcons, GlobalCoords, true, XL, YL, true, true, true);
        }
    }
}

// Modified so will work in DHDebugMode, & also to show all network actors & not just pawns (colour coded based on actor type)
function DrawNetworkActors(Canvas C)
{
    local Actor  A;
    local vector Direction, ScreenPos;
    local string ActorName;
    local float  StrX, StrY;
    local int    Pos;

    if (PlayerOwner == none ||
        (!IsDebugModeAllowed() && !(ROGameReplicationInfo(PlayerOwner.GameReplicationInfo) != none && ROGameReplicationInfo(PlayerOwner.GameReplicationInfo).bAllowNetDebug)))
    {
        return;
    }

    foreach DynamicActors(class'Actor', A)
    {
        // Check whether it's a network actor, i.e. has been, or would be, replicated by a server
        if (A.bNoDelete)
        {
            continue;
        }

        if (Level.NetMode == NM_Client)
        {
            if (A.Role == ROLE_Authority && !A.bTearOff) // we'll allow torn off network actors a pass through & we'll draw them in a different colour
            {
                continue;
            }
        }
        // In single player mode, checking for no remote role is a passable approximation of what would be network actors
        // Although it isn't perfect & displays actors with remote roles that in multi-player would only be spawned locally on a client, e.g. ROSoundAttachment
        else if (A.RemoteRole == ROLE_None)
        {
            continue;
        }

        // Only draw if in front of player, i.e. will display on his screen
        // Changed to use PC's CalcViewLocation & CalcViewRotation, which are simple & also work when using behind view
        Direction = Normal(A.Location - PlayerOwner.CalcViewLocation);

        if (Direction dot vector(PlayerOwner.CalcViewRotation) > 0.0)
        {
            // Get the actor's name to draw, stripping its package name if required
            ActorName = "" $ A;
            Pos = InStr(ActorName, ".");

            if (Pos != -1)
            {
                ActorName = Mid(ActorName, Pos + 1);
            }

            // Set draw colour based on type of actor
            if (A.bTearOff)
            {
                C.DrawColor = TurqColor;
            }
            else if (A.bAlwaysRelevant && !A.IsA('Pickup')) // pickup actors are bAlwaysRelevant by default, but server sets it to false as soon as they are dropped
            {
                C.DrawColor = RedColor;
            }
            else if (A.bNetTemporary)
            {
                C.DrawColor = GoldColor;
            }
            else if (A.IsA('Pawn'))
            {
                C.DrawColor = PurpleColor;
            }
            else if (A.IsA('Inventory') || A.IsA('InventoryAttachment') || A.IsA('VehicleWeapon'))
            {
                C.DrawColor = WhiteColor;
            }
            else
            {
                C.DrawColor = GrayColor;
            }

            // Draw actor's name on screen (changed to use smallest font available)
            C.Font = C.TinyFont;
            C.TextSize(ActorName, StrX, StrY);
            ScreenPos = C.WorldToScreen(A.Location);
            C.SetPos(ScreenPos.X - StrX * 0.5, ScreenPos.Y - StrY * 0.5);

            C.DrawTextClipped(ActorName);
        }
    }
}

// New function to show network actors on the overhead map - which actors are shown is based on the specified NetDebugMode
// Toggle this option using console command: ShowNetDebugMap [optional int DebugMode]
// Originally was in DrawMap() function, but split off as this is pretty obscure & it shortens a very long, key function
function DrawNetworkActorsOnMap(Canvas C, AbsoluteCoordsInfo SubCoords, float MyMapScale, vector MapCenter)
{
    local Actor        A;
    local Pawn         P;
    local DHPawn       DHP;
    local Vehicle      V;
    local SpriteWidget Widget;
    local int          Pos;
    local string       s;

    if (!IsDebugModeAllowed() && !(ROGameReplicationInfo(PlayerOwner.GameReplicationInfo) != none && ROGameReplicationInfo(PlayerOwner.GameReplicationInfo).bAllowNetDebug))
    {
        return;
    }

    // Show all pawns only (DebugMode 0)
    if (NetDebugMode == ND_PawnsOnly)
    {
        foreach DynamicActors(class'Pawn', P)
        {
            if (Vehicle(P) != none)
            {
                Widget = MapIconRally[P.GetTeamNum()];
            }
            else if (ROPawn(P) != none)
            {
                Widget = MapIconTeam[P.GetTeamNum()];
            }
            else
            {
                Widget = MapIconNeutral;
            }

            Widget.TextureScale = 0.04;
            Widget.RenderStyle = STY_Normal;

            DrawDebugIconOnMap(C, SubCoords, Widget, MyMapScale, P.Location, MapCenter, "");
        }
    }
    // Show vehicles only (DebugMode 1)
    else if (NetDebugMode == ND_VehiclesOnly)
    {
        foreach DynamicActors(class'Vehicle', V)
        {
            if (ROWheeledVehicle(V) != none)
            {
                Widget = MapIconRally[V.GetTeamNum()];
                Widget.TextureScale = 0.04;
                Widget.RenderStyle = STY_Normal;

                DrawDebugIconOnMap(C, SubCoords, Widget, MyMapScale, V.Location, MapCenter, "");
            }
        }
    }
    // Show player pawns only (DebugMode 2)
    else if (NetDebugMode == ND_PlayersOnly)
    {
        foreach DynamicActors(class'DHPawn', DHP)
        {
            Widget = MapIconTeam[DHP.GetTeamNum()];
            Widget.TextureScale = 0.04;
            Widget.RenderStyle = STY_Normal;

            DrawDebugIconOnMap(C, SubCoords, Widget, MyMapScale, DHP.Location, MapCenter, "");
        }
    }
    // Show all net actors (DebugMode 3)
    // Substantially improved so only draws actually network actors (i.e. replicated) instead of all dynamic actors, even those spawned locally
    else if (NetDebugMode == ND_All || NetDebugMode == ND_AllWithText)
    {
        Widget = MapIconNeutral;
        Widget.TextureScale = 0.04;
        Widget.RenderStyle = STY_Normal;

        C.Font = C.TinyFont; // changed to use smallest font available

        foreach DynamicActors(class'Actor', A)
        {
            if (!A.bNoDelete)
            {
                // Check whether it's a network actor, i.e. has been, or would be, replicated by a server
                if (Level.NetMode == NM_Client)
                {
                    if (A.Role == ROLE_Authority && !A.bTearOff) // we'll allow torn off network actors a pass through & we'll draw them in a different colour
                    {
                        continue;
                    }
                }
                // In single player mode, checking for no remote role is a passable approximation of what would be network actors
                // Although it isn't perfect & displays actors with remote roles that in multi-player would only be spawned locally on a client, e.g. ROSoundAttachment
                else if (A.RemoteRole == ROLE_None)
                {
                    continue;
                }

                // Option to show actor names, with any package name stripped (DebugMode 4)
                if (NetDebugMode == ND_AllWithText)
                {
                    s = "" $ A;
                    Pos = InStr(s, ".");

                    if (Pos != -1)
                    {
                        s = Mid(s, Pos + 1);
                    }
                }

                DrawDebugIconOnMap(C, SubCoords, Widget, MyMapScale, A.Location, MapCenter, s);
            }
        }
    }
}

// Modified to include DHArmoredVehicle's special hit points & to use different colours for different types of hit point
// Engine is blue, ammo stores are red, gun traverse & pivot are gold, periscopes are pink, others are white
// (Badly named, but is an inherited function - best thought of as DrawVehicleHitPoints)
function DrawVehiclePointSphere()
{
    local DHVehicle        V;
    local DHArmoredVehicle AV;
    local Coords           HitPointCoords;
    local vector           HitPointLocation;
    local color            C;
    local int              i;

    foreach DynamicActors(class'DHVehicle', V)
    {
        for (i = 0; i < V.VehHitpoints.Length; ++i)
        {
            if (V.VehHitpoints[i].PointBone == '')
            {
                continue;
            }

            if (V.Cannon != none && V.VehHitpoints[i].PointBone == V.Cannon.YawBone)
            {
                HitPointCoords = V.Cannon.GetBoneCoords(V.VehHitpoints[i].PointBone);
            }
            else
            {
                HitPointCoords = V.GetBoneCoords(V.VehHitpoints[i].PointBone);
            }

            HitPointLocation = HitPointCoords.Origin + (V.VehHitpoints[i].PointOffset >> rotator(HitPointCoords.XAxis));

            if (V.VehHitpoints[i].HitPointType == HP_Engine)
            {
                C = BlueColor;
            }
            else if (V.VehHitpoints[i].HitPointType == HP_AmmoStore)
            {
                C = RedColor;
            }
            else if (V.VehHitpoints[i].HitPointType == HP_Driver) // should not exist as deprecated, but draw in black is present by mistake
            {
                C = BlackColor;
            }
            else
            {
                C = GrayColor;
            }

            V.DrawDebugSphere(HitPointLocation, V.VehHitpoints[i].PointRadius * V.VehHitpoints[i].PointScale, 10, C.R, C.G, C.B);
        }

        AV = DHArmoredVehicle(V);

        if (AV != none)
        {
            for (i = 0; i < AV.NewVehHitpoints.Length; ++i)
            {
                if (AV.NewVehHitpoints[i].PointBone == '')
                {
                    continue;
                }

                if (AV.Cannon != none && AV.NewVehHitpoints[i].PointBone == AV.Cannon.YawBone)
                {
                    HitPointCoords = AV.Cannon.GetBoneCoords(AV.NewVehHitpoints[i].PointBone);
                }
                else
                {
                    HitPointCoords = AV.GetBoneCoords(AV.NewVehHitpoints[i].PointBone);
                }

                HitPointLocation = HitPointCoords.Origin + (AV.NewVehHitpoints[i].PointOffset >> rotator(HitPointCoords.XAxis));

                if (AV.NewVehHitpoints[i].NewHitPointType == NHP_Traverse || AV.NewVehHitpoints[i].NewHitPointType == NHP_GunPitch)
                {
                    C = GoldColor;
                }
                else if (AV.NewVehHitpoints[i].NewHitPointType == NHP_GunOptics || AV.NewVehHitpoints[i].NewHitPointType == NHP_PeriscopeOptics)
                {
                    C = PurpleColor;
                }
                else
                {
                    C = WhiteColor;
                }

                AV.DrawDebugSphere(HitPointLocation, AV.NewVehHitpoints[i].PointRadius, 10, C.R, C.G, C.B);
            }
        }
    }
}

// Modified to avoid drawing the player's own collision in 1st person, as it screws up the view too much and serves no purpose
// Also to draw pawn's AuxCollisionCylinder (DHBulletWhipAttachment), instead of unnecessary whole body cylinder (it's just an optimisation, not an actual hit point)
// (Badly named, but is an inherited function - best thought of as DrawPlayerHitPoints)
function DrawPointSphere()
{
    local ROPawn P;
    local coords CO;
    local vector Loc;
    local int    i;

    foreach DynamicActors(class'ROPawn', P)
    {
        if (P != none && ((P != PawnOwner && P.Owner != PawnOwner) || PlayerOwner.bBehindView)) // only draw player's own collision if he's in behind view
        {
            if (P.AuxCollisionCylinder != none && P.AuxCollisionCylinder.bCollideActors) // don't draw AuxCollisionCylinder if it's collision is disabled
            {
                CO = P.GetBoneCoords(P.AuxCollisionCylinder.AttachmentBone);

                DrawDebugCylinder(CO.Origin, vect(1.0, 0.0, 0.0), vect(0.0, 1.0, 0.0), vect(0.0, 0.0, 1.0),
                    P.AuxCollisionCylinder.CollisionRadius, P.AuxCollisionCylinder.CollisionHeight, 10, 255, 255, 255); // white
            }

            for (i = 1; i < P.Hitpoints.Length; ++i) // skip Hitpoints[0], as that's just the big whole body cylinder (an optimisation) & not an actual hit point
            {
                if (P.Hitpoints[i].PointBone != '')
                {
                    CO = P.GetBoneCoords(P.Hitpoints[i].PointBone);
                    Loc = CO.Origin + (P.Hitpoints[i].PointOffset >> P.GetBoneRotation(P.Hitpoints[i].PointBone));

                    DrawDebugCylinder(Loc, CO.ZAxis, CO.YAxis, CO.XAxis, P.Hitpoints[i].PointRadius * P.Hitpoints[i].PointScale,
                        P.Hitpoints[i].PointHeight * P.Hitpoints[i].PointScale, 10, 0, 255, 0); // green
                }
            }
        }
    }
}

// New function showing all vehicle's physics wheels (the Wheels array of invisible wheels that drive & steer vehicle, even ones with treads)
function DrawVehiclePhysiscsWheels()
{
    local ROVehicle V;
    local Coords    CO;
    local vector    Loc;
    local int       i;

    foreach DynamicActors(class'ROVehicle', V)
    {
        if (V != none)
        {
            for (i = 0; i < V.Wheels.Length; ++i)
            {
                if (V.Wheels[i].BoneName != '')
                {
                    CO = V.GetBoneCoords(V.Wheels[i].BoneName);
                    Loc = CO.Origin + (V.Wheels[i].BoneOffset >> V.Rotation);
                    V.DrawDebugSphere(Loc, V.Wheels[i].WheelRadius, 10, 255, 255, 255); // white
                }
            }
        }
    }
}

// New function to split out lengthy map drawing functionality from the DrawObjectives() function
// As this is now called from the DHGUIMapComponent class as well as DrawObjectives (& also it helps
// shorten a very lengthy DrawObjectives function)
function DrawMap(Canvas C, AbsoluteCoordsInfo SubCoords, DHPlayer Player, Box Viewport)
{
    local DHPlayerReplicationInfo   PRI;
    local DHRoleInfo                RI;
    local SpriteWidget              Widget;
    local vector                    Temp, MapCenter;
    local string                    ObjLabel;
    local float                     MyMapScale;
    local int                       OwnerTeam, i, j;
    local DHObjective               ObjA, ObjB;
    local color                     ObjLineColor;
    local UColor.HSV                HSV;

    if (DHGRI == none)
    {
        return;
    }

    // Get player team - if none, we won't draw team-specific information on the map
    if (PlayerOwner != none)
    {
        OwnerTeam = PlayerOwner.GetTeamNum();
    }
    else
    {
        OwnerTeam = 255;
    }

    // Draw level map
    MapLevelImage.WidgetTexture = DHGRI.MapImage;

    if (MapLevelImage.WidgetTexture != none)
    {
        // Set the texture coords to support the size of the image and not rely on defaultproperties
        MapLevelImage.TextureCoords.X1 = Viewport.Min.X * MapLevelImage.WidgetTexture.MaterialUSize();
        MapLevelImage.TextureCoords.Y1 = Viewport.Min.Y * MapLevelImage.WidgetTexture.MaterialVSize();
        MapLevelImage.TextureCoords.X2 = (Viewport.Max.X * MapLevelImage.WidgetTexture.MaterialUSize()) - 1;
        MapLevelImage.TextureCoords.Y2 = (Viewport.Max.Y * MapLevelImage.WidgetTexture.MaterialVSize()) - 1;

        DrawSpriteWidgetClipped(C, MapLevelImage, SubCoords, true);
    }

    // Draw level map overlay
    MapLevelOverlay.WidgetTexture = Material'DH_GUI_Tex.GUI.GridOverlay';

    if (MapLevelOverlay.WidgetTexture != none)
    {
        MapLevelOverlay.Tints[0].A = 128 + class'UInterp'.static.Linear(Viewport.Max.X - Viewport.Min.X, 128, 0);
        MapLevelOverlay.TextureCoords.X1 = Viewport.Min.X * MapLevelOverlay.WidgetTexture.MaterialUSize();
        MapLevelOverlay.TextureCoords.Y1 = Viewport.Min.Y * MapLevelOverlay.WidgetTexture.MaterialVSize();
        MapLevelOverlay.TextureCoords.X2 = (Viewport.Max.X * MapLevelOverlay.WidgetTexture.MaterialUSize()) - 1;
        MapLevelOverlay.TextureCoords.Y2 = (Viewport.Max.Y * MapLevelOverlay.WidgetTexture.MaterialVSize()) - 1;
        DrawSpriteWidgetClipped(C, MapLevelOverlay, subCoords, true);
    }

    // Calculate level map constants
    Temp = DHGRI.SouthWestBounds - DHGRI.NorthEastBounds;
    MapCenter = Temp / 2.0  + DHGRI.NorthEastBounds;
    MyMapScale = Abs(Temp.X);

    if (MyMapScale ~= 0.0)
    {
        MyMapScale = 1.0; // just so we never get divisions by 0
    }

    // Get smaller font to draw the map scale in
    C.Font = C.TinyFont;

    // Set the font to be used to draw objective text
    C.Font = GetSmallMenuFont(C);

    // Draw resupply areas
    for (i = 0; i < arraycount(DHGRI.ResupplyAreas); ++i)
    {
        if (!DHGRI.ResupplyAreas[i].bActive || (DHGRI.ResupplyAreas[i].Team != OwnerTeam && DHGRI.ResupplyAreas[i].Team != NEUTRAL_TEAM_INDEX))
        {
            continue;
        }

        if (DHGRI.ResupplyAreas[i].ResupplyType == 1)
        {
            // Tank resupply icon
            DHDrawIconOnMap(C, SubCoords, MapIconVehicleResupply, MyMapScale, DHGRI.ResupplyAreas[i].ResupplyVolumeLocation, MapCenter, Viewport);
        }
        else
        {
            // Player resupply icon
            DHDrawIconOnMap(C, SubCoords, MapIconResupply, MyMapScale, DHGRI.ResupplyAreas[i].ResupplyVolumeLocation, MapCenter, Viewport);
        }
    }

    if (Player != none)
    {
        // Draw the destroyable/destroyed targets
        if (Player.Destroyables.Length != 0)
        {
            for (i = 0; i < Player.Destroyables.Length; ++i)
            {
                if (Player.Destroyables[i] == none || (Player.Destroyables[i].IsA('DHDestroyableSM') && !DHDestroyableSM(Player.Destroyables[i]).bActive))
                {
                    continue;
                }

                if (Player.Destroyables[i].bHidden || Player.Destroyables[i].bDamaged)
                {
                    DHDrawIconOnMap(C, SubCoords, MapIconDestroyedItem, MyMapScale, Player.Destroyables[i].Location, MapCenter, Viewport);
                }
                else
                {
                    DHDrawIconOnMap(C, SubCoords, MapIconDestroyableItem, MyMapScale, Player.Destroyables[i].Location, MapCenter, Viewport);
                }
            }
        }
    }

    if (OwnerTeam != 255)
    {
        PRI = DHPlayerReplicationInfo(PlayerOwner.PlayerReplicationInfo);

        // Get Role info
        if (PRI != none)
        {
            RI = DHRoleInfo(PRI.RoleInfo);
        }

        if (DHGRI.IsDangerZoneEnabled())
        {
            UpdateDangerZoneOverlay();
            DrawDangerZoneOverlay(C, SubCoords, MyMapScale, MapCenter, Viewport);
        }

        // Draw radios
        for (i = 0; i < arraycount(DHGRI.Radios); ++i)
        {
            if (DHGRI.Radios[i] != none &&
                DHGRI.Radios[i].bShouldShowOnSituationMap &&
                DHGRI.Radios[i].TeamIndex == OwnerTeam &&
                DHGRI.Radios[i].IsPlayerQualified(DHPlayer(PlayerOwner)))
            {
                // MapIconCarriedRadio
                DHDrawIconOnMap(C, SubCoords, MapIconRadio, MyMapScale, DHGRI.Radios[i].Location, MapCenter, Viewport);
            }
        }

        if (OwnerTeam == AXIS_TEAM_INDEX)
        {
            // Draw help requests
            for (i = 0; i < arraycount(DHGRI.AxisHelpRequests); ++i)
            {
                if (DHGRI.AxisHelpRequests[i].RequestType == 255)
                {
                    continue;
                }

                switch (DHGRI.AxisHelpRequests[i].RequestType)
                {
                    case 0: // help request at objective
                        Widget = MapIconHelpRequest;
                        Widget.Tints[0].A = 125;
                        Widget.Tints[1].A = 125;
                        DHDrawIconOnMap(C, SubCoords, Widget, MyMapScale, DHGRI.DHObjectives[DHGRI.AxisHelpRequests[i].objectiveID].Location, MapCenter, Viewport);
                        break;

                    case 1: // attack request
                    case 2: // defend request
                        DHDrawIconOnMap(C, SubCoords, MapIconAttackDefendRequest, MyMapScale, DHGRI.DHObjectives[DHGRI.AxisHelpRequests[i].objectiveID].Location, MapCenter, Viewport);
                        break;

                    case 3: // mg resupply requests
                        DHDrawIconOnMap(C, SubCoords, MapIconMGResupplyRequest[AXIS_TEAM_INDEX], MyMapScale, DHGRI.AxisHelpRequestsLocs[i], MapCenter, Viewport);
                        break;

                    case 4: // help request at coords
                        DHDrawIconOnMap(C, SubCoords, MapIconHelpRequest, MyMapScale, DHGRI.AxisHelpRequestsLocs[i], MapCenter, Viewport);
                        break;

                    default:
                        Log("Unknown requestType found in AxisHelpRequests[" $ i $ "]:" @ DHGRI.AxisHelpRequests[i].RequestType);
                }
            }
        }
        else if (OwnerTeam == ALLIES_TEAM_INDEX)
        {
            // Draw help requests
            for (i = 0; i < arraycount(DHGRI.AlliedHelpRequests); ++i)
            {
                if (DHGRI.AlliedHelpRequests[i].RequestType == 255)
                {
                    continue;
                }

                switch (DHGRI.AlliedHelpRequests[i].RequestType)
                {
                    case 0: // help request at objective
                        Widget = MapIconHelpRequest;
                        Widget.Tints[0].A = 125;
                        Widget.Tints[1].A = 125;
                        DHDrawIconOnMap(C, SubCoords, Widget, MyMapScale, DHGRI.DHObjectives[DHGRI.AlliedHelpRequests[i].objectiveID].Location, MapCenter, Viewport);
                        break;

                    case 1: // attack request
                    case 2: // defend request
                        DHDrawIconOnMap(C, SubCoords, MapIconAttackDefendRequest, MyMapScale, DHGRI.DHObjectives[DHGRI.AlliedHelpRequests[i].objectiveID].Location, MapCenter, Viewport);
                        break;

                    case 3: // mg resupply requests
                        DHDrawIconOnMap(C, SubCoords, MapIconMGResupplyRequest[ALLIES_TEAM_INDEX], MyMapScale, DHGRI.AlliedHelpRequestsLocs[i], MapCenter, Viewport);
                        break;

                    case 4: // help request at coords
                        DHDrawIconOnMap(C, SubCoords, MapIconHelpRequest, MyMapScale, DHGRI.AlliedHelpRequestsLocs[i], MapCenter, Viewport);
                        break;

                    default:
                        Log("Unknown requestType found in AlliedHelpRequests[" $ i $ "]:" @ DHGRI.AlliedHelpRequests[i].RequestType);
                }
            }
        }
    }

    // TODO: make this more efficient!
    // Draw the "connecting lines" between objectives
    for (i = 0; i < arraycount(DHGRI.DHObjectives); ++i)
    {
        ObjA = DHGRI.DHObjectives[i];

        if (ObjA == none)
        {
            continue;
        }

        for (j = 0; j < ObjA.AlliesRequiredObjForCapture.Length; ++j)
        {
            ObjB = DHGRI.DHObjectives[ObjA.AlliesRequiredObjForCapture[j]];

            if (ObjB == none)
            {
                continue;
            }

            // ObjA.Location ObjB.Location
            ObjLineColor = class'UColor'.default.White;

            if (ObjA.ObjState == ObjB.ObjState && ObjA.ObjState != OBJ_Neutral)
            {
                ObjLineColor = GetTeamColor(int(ObjA.ObjState) ^ 1);
            }

            HSV = class'UColor'.static.RGB2HSV(ObjLineColor);

            if (ObjA.bActive && ObjB.bActive)
            {
                HSV.V = 1.0;
            }
            else
            {
                HSV.V = 0.5;
            }

            ObjLineColor = class'UColor'.static.HSV2RGB(HSV);

            DrawMapLine(C, SubCoords, MyMapScale, MapCenter, Viewport, ObjA.Location, ObjB.Location, ObjLineColor);
        }
    }

    // Draw objectives
    for (i = 0; i < arraycount(DHGRI.DHObjectives); ++i)
    {
        if (DHGRI.DHObjectives[i] == none)
        {
            continue;
        }

        // Do not show the objective if it is supposed to be hidden on the map
        if (DHGRI.DHObjectives[i].bHideOnMap || (!DHGRI.DHObjectives[i].bActive && DHGRI.DHObjectives[i].bHideOnMapWhenInactive))
        {
            continue;
        }

        // Set up icon info
        if (DHGRI.DHObjectives[i].IsAxis())
        {
            Widget = MapAxisFlagIcon;
        }
        else if (DHGRI.DHObjectives[i].IsAllies())
        {
            Widget = MapAlliesFlagIcons[DHGRI.AlliedNationID];
        }
        else
        {
            Widget = MapIconNeutral;
        }

        if (!DHGRI.DHObjectives[i].bActive && !bShowDebugInfoOnMap)
        {
            Widget.Tints[0] = GrayColor;
            Widget.Tints[1] = GrayColor;
            Widget.Tints[0].A = 50;
            Widget.Tints[1].A = 125;
        }
        else
        {
            Widget.Tints[0] = WhiteColor;
            Widget.Tints[1] = WhiteColor;
        }

        if (!DHGRI.DHObjectives[i].bActive && DHGRI.DHObjectives[i].bHideLabelWhenInactive)
        {
            ObjLabel = "";
        }
        else
        {
            ObjLabel = DHGRI.DHObjectives[i].ObjName;
        }

        if (bShowDebugInfoOnMap)
        {
            ObjLabel @= "[" $ i $ "]" @
                        "Al" @  DHGRI.DHObjectives[i].AlliesInfluenceModifier @
                        "Ax" @  DHGRI.DHObjectives[i].AxisInfluenceModifier @
                        "B" @  DHGRI.DHObjectives[i].BaseInfluenceModifier @
                        "N" @  DHGRI.DHObjectives[i].NeutralInfluenceModifier;
        }

        // Draw flashing icon if objective is disputed
        if (DHGRI.DHObjectives[i].CompressedCapProgress != 0 && DHGRI.DHObjectives[i].CurrentCapTeam != NEUTRAL_TEAM_INDEX)
        {
            if (DHGRI.DHObjectives[i].CompressedCapProgress <= 2)
            {
                DHDrawIconOnMap(C, SubCoords, Widget, MyMapScale, DHGRI.DHObjectives[i].Location, MapCenter, Viewport, 2, ObjLabel, DHGRI, i);
            }
            else if (DHGRI.DHObjectives[i].CompressedCapProgress <= 4)
            {
                DHDrawIconOnMap(C, SubCoords, Widget, MyMapScale, DHGRI.DHObjectives[i].Location, MapCenter, Viewport, 3, ObjLabel, DHGRI, i);
            }
            else
            {
                DHDrawIconOnMap(C, SubCoords, Widget, MyMapScale, DHGRI.DHObjectives[i].Location, MapCenter, Viewport, 1, ObjLabel, DHGRI, i);
            }
        }
        else
        {
            DHDrawIconOnMap(C, SubCoords, Widget, MyMapScale, DHGRI.DHObjectives[i].Location, MapCenter, Viewport, 1, ObjLabel, DHGRI, i);
        }

        // If both teams are present in the capture, then overlay a flashing (rifles crossing) icon
        if (DHGRI.DHObjectives[i].bActive)
        {
            if (DHGRI.DHObjectives[i].IsFrozen(DHGRI))
            {
                Widget = MapIconObjectiveStatusIcon;
                Widget.WidgetTexture = Texture'DH_InterfaceArt2_tex.Icons.lockdown';
                DHDrawIconOnMap(C, SubCoords, Widget, MyMapScale, DHGRI.DHObjectives[i].Location, MapCenter, Viewport);
            }
            else if (DHGRI.DHObjectives[i].IsTeamNeutralLocked(DHGRI, OwnerTeam))
            {
                Widget = MapIconObjectiveStatusIcon;
                Widget.WidgetTexture = Texture'DH_InterfaceArt2_tex.Icons.chain';
                DHDrawIconOnMap(C, SubCoords, Widget, MyMapScale, DHGRI.DHObjectives[i].Location, MapCenter, Viewport);
            }
            else if (DHGRI.DHObjectives[i].bIsCritical)
            {
                Widget = MapIconDispute[ALLIES_TEAM_INDEX];
                DHDrawIconOnMap(C, SubCoords, Widget, MyMapScale, DHGRI.DHObjectives[i].Location, MapCenter, Viewport, 6);
            }
        }
    }

    DrawMapIconAttachments(C, SubCoords, MyMapScale, MapCenter, Viewport);
    DrawMapMarkersOnMap(C, Subcoords, MyMapScale, MapCenter, Viewport);
    DrawPlayerIconsOnMap(C, SubCoords, MyMapScale, MapCenter, Viewport);

    // DEBUG:

    // Show map's north-east & south-west bounds - toggle using console command: ShowDebugMap (formerly enabled by LevelInfo.bDebugOverhead)
    if (bShowDebugInfoOnMap && Level.NetMode == NM_Standalone)
    {
        DHDrawIconOnMap(C, SubCoords, MapIconTeam[ALLIES_TEAM_INDEX], MyMapScale, DHGRI.NorthEastBounds, MapCenter, Viewport);
        DHDrawIconOnMap(C, SubCoords, MapIconTeam[AXIS_TEAM_INDEX], MyMapScale, DHGRI.SouthWestBounds, MapCenter, Viewport);
    }

    // Show specified network actors, based on NetDebugMode - toggle using console command: ShowNetDebugMap [optional int DebugMode]
    if (bShowRelevancyDebugOnMap)
    {
        DrawNetworkActorsOnMap(C, SubCoords, MyMapScale, MapCenter);
    }
}

function DrawMapIconAttachments(Canvas C, AbsoluteCoordsInfo SubCoords, float MyMapScale, vector MapCenter, Box Viewport)
{
    local DHPlayer PC;
    local DHMapIconAttachment MIA;

    PC = DHPlayer(PlayerOwner);

    if (PC == none || DHGRI == none)
    {
        return;
    }

    foreach AllActors(class'DHMapIconAttachment', MIA)
    {
        if (MIA == none || MIA.GetVisibilityIndex() == 255)
        {
            continue;
        }

        if (MIA.GetVisibilityIndex() == PC.GetTeamNum() || MIA.GetVisibilityIndex() == NEUTRAL_TEAM_INDEX)
        {
            MapIconAttachmentIcon.WidgetTexture = MIA.GetIconMaterial(PC);
            MapIconAttachmentIcon.TextureCoords = MIA.GetIconCoords(PC);
            MapIconAttachmentIcon.TextureScale = MIA.GetIconScale(PC);
            MapIconAttachmentIcon.Tints[AXIS_TEAM_INDEX] = MIA.GetIconColor(PC);

            DHDrawIconOnMap(C, SubCoords, MapIconAttachmentIcon, MyMapScale, MIA.GetWorldCoords(DHGRI), MapCenter, Viewport);
            // HACK: This stops the engine from "instancing" the texture,
            // resulting in the bizarre bug where all the icons share the same
            // rotation.
            C.DrawVertical(0.0, 0.0);
        }
    }
}

function DrawMapMarkerOnMap(Canvas C, AbsoluteCoordsInfo SubCoords, float MyMapScale, vector MapCenter, Box Viewport, class<DHMapMarker> MapMarkerClass, vector Target, Pawn P, optional string Caption)
{
    MapMarkerIcon.WidgetTexture = MapMarkerClass.default.IconMaterial;
    MapMarkerIcon.TextureCoords = MapMarkerClass.default.IconCoords;
    MapMarkerIcon.Tints[AXIS_TEAM_INDEX] = MapMarkerClass.default.IconColor;

    DHDrawIconOnMap(C, SubCoords, MapMarkerIcon, MyMapScale, Target, MapCenter, Viewport,, Caption,, -1);

    if (P != none && MapMarkerClass.default.bShouldDrawBeeLine)
    {
        // Draw a bee-line from the player to the map marker.
        DrawMapLine(C, SubCoords, MyMapScale, MapCenter, Viewport, P.Location, Target, MapMarkerClass.static.GetBeeLineColor());
    }
}

function DrawMapMarkersOnMap(Canvas C, AbsoluteCoordsInfo SubCoords, float MyMapScale, vector MapCenter, Box Viewport)
{
    local DHPlayer PC;
    local DHPlayerReplicationInfo PRI;
    local int i, ElapsedTime;
    local vector L;
    local array<DHGameReplicationInfo.MapMarker> PersonalMapMarkers;
    local array<DHGameReplicationInfo.MapMarker> MapMarkers;

    PC = DHPlayer(PlayerOwner);
    PRI = DHPlayerReplicationInfo(PC.PlayerReplicationInfo);

    if (DHGRI == none || PC == none || PRI == none)
    {
        return;
    }

    // Team & squad map markers
    DHGRI.GetMapMarkers(PC, MapMarkers, PC.GetTeamNum());
    ElapsedTime = DHGRI.ElapsedTime;

    for (i = 0; i < MapMarkers.Length; ++i)
    {
        if (MapMarkers[i].MapMarkerClass != none &&
            (MapMarkers[i].ExpiryTime == -1 || MapMarkers[i].ExpiryTime > ElapsedTime) &&
            MapMarkers[i].MapMarkerClass.static.CanSeeMarker(PRI, MapMarkers[i]))
        {
            L.X = float(MapMarkers[i].LocationX) / 255.0;
            L.Y = float(MapMarkers[i].LocationY) / 255.0;
            L = DHGRI.GetWorldCoords(L.X, L.Y);

            DrawMapMarkerOnMap(C,
                               SubCoords,
                               MyMapScale,
                               MapCenter,
                               Viewport,
                               MapMarkers[i].MapMarkerClass,
                               L,
                               PC.Pawn,
                               MapMarkers[i].MapMarkerClass.static.GetCaptionString(PC, MapMarkers[i]));
        }
    }

    // Personal map markers
    PersonalMapMarkers = PC.GetPersonalMarkers();

    for (i = 0; i < PersonalMapMarkers.Length; ++i)
    {
        if (PersonalMapMarkers[i].MapMarkerClass != none &&
            (PersonalMapMarkers[i].ExpiryTime == -1 || PersonalMapMarkers[i].ExpiryTime > ElapsedTime) &&
            PersonalMapMarkers[i].MapMarkerClass.static.CanSeeMarker(PRI, PersonalMapMarkers[i]))
        {
            L.X = float(PersonalMapMarkers[i].LocationX) / 255.0;
            L.Y = float(PersonalMapMarkers[i].LocationY) / 255.0;
            L = DHGRI.GetWorldCoords(L.X, L.Y);

            DrawMapMarkerOnMap(C,
                               SubCoords,
                               MyMapScale,
                               MapCenter,
                               Viewport,
                               PersonalMapMarkers[i].MapMarkerClass,
                               L,
                               PC.Pawn,
                               PersonalMapMarkers[i].MapMarkerClass.static.GetCaptionString(PC, PersonalMapMarkers[i]));
        }
    }
}

function DangerZoneOverlayUpdateRequest()
{
    bDangerZoneOverlayUpdatePending = true;
}

function UpdateDangerZoneOverlay(optional bool bForce)
{
    local DHPlayer PC;

    PC = DHPlayer(PlayerOwner);

    if (PC == none || DHGRI == none || !DHGRI.bMatchHasBegun)
    {
        return;
    }

    if (bForce || bDangerZoneOverlayUpdatePending)
    {
        DangerZoneOverlayAxis = DangerZoneClass.static.GetContour(DHGRI,
                                                                  ALLIES_TEAM_INDEX,
                                                                  DangerZoneOverlayResolution,
                                                                  DangerZoneOverlaySubResolution);

        DangerZoneOverlayAllies = DangerZoneClass.static.GetContour(DHGRI,
                                                                    AXIS_TEAM_INDEX,
                                                                    DangerZoneOverlayResolution,
                                                                    DangerZoneOverlaySubResolution);

        bDangerZoneOverlayUpdatePending = false;
    }
}

function DrawDangerZoneOverlay(Canvas C, AbsoluteCoordsInfo SubCoords, float MyMapScale, vector MapCenter, Box Viewport)
{
    local int i;
    local DHPlayer PC;

    PC = DHPlayer(PlayerOwner);

    if (PC == none || PC.GetTeamNum() > 1)
    {
        return;
    }

    DangerZoneOverlayPointIcon.Tints[0] = default.DangerZoneOverlayPointIcon.Tints[class'UMath'.static.SwapFirstPair(PC.GetTeamNum())];

    for (i = 0; i < DangerZoneOverlayAxis.Length; ++i)
    {
        DHDrawIconOnMap(C, SubCoords, DangerZoneOverlayPointIcon, MyMapScale, DangerZoneOverlayAxis[i], MapCenter, Viewport);
    }

    DangerZoneOverlayPointIcon.Tints[0] = default.DangerZoneOverlayPointIcon.Tints[PC.GetTeamNum()];

    for (i = 0; i < DangerZoneOverlayAllies.Length; ++i)
    {
        DHDrawIconOnMap(C, SubCoords, DangerZoneOverlayPointIcon, MyMapScale, DangerZoneOverlayAllies[i], MapCenter, Viewport);
    }
}

// LineStart and LineEnd need to be in world-coordinates.
function DrawMapLine(Canvas C, AbsoluteCoordsInfo SubCoords, float MyMapScale, vector MapCenter, Box Viewport, vector LineStart, vector LineEnd, color LineColor)
{
    local Box Box;
    local float X0, Y0, X1, Y1;
    local vector A, B;

    Box.Max = vect(1, 1, 0);

    A = GetAdjustedHudLocation(LineStart - MapCenter);
    A.X = FMax(0.0, FMin(1.0, A.X / MyMapScale + 0.5));
    A.Y = FMax(0.0, FMin(1.0, A.Y / MyMapScale + 0.5));
    A.X = (A.X - Viewport.Min.X) * (1.0 / (Viewport.Max.X - Viewport.Min.X));
    A.Y = (A.Y - Viewport.Min.Y) * (1.0 / (Viewport.Max.X - Viewport.Min.X));

    B = GetAdjustedHudLocation(LineEnd - MapCenter);
    B.X = FMax(0.0, FMin(1.0, B.X / MyMapScale + 0.5));
    B.Y = FMax(0.0, FMin(1.0, B.Y / MyMapScale + 0.5));
    B.X = (B.X - Viewport.Min.X) * (1.0 / (Viewport.Max.X - Viewport.Min.X));
    B.Y = (B.Y - Viewport.Min.Y) * (1.0 / (Viewport.Max.X - Viewport.Min.X));

    X0 = A.X;
    Y0 = A.Y;
    X1 = B.X;
    Y1 = B.Y;

    if (!class'UCollision'.static.ClipLineToViewport(X0, Y0, X1, Y1, Box))
    {
        return;
    }

    X0 = SubCoords.PosX + (SubCoords.Width * X0);
    Y0 = SubCoords.PosY + (SubCoords.Height * Y0);
    X1 = SubCoords.PosX + (SubCoords.Width * X1);
    Y1 = SubCoords.PosY + (SubCoords.Height * Y1);

    DrawCanvasLine(X0, Y0, X1, Y1, LineColor);
}

function DrawPlayerIconsOnMap(Canvas C, AbsoluteCoordsInfo SubCoords, float MyMapScale, vector MapCenter, Box Viewport)
{
    local Actor A;
    local DHPlayer PC;
    local DHPlayerReplicationInfo PRI, OtherPRI;
    local DHSquadReplicationInfo SRI;
    local vector PlayerLocation;
    local int PlayerYaw;
    local Pawn P, OtherPawn;
    local color SquadMemberColor, SelfColor;
    local int i;
    local array<DHPlayerReplicationInfo> SquadMembers;
    local float IconScale, X, Y;
    local string SquadNameAbbreviation;

    PC = DHPlayer(PlayerOwner);

    if (PC != none)
    {
        PRI = DHPlayerReplicationInfo(PC.PlayerReplicationInfo);
        SRI = PC.SquadReplicationInfo;
    }

    // Draw other squad leaders on map
    if (PRI.IsSLorASL() || PRI.IsRadioman())
    {
        for (i = 0; i < SRI.GetTeamSquadLimit(PC.GetTeamNum()); ++i)
        {
            if (i == PRI.SquadIndex || PC.SquadLeaderLocations[i] == 0)
            {
                continue;
            }

            class'UQuantize'.static.DequantizeClamped2DPose(PC.SquadLeaderLocations[i], X, Y, PlayerYaw);
            PlayerLocation = DHGRI.GetWorldCoords(X, Y);

            SquadMemberColor = class'DHColor'.default.FriendlyColor;
            SquadMemberColor.A = 160;

            IconScale = PlayerIconScale;

            SquadNameAbbreviation = Caps(Mid(SRI.GetSquadName(PC.GetTeamNum(), i), 0, 1));

            DrawPlayerIconOnMap(C, SubCoords, MyMapScale, PlayerLocation, MapCenter, Viewport, PlayerYaw, SquadMemberColor, IconScale, SquadNameAbbreviation);
        }
    }

    // Draw squad members on map
    if (PRI != none && PRI.IsInSquad() && SRI != none)
    {
        SRI.GetMembers(PC.GetTeamNum(), PRI.SquadIndex, SquadMembers);

        for (i = SquadMembers.Length - 1; i >= 0; --i)
        {
            OtherPRI = SquadMembers[i];

            if (OtherPRI == none || OtherPRI == PRI)
            {
                continue;
            }

            // PERFORMANCE: this is totally inefficient, but will be run on
            // the client so we can get away with it...for now.
            // TODO: Run this periodically, not every frame.
            OtherPawn = none;

            foreach DynamicActors(class'Pawn', P)
            {
                if (P.PlayerReplicationInfo == OtherPRI)
                {
                    OtherPawn = P;
                    break;
                }
            }

            // If our client has a replicated instance of the squad member's pawn
            // available, use that pawn's location and rotation.
            // Otherwise, we will use the cached values that are sent to the
            // client from the server.
            if (OtherPawn != none)
            {
                PlayerLocation = OtherPawn.Location;
                PlayerYaw = OtherPawn.Rotation.Yaw;
            }
            else if (OtherPRI.SquadMemberIndex != -1 && PC.SquadMemberLocations[OtherPRI.SquadMemberIndex] != 0)
            {
                class'UQuantize'.static.DequantizeClamped2DPose(PC.SquadMemberLocations[OtherPRI.SquadMemberIndex], X, Y, PlayerYaw);
                PlayerLocation = DHGRI.GetWorldCoords(X, Y);
            }
            else
            {
                continue;
            }

            SquadMemberColor = class'DHColor'.default.SquadColor;
            SquadMemberColor.A = 160;

            if (i == 0)
            {
                IconScale = PlayerIconLargeScale;
            }
            else
            {
                IconScale = PlayerIconScale;
            }

            DrawPlayerIconOnMap(C, SubCoords, MyMapScale, PlayerLocation, MapCenter, Viewport, PlayerYaw, SquadMemberColor, IconScale, OtherPRI.GetNamePrefix());
        }
    }

    // Draw the local player on the map
    // Get player actor, for drawing player icon
    if (PawnOwner != none)
    {
        A = PawnOwner;
    }
    else if (PlayerOwner != none)
    {
        if (PlayerOwner.IsInState('Spectating'))
        {
            A = PlayerOwner;
        }
        else if (PlayerOwner.Pawn != none)
        {
            A = PlayerOwner.Pawn;
        }
    }

    if (A != none)
    {
        // Set icon rotation
        if (PlayerOwner != none)
        {
            PlayerYaw = PlayerOwner.CalcViewRotation.Yaw;
        }
        else
        {
            PlayerYaw = A.Rotation.Yaw;
        }

        if (PRI != none)
        {
            SelfColor = class'UColor'.default.OrangeRed;
            SelfColor.A = 160;
            DrawPlayerIconOnMap(C, SubCoords, MyMapScale, A.Location, MapCenter, Viewport, PlayerYaw, SelfColor, 0.05); // TODO: magic number
        }
    }
}

function DrawPlayerIconOnMap(Canvas C, AbsoluteCoordsInfo SubCoords, float MyMapScale, vector Location, vector MapCenter, Box Viewport, float PlayerYaw, color Color, float TextureScale, optional string Text)
{
    local vector HUDLocation;

    MapPlayerIcon.TextureScale = TextureScale;

    TexRotator(FinalBlend(MapPlayerIcon.WidgetTexture).Material).Rotation.Yaw = GetMapIconYaw(PlayerYaw);

    MapPlayerIcon.Tints[0] = Color;
    MapPlayerIcon.Tints[0].A = 192;

    // Draw the player icon
    DHDrawIconOnMap(C, SubCoords, MapPlayerIcon, MyMapScale, Location, MapCenter, Viewport);

    // Draw the player number
    if (Text != "")
    {
        HUDLocation = Location - MapCenter;
        HUDLocation.Z = 0.0;
        HUDLocation = GetAdjustedHudLocation(HUDLocation);
        // TODO: text widget is gonna need to be adjusted also!
        PlayerNumberText.PosX = FClamp(HUDLocation.X / MyMapScale + 0.5, 0.0, 1.0);
        PlayerNumberText.PosY = FClamp(HUDLocation.Y / MyMapScale + 0.5, 0.0, 1.0);
        PlayerNumberText.PosX = (PlayerNumberText.PosX - Viewport.Min.X) * (1.0 / (Viewport.Max.X - Viewport.Min.X));
        PlayerNumberText.PosY = (PlayerNumberText.PosY - Viewport.Min.Y) * (1.0 / (Viewport.Max.X - Viewport.Min.X));
        PlayerNumberText.text = Text;

        if (PlayerNumberText.PosX >= 0.0 && PlayerNumberText.PosX <= 1.0 && PlayerNumberText.PosY >= 0.0 && PlayerNumberText.PosY <= 1.0)
        {
            C.Font = C.TinyFont;
            DrawTextWidgetClipped(C, PlayerNumberText, SubCoords);
        }
    }

    C.DrawVertical(0.0, 0.0);
}

function float GetMapIconYaw(float WorldYaw)
{
    if (DHGRI != none)
    {
        return DHGRI.GetMapIconYaw(WorldYaw);
    }
}

function float GetMapMeterScale()
{
    local vector MapCenter, DropLoc, temp, dist;
    local float MapMeterScale, Meters;

    if (DHGRI == none)
    {
        return 0.0;
    }

    temp = DHGRI.SouthWestBounds - DHGRI.NorthEastBounds;

    MapCenter = temp / 2 + DHGRI.NorthEastBounds;

    MapMeterScale = abs(temp.X);

    DropLoc.X = MapMeterScale * 1 / 9;
    DropLoc.Y = 0;

    DropLoc = GetAdjustedHudLocation(DropLoc);
    MapCenter = GetAdjustedHudLocation(MapCenter);
    DropLoc += MapCenter;
    dist = DropLoc - MapCenter;
    Meters = abs(VSize(dist));
    Meters /= 60.352;

    return Meters;
}

// Renders the objectives on the HUD similar to the scoreboard
function DrawObjectives(Canvas C)
{
}

function DrawLocationHits(Canvas C, ROPawn P)
{
    local int          Team, i;
    local bool         bNewDrawHits;
    local SpriteWidget Widget;

    if (PawnOwner.PlayerReplicationInfo != none && PawnOwner.PlayerReplicationInfo.Team != none)
    {
        Team = PawnOwner.PlayerReplicationInfo.Team.TeamIndex;
    }
    else
    {
        Team = 0;
    }

    for (i = 0; i < arraycount(P.DamageList); ++i)
    {
        if (P.DamageList[i] > 0)
        {
            // Draw hit
            Widget = HealthFigure;

            if (Team == AXIS_TEAM_INDEX)
            {
                Widget.WidgetTexture = locationHitAxisImages[i];
            }
            else if (Team == ALLIES_TEAM_INDEX)
            {
                switch(DHGRI.AlliedNationID)
                {
                    case 3: // USSR
                    case 4: // Poland
                        Widget.WidgetTexture = class'ROHud'.default.LocationHitAlliesImages[i];
                        break;
                    default:
                        Widget.WidgetTexture = LocationHitAlliesImages[i];
                        break;
                }
            }
            else
            {
                continue;
            }

            DrawSpriteWidget(C, Widget);

            if (locationHitAlphas[i] > 0.0)
            {
                bNewDrawHits = true;
            }
        }
    }

    bDrawHits = bNewDrawHits;
}

function UpdateHud()
{
    local ROPawn P;
    local Weapon W;
    local byte   Nation;
    local bool bIsRussian;

    if (PawnOwnerPRI != none)
    {
        bIsRussian = PawnOwnerPRI.Team != none && PawnOwnerPRI.Team.TeamIndex == ALLIES_TEAM_INDEX && DHGRI != none && (DHGRI.AlliedNationID == 3 || DHGRI.AlliedNationID == 4);

        P = ROPawn(PawnOwner);

        if (P != none)
        {
            // Set stamina info
            HealthFigureStamina.Scale = 1.0 - P.Stamina / P.default.Stamina;
            HealthFigureStamina.Tints[0].G = 255 - HealthFigureStamina.Scale * 255;
            HealthFigureStamina.Tints[1].G = 255 - HealthFigureStamina.Scale * 255;
            HealthFigureStamina.Tints[0].B = 255 - HealthFigureStamina.Scale * 255;
            HealthFigureStamina.Tints[1].B = 255 - HealthFigureStamina.Scale * 255;

            // Set stance info
            if (P.bIsCrouched)
            {
                StanceIcon.WidgetTexture = StanceCrouch;
            }
            else if (P.bIsCrawling)
            {
                StanceIcon.WidgetTexture = StanceProne;
            }
            else
            {
                StanceIcon.WidgetTexture = StanceStanding;
            }
        }

        if (PawnOwnerPRI.Team != none && PlayerOwner.GameReplicationInfo != none)
        {
            Nation = PlayerOwner.GameReplicationInfo.NationIndex[PawnOwnerPRI.Team.TeamIndex];

            if (bIsRussian)
            {
                HealthFigure.WidgetTexture = class'ROHud'.default.NationHealthFigures[Nation];
            }
            else
            {
                HealthFigure.WidgetTexture = NationHealthFigures[Nation];
            }

            if (bIsRussian)
            {
                HealthFigureBackground.WidgetTexture = class'ROHud'.default.NationHealthFiguresBackground[Nation];
            }
            else
            {
                HealthFigureBackground.WidgetTexture = NationHealthFiguresBackground[Nation];
            }

            if (HealthFigureStamina.Scale > 0.9)
            {
                if (bIsRussian)
                {
                    HealthFigureStamina.WidgetTexture = class'ROHud'.default.NationHealthFiguresStaminaCritical[Nation];
                }
                else
                {
                    HealthFigureStamina.WidgetTexture = NationHealthFiguresStaminaCritical[Nation];
                }

                HealthFigureStamina.Tints[0].G = 255; HealthFigureStamina.Tints[1].G = 255;
                HealthFigureStamina.Tints[0].B = 255; HealthFigureStamina.Tints[1].B = 255;
            }
            else
            {
                if (bIsRussian)
                {
                    HealthFigureStamina.WidgetTexture = class'ROHud'.default.NationHealthFiguresStamina[Nation];
                }
                else
                {
                    HealthFigureStamina.WidgetTexture = NationHealthFiguresStamina[Nation];
                }
            }
        }
    }

    if (PawnOwner != none)
    {
        W = PawnOwner.Weapon;

        if (W != none)
        {
            if (W.AmmoClass[0] != none)
            {
                AmmoIcon.WidgetTexture = W.AmmoClass[0].default.IconMaterial;
            }
            else
            {
                AmmoIcon.WidgetTexture = none;
            }

            AmmoCount.Value = W.GetHudAmmoCount();
        }
    }
}

// Modified to handle delay before displaying death messages, with fade in & out - Basnett, 2011
function DisplayMessages(Canvas C)
{
    local int   i;
    local float X, Y, XL, YL, Scale, TimeOfDeath, FadeInBeginTime, FadeInEndTime, FadeOutBeginTime;
    local byte  Alpha;
    local DHObituary O;

    super(HudBase).DisplayMessages(C);

    if (!bShowDeathMessages)
    {
        return;
    }

    // Removes expired obituaries (& paired console death message)
    for (i = DHObituaries.Length - 1; i >= 0; --i)
    {
        if (Level.TimeSeconds > DHObituaries[i].EndOfLife)
        {
            DHObituaries.Remove(i, 1);

            if (i < ConsoleDeathMessages.Length)
            {
                ConsoleDeathMessages.Remove(i, 1);
            }
        }
    }

    Scale = C.ClipX / 1600.0;
    C.Font = GetConsoleFont(C);
    Y = 8.0 * Scale;

    // Offset death messages if we're displaying a hint
    if (bDrawHint)
    {
        Y += 2.0 * Y + (HintCoords.Y + HintCoords.YL) * C.ClipY;
    }

    // Loop through Obituaries & display if due
    for (i = 0; i < DHObituaries.Length; ++i)
    {
        O = DHObituaries[i];

        TimeOfDeath = O.EndOfLife - default.ObituaryLifeSpan;

        if (O.bShowInstantly)
        {
            FadeInBeginTime = Level.TimeSeconds;
        }
        else
        {
            FadeInBeginTime = TimeOfDeath + default.ObituaryDelayTime;

            // Ignore this one if not due for display yet
            if (Level.TimeSeconds < FadeInBeginTime)
            {
                continue;
            }
        }

        FadeInEndTime = FadeInBeginTime + default.ObituaryFadeInTime;
        FadeOutBeginTime = O.EndOfLife - default.ObituaryFadeInTime;

        // Adjust alpha (transparency) if message is fading in
        if (Level.TimeSeconds > FadeInBeginTime && Level.TimeSeconds < FadeInEndTime)
        {
            Alpha = byte(((Level.TimeSeconds - FadeInBeginTime) / default.ObituaryFadeInTime) * 255.0);
        }
        // Or if message is fading out
        else if (Level.TimeSeconds > FadeOutBeginTime)
        {
            Alpha = byte(Abs(255.0 - (((Level.TimeSeconds - FadeOutBeginTime) / default.ObituaryFadeInTime) * 255.0)));
        }
        else
        {
            Alpha = 255;
        }

        // Draw the death message
        C.TextSize(O.VictimName, XL, YL);

        X = C.ClipX - 8.0 * Scale - XL;

        C.SetPos(X, Y + 20.0 * Scale - YL * 0.5);
        C.DrawColor = O.VictimColor;
        C.DrawColor.A = Alpha;
        C.DrawTextClipped(O.VictimName);

        X -= 48.0 * Scale;

        C.SetPos(X, Y);
        C.DrawColor = WhiteColor;
        C.DrawColor.A = Alpha;
        C.DrawTileScaled(GetDamageIcon(O.DamageType), Scale * 1.25, Scale * 1.25);

        if (O.KillerName != "")
        {
            C.TextSize(O.KillerName, XL, YL);
            X -= 8.0 * Scale + XL;

            C.SetPos(X, Y + 20.0 * Scale - YL * 0.5);
            C.DrawColor = O.KillerColor;
            C.DrawColor.A = Alpha;
            C.DrawTextClipped(O.KillerName);
        }

        Y += 44.0 * Scale;

        // If paired console death message hasn't been shown yet, do it now
        if (ConsoleDeathMessages[i] != "")
        {
            if (PlayerConsole != none)
            {
                PlayerConsole.Message(ConsoleDeathMessages[i], 0.0);
            }

            ConsoleDeathMessages[i] = ""; // clear the message string, so this isn't repeated
        }
    }
}

function DrawIndicators(Canvas Canvas)
{
    if (PlayerOwner == none || PawnOwnerPRI == none)
    {
        return;
    }

    if (PawnOwnerPRI.PacketLoss > MinPromptPacketLoss + 12)
    {
        PacketLossIndicator.Tints[0] = class'UColor'.default.Red;
        PacketLossIndicator.Tints[0].A = 255;
    }
    else if (PawnOwnerPRI.PacketLoss > MinPromptPacketLoss + 8)
    {
        PacketLossIndicator.Tints[0] = class'UColor'.default.OrangeRed;
        PacketLossIndicator.Tints[0].A = 210;
    }
    else if (PawnOwnerPRI.PacketLoss > MinPromptPacketLoss + 4)
    {
        PacketLossIndicator.Tints[0] = class'UColor'.default.Orange;
        PacketLossIndicator.Tints[0].A = 180;
    }
    else if (PawnOwnerPRI.PacketLoss > MinPromptPacketLoss)
    {
        PacketLossIndicator.Tints[0] = class'UColor'.default.Yellow;
        PacketLossIndicator.Tints[0].A = 150;
    }
    else
    {
        return;
    }

    DrawSpriteWidget(Canvas, PacketLossIndicator);
}

function DrawCaptureBar(Canvas Canvas)
{
    local DHObjective           Objective;
    local DHPawn                P;
    local ROVehicle             Veh;
    local ROVehicleWeaponPawn   WpnPwn;
    local int                   OwnTeam, EnemyTeam;
    local byte                  ObjectiveIndex, PawnCapProgress, PlayersInCap[2];
    local float                 CaptureProgress[2], XL, YL, XPos, YPos;
    local string                S, StatusText;
    local Material              StatusIcon;

    if (DHGRI == none || PlayerOwner == none || PawnOwnerPRI == none || PawnOwnerPRI.Team == none)
    {
        return;
    }

    // Check whether player is in a cap zone, & if so what its capture status it
    // We get this from replicated variables in the player's pawn (repetitive because RO put these variables in the 3 different pawn classes)
    P = DHPawn(PawnOwner);

    if (P != none)
    {
        ObjectiveIndex = P.CurrentCapArea;

        if (ObjectiveIndex != 255)
        {
            PawnCapProgress = P.CurrentCapProgress;
            PlayersInCap[AXIS_TEAM_INDEX] = P.CurrentCapAxisCappers;
            PlayersInCap[ALLIES_TEAM_INDEX] = P.CurrentCapAlliesCappers;
        }
    }
    else
    {
        Veh = ROVehicle(PawnOwner);

        if (Veh != none)
        {
            ObjectiveIndex = Veh.CurrentCapArea;

            if (ObjectiveIndex != 255)
            {
                PawnCapProgress = Veh.CurrentCapProgress;
                PlayersInCap[AXIS_TEAM_INDEX] = Veh.CurrentCapAxisCappers;
                PlayersInCap[ALLIES_TEAM_INDEX] = Veh.CurrentCapAlliesCappers;
            }
        }
        else
        {
            WpnPwn = ROVehicleWeaponPawn(PawnOwner);

            if (WpnPwn != none)
            {
                if (DHVehicleWeaponPawn(WpnPwn) != none &&
                    DHVehicleWeaponPawn(WpnPwn).DriverPositionIndex == DHVehicleWeaponPawn(WpnPwn).SpottingScopePositionIndex)
                {
                    // Don't draw the capture bar if we are on the spotting scope!
                    return;
                }

                ObjectiveIndex = WpnPwn.CurrentCapArea;

                if (ObjectiveIndex != 255)
                {
                    PawnCapProgress = WpnPwn.CurrentCapProgress;
                    PlayersInCap[AXIS_TEAM_INDEX] = WpnPwn.CurrentCapAxisCappers;
                    PlayersInCap[ALLIES_TEAM_INDEX] = WpnPwn.CurrentCapAlliesCappers;
                }
            }
            else
            {
                return; // unsupported pawn type, so exit (shouldn't happen)
            }
        }
    }

    // If player is in a cap zone, get the objective reference, otherwise exit here
    if (ObjectiveIndex < arraycount(DHGRI.DHObjectives))
    {
        Objective = DHGRI.DHObjectives[ObjectiveIndex];
    }

    if (Objective == none)
    {
        return;
    }

    // Get our player's team index & make sure it's valid
    OwnTeam = PawnOwnerPRI.Team.TeamIndex;

    if (OwnTeam != AXIS_TEAM_INDEX && OwnTeam != ALLIES_TEAM_INDEX)
    {
        return;
    }

    // Get cap progress on a 0 - 1 scale for each team
    if (PawnCapProgress == 0)
    {
        if (Objective.IsAxis())
        {
            CaptureProgress[AXIS_TEAM_INDEX] = 1.0;
        }
        else if (Objective.IsAllies())
        {
            CaptureProgress[ALLIES_TEAM_INDEX] = 1.0;
        }
    }
    else if (PawnCapProgress > 100)
    {
        CaptureProgress[ALLIES_TEAM_INDEX] = float(PawnCapProgress - 100) / 100.0;

        if (!Objective.IsNeutral())
        {
            CaptureProgress[AXIS_TEAM_INDEX] = 1.0 - CaptureProgress[ALLIES_TEAM_INDEX];
        }
    }
    else
    {
        CaptureProgress[AXIS_TEAM_INDEX] = float(PawnCapProgress) / 100.0;

        if (!Objective.IsNeutral())
        {
            CaptureProgress[ALLIES_TEAM_INDEX] = 1.0 - CaptureProgress[AXIS_TEAM_INDEX];
        }
    }

    // Assign attacker/defender properties based on player's team
    if (OwnTeam == AXIS_TEAM_INDEX)
    {
        EnemyTeam = ALLIES_TEAM_INDEX;
        CaptureBarIcons[0].WidgetTexture = MapAxisFlagIcon.WidgetTexture;
        CaptureBarIcons[0].TextureCoords = MapAxisFlagIcon.TextureCoords; // left side flag
        CaptureBarIcons[1].WidgetTexture = MapAlliesFlagIcons[DHGRI.AlliedNationID].WidgetTexture;
        CaptureBarIcons[1].TextureCoords = MapAlliesFlagIcons[DHGRI.AlliedNationID].TextureCoords; // right side flag
    }
    else
    {
        EnemyTeam = AXIS_TEAM_INDEX;
        CaptureBarIcons[0].WidgetTexture = MapAlliesFlagIcons[DHGRI.AlliedNationID].WidgetTexture;
        CaptureBarIcons[0].TextureCoords = MapAlliesFlagIcons[DHGRI.AlliedNationID].TextureCoords;
        CaptureBarIcons[1].WidgetTexture = MapAxisFlagIcon.WidgetTexture;
        CaptureBarIcons[1].TextureCoords = MapAxisFlagIcon.TextureCoords;
    }

    CaptureBarAttacker.Tints[TeamIndex] = class'DHColor'.default.TeamColors[OwnTeam];
    CaptureBarDefender.Tints[TeamIndex] = class'DHColor'.default.TeamColors[EnemyTeam];

    // Set capture bar to show 50% faded if teams are at a stalemate in the cap zone
    if (PlayersInCap[AXIS_TEAM_INDEX] == PlayersInCap[ALLIES_TEAM_INDEX])
    {
        CaptureBarAttacker.Tints[TeamIndex].A /= 2;
        CaptureBarDefender.Tints[TeamIndex].A /= 2;
    }

    // Convert attacker/defender progress to widget scale (bar goes from 53 to 203, total width of texture is 256)
    CaptureBarAttacker.Scale = (150.0 / 256.0 * CaptureProgress[OwnTeam]  ) + (53.0 / 256.0);
    CaptureBarDefender.Scale = (150.0 / 256.0 * CaptureProgress[EnemyTeam]) + (53.0 / 256.0);

    // If objective can't be captured because it's in a timed pre-cap period, we'll show the pre-cap time remaining instead of the objective name
    // Otherwise we'll show the objective name & if there are enemy present then add extra text to show that
    S = Objective.ObjName;

    if (PlayersInCap[EnemyTeam] > 0)
    {
        S $= NeedsClearedText;
    }

    // If objective requires more than 1 player to capture, add current team players in cap vs required number in brackets after objective name
    // But only if player's team doesn't completely own the cap or there are any enemy players in it
    if (Objective.PlayersNeededToCapture > 1 && (CaptureProgress[OwnTeam] < 1.0 || PlayersInCap[EnemyTeam] > 0))
    {
        S @= "(" $ PlayersInCap[OwnTeam] @ "/" @ Objective.PlayersNeededToCapture $ ")";

        // If player's team don't have enough players in the cap, we'll draw the cap bar faded
        if (PlayersInCap[OwnTeam] < Objective.PlayersNeededToCapture)
        {
            CaptureBarAttacker.Tints[TeamIndex].A /= 2;
            CaptureBarDefender.Tints[TeamIndex].A /= 2;
        }
    }

    // Draw the objective name text
    Canvas.DrawColor = WhiteColor;
    Canvas.Font = GetConsoleFont(Canvas);
    Canvas.TextSize(S, XL, YL);
    XPos = (Canvas.ClipX * CaptureBarBackground.PosX) - (XL / 2.0);
    YPos = (Canvas.ClipY * CaptureBarBackground.PosY) - ((CaptureBarBackground.TextureCoords.Y2) * CaptureBarBackground.TextureScale * HudScale * ResScaleY);
    Canvas.SetPos(XPos, YPos - YL);
    Canvas.DrawText(S);

    // Draw the capture bar below the objective name
    DrawSpriteWidget(Canvas, CaptureBarBackground);
    DrawSpriteWidget(Canvas, CaptureBarOutline);
    DrawSpriteWidget(Canvas, CaptureBarAttacker);
    DrawSpriteWidget(Canvas, CaptureBarDefender);
    DrawSpriteWidget(Canvas, CaptureBarIcons[0]); // always draw player's own team flag icon on the left side of the bar

    // Unless objective is neutral, draw another team flag icon on the right side of the bar
    // If player's team hold the cap 100%, his team flag icon is shown on both sides of the bar
    // But if the enemy have any progress in the cap, their opposing team flag icon is shown on the right
    if (!Objective.IsNeutral())
    {
        // If player's team hold cap 100%, match right side flag icon to the left
        // Note we now have to match TextureCoords as well, as team flags share same texture & it's the co-ords position that's critical
        if (CaptureProgress[OwnTeam] ~= 1.0)
        {
            CaptureBarIcons[1].WidgetTexture = CaptureBarIcons[0].WidgetTexture;
            CaptureBarIcons[1].TextureCoords = CaptureBarIcons[0].TextureCoords;
        }

        DrawSpriteWidget(Canvas, CaptureBarIcons[1]);
    }

    if (Objective.IsFrozen(DHGRI))
    {
        // Draw the lockdown icon and the time remainnig
        StatusText = class'TimeSpan'.static.ToString(Objective.UnfreezeTime - DHGRI.ElapsedTime);
        StatusIcon = Texture'DH_InterfaceArt2_tex.icons.lockdown';
    }
    else if (Objective.IsTeamNeutralLocked(DHGRI, OwnTeam))
    {
        StatusText = default.ConnectedObjectivesNotSecuredText;
        StatusIcon = Texture'DH_InterfaceArt2_tex.icons.chain';
    }

    // Draw status text and icon, if available
    if (StatusText != "")
    {
        Canvas.DrawColor = WhiteColor;
        Canvas.Font = GetConsoleFont(Canvas);
        Canvas.TextSize(StatusText, XL, YL);
        XPos = (Canvas.ClipX * CaptureBarBackground.PosX) - (XL / 2.0);
        YPos = Canvas.ClipY * CaptureBarBackground.PosY;
        Canvas.SetPos(XPos, YPos);
        Canvas.DrawText(StatusText);

        if (StatusIcon != none)
        {
            Canvas.SetPos(XPos - YL - 4, YPos - (YL / 4));
            Canvas.DrawTileClipped(StatusIcon, YL, YL, 0, 0, StatusIcon.MaterialUSize(), StatusIcon.MaterialVSize());
        }
    }

    // If enemy are present in the cap zone, show an enemy present flashing icon over the right side of the bar (flashes on top of any flag there)
    if (PlayersInCap[EnemyTeam] > 0)
    {
        EnemyPresentIcon.Tints[TeamIndex].A = byte((Cos(2.0 * Pi * Level.TimeSeconds) * 128.0) + 128.0);
        DrawSpriteWidget(Canvas, EnemyPresentIcon);
    }

//  bDrawingCaptureBar = true; // deprecated & no longer used when drawing vehicle occupant names
}

// Modified to fix a bug that spams thousands of "accessed none" errors to log, if there is a missing objective number in the array
function UpdateMapIconLabelCoords(FloatBox LabelCoords, ROGameReplicationInfo GRI, int CurrentObj)
{
    local float NewY;
    local int   Count, i;

    if (DHGRI == none || CurrentObj >= arraycount(DHGRI.DHObjectives) || CurrentObj < 0)
    {
        return;
    }

    // Do not update label coords if it's disabled in the objective
    if (DHGRI.DHObjectives[CurrentObj] != none && DHGRI.DHObjectives[CurrentObj].bDoNotUseLabelShiftingOnSituationMap)
    {
        DHGRI.DHObjectives[CurrentObj].LabelCoords = LabelCoords;

        return;
    }

    if (CurrentObj == 0)
    {
        // Set label position to be same as tested position
        DHGRI.DHObjectives[0].LabelCoords = LabelCoords;

        return;
    }

    for (i = 0; i < CurrentObj; ++i)
    {
        if (DHGRI.DHObjectives[i] == none) // added to avoid spamming "accessed none" errors
        {
            continue;
        }

        // Check if there's overlap in the X axis
        if (!(LabelCoords.X2 <= DHGRI.DHObjectives[i].LabelCoords.X1 || LabelCoords.X1 >= DHGRI.DHObjectives[i].LabelCoords.X2))
        {
            // There's overlap - check if there's overlap in the Y axis
            if (!(LabelCoords.Y2 <= DHGRI.DHObjectives[i].LabelCoords.Y1 || LabelCoords.Y1 >= DHGRI.DHObjectives[i].LabelCoords.Y2))
            {
                // There's overlap on both axes; the label overlaps - update the position of the label
                NewY = DHGRI.DHObjectives[i].LabelCoords.Y2 - (LabelCoords.Y2 - LabelCoords.Y1) * 0.0;
                LabelCoords.Y2 = NewY + LabelCoords.Y2 - LabelCoords.Y1;
                LabelCoords.Y1 = NewY;

                i = -1; // this is to force re-checking of all possible overlaps to ensure that no other label overlaps with this

                Count++; // safety check to prevent runaway loop

                if (Count > (CurrentObj * 5))
                {
                    break;
                }
            }
        }

    }

    // Set new label position
    DHGRI.DHObjectives[CurrentObj].LabelCoords = LabelCoords;
}

function bool IsBlackedOut()
{
    return FadeColor.R == 0 && FadeColor.G == 0 && FadeColor.B == 0 && FadeColor.A == 255 && FadeTime == 0;
}

// Modified to show respawn time for deploy system
function DrawSpectatingHud(Canvas C)
{
    local DHPlayerReplicationInfo PRI;
    local DHSpawnPointBase   SP;
    local DHPlayer                PC;
    local float  Scale, X, Y, StrX, StrY, NameWidth, SmallH, XL;
    local int    Time;
    local string s;
    local bool bShouldFlashText;

    PC = DHPlayer(PlayerOwner);

    if (PC != none)
    {
        PRI = DHPlayerReplicationInfo(PC.PlayerReplicationInfo);
    }

    Scale = C.ClipX / 1600.0;

    // Draw fade effects
    C.Style = ERenderStyle.STY_Alpha;
    DrawFadeEffect(C);

    if (DHGRI != none)
    {
        // Update & draw round timer
        CurrentTime = DHGRI.GetRoundTimeRemaining();

        if (DHGRI.DHRoundDuration == 0)
        {
            s = default.TimeRemainingText $ default.NoTimeLimitText;
        }
        else
        {
            s = default.TimeRemainingText $ class'TimeSpan'.static.ToString(CurrentTime);
        }

        X = 8.0 * Scale;
        Y = 8.0 * Scale;

        C.DrawColor = WhiteColor;
        C.Font = GetConsoleFont(C);
        C.TextSize(s, StrX, StrY);
        C.SetPos(X, Y);
        C.DrawTextClipped(s);

        s = "";

        // Draw deploy text
        if (PRI == none || PRI.Team == none)
        {
            s = default.JoinTeamText; // Press ESC to join a team
        }
        else if (DHGRI.bReinforcementsComing[PRI.Team.TeamIndex] == 1)
        {
            Time = Max(PC.NextSpawnTime - DHGRI.ElapsedTime, 0);

            switch (PC.ClientLevelInfo.SpawnMode)
            {
                case ESM_DarkestHour:
                    if (DHGRI.SpawningEnableTime - DHGRI.ElapsedTime > 0)
                    {
                        // Spawning not enabled yet
                        s = default.NotReadyToSpawnText;
                        s = Repl(s, "{s}", class'TimeSpan'.static.ToString(DHGRI.SpawningEnableTime - DHGRI.ElapsedTime));
                        bShouldFlashText = true;
                    }
                    else if (Time == 0)
                    {
                        // Press ESC to confirm your role, vehicle, and spawnpoint as something changed that has invalidated your selections
                        s = default.InvalidSpawnSettingsText;
                        bShouldFlashText = true;
                    }
                    else if (PC.VehiclePoolIndex != -1 && PC.SpawnPointIndex != -1)
                    {
                        // You will deploy as a {0} driving a {3} at {2} | Press ESC to change
                        s = default.SpawnVehicleText;
                        s = Repl(s, "{3}", DHGRI.VehiclePoolVehicleClasses[PC.VehiclePoolIndex].default.VehicleNameString);
                    }
                    else if (PC.SpawnPointIndex != -1)
                    {
                        SP = DHGRI.SpawnPoints[PC.SpawnPointIndex];

                        if (SP == none)
                        {
                            // Press ESC to select a spawn point
                            s = default.SelectSpawnPointText;
                            bShouldFlashText = true;
                        }
                        else
                        {
                            // You will deploy as a {0} in {2} | Press ESC to change
                            s = default.SpawnInfantryText;
                        }
                    }
                    else
                    {
                        // Press ESC to select a spawn point
                        s = default.SelectSpawnPointText;
                        bShouldFlashText = true;
                    }

                    break;

                case ESM_RedOrchestra:
                    s = default.ReinforcementText;
                    break;
            }

            if (PRI.RoleInfo != none)
            {
                if (PC.bUseNativeRoleNames)
                {
                    s = Repl(s, "{0}", PRI.RoleInfo.AltName);
                }
                else
                {
                    s = Repl(s, "{0}", PRI.RoleInfo.MyName);
                }
            }
            else
            {
                s = default.SpawnNoRoleText;
            }

            s = Repl(s, "{2}", class'TimeSpan'.static.ToString(Max(0, Time)));
        }

        Y += 4.0 * Scale + StrY;

        // Flash the "Press ESC to select a spawn point" message to make it more noticeable.
        if (bShouldFlashText)
        {
            C.DrawColor = class'UColor'.static.Interp(class'UInterp'.static.Cosine(Level.TimeSeconds, 0.0, 1.0), WhiteColor, RedColor);
        }

        C.SetPos(X, Y);
        C.DrawTextClipped(s);
    }

    // Draw player's name
    if (PlayerOwner.ViewTarget != PlayerOwner.Pawn && PawnOwner != none && PawnOwner.PlayerReplicationInfo != none)
    {
        S = ViewingText $ PawnOwner.PlayerReplicationInfo.PlayerName;
        C.DrawColor = WhiteColor;
        C.Font = GetConsoleFont(C);
        C.TextSize(S, StrX, StrY);
        C.SetPos(C.ClipX / 2.0 - StrX / 2.0, C.ClipY - 8.0 * Scale - StrY);
        C.DrawTextClipped(S);
    }

    // Rough spectate hud stuff
    if (PC != none)
    {
        C.DrawColor = WhiteColor;
        C.Font = GetLargeMenuFont(C);
        X = C.ClipX * 0.5;
        Y = C.ClipY * 0.1;
        S = PC.GetSpecModeDescription();
        C.TextSize(S, StrX, StrY);
        C.SetPos(X - StrX / 2.0, Y  - StrY);
        C.DrawTextClipped(S);

        if (IsBlackedOut())
        {
            // Indicate that the current view is being blacked out
            Y += StrY;
            C.Font = GetConsoleFont(C);
            S = "(" $ Caps(BlackoutText) @ ")";
            C.TextSize(S, StrX, StrY);
            C.SetPos(X - StrX / 2.0, Y  - StrY);
            C.DrawTextClipped(S);
        }

        X = C.ClipX * 0.5;
        Y = C.ClipY * 0.9;

        C.Font = GetConsoleFont(C);

        if (!IsBlackedOut() && (PC.SpecMode == SPEC_Players || PC.SpecMode == SPEC_ViewPoints))
        {
            S = class'DarkestHourGame'.static.ParseLoadingHintNoColor(SpectateInstructionText1, PC);
            C.TextSize(S, StrX, StrY);
            C.SetPos(X - StrX / 2.0, Y - StrY);
            C.DrawTextClipped(S);
            Y += StrY + (3.0 * Scale);
        }

        if (PC.GetValidSpecModeCount() > 1)
        {
            S = class'DarkestHourGame'.static.ParseLoadingHintNoColor(SpectateInstructionText2, PC);
            C.TextSize(S, StrX, StrY);
            C.SetPos(X - StrX / 2.0, Y - StrY);
            C.DrawTextClipped(S);
            Y += StrY + (3.0 * Scale);
        }

        if (PC.SpecMode == SPEC_Players && !PC.bFirstPersonSpectateOnly)
        {
            S = class'DarkestHourGame'.static.ParseLoadingHintNoColor(SpectateInstructionText3, PC);
            C.TextSize(S, StrX, StrY);
            C.SetPos(X - StrX / 2.0, Y - StrY);
            C.DrawTextClipped(S);
            Y += StrY + (3.0 * Scale);
        }
    }

    // Draw the players name large if they are viewing someone else in first person
    if (PawnOwner != none && PawnOwner != PlayerOwner.Pawn && PawnOwner.PlayerReplicationInfo != none && !PlayerOwner.bBehindView)
    {
        C.Font = GetMediumFontFor(C);
        C.DrawColor = GetPlayerColor(PawnOwner.PlayerReplicationInfo);
        C.StrLen(PawnOwner.PlayerReplicationInfo.PlayerName, NameWidth, SmallH);
        NameWidth = FMax(NameWidth, 0.15 * C.ClipX);

        if (C.ClipX >= 640.0)
        {
            C.Font = GetConsoleFont(C);
            C.StrLen("W", XL, SmallH);
            C.SetPos(79.0 * C.ClipX / 80.0 - NameWidth, C.ClipY * 0.68);
            C.DrawText(NowViewing, false);
        }

        C.Font = GetMediumFontFor(C);
        C.SetPos(79.0 * C.ClipX / 80.0 - NameWidth, C.ClipY * 0.68 + SmallH);
        C.DrawText(PawnOwner.PlayerReplicationInfo.PlayerName, false);
    }

    // Draw hints
    if (bDrawHint)
    {
        DrawHint(C);
    }

    // Update & draw screen messages
    DrawHudPassA(C);
}

// Modified to make objective title's smaller on the overview
function DHDrawIconOnMap(
    Canvas C,
    AbsoluteCoordsInfo LevelCoords,
    SpriteWidget Icon,
    float MyMapScale,
    vector Location,
    vector MapCenter,
    Box Viewport,
    optional int FlashMode,
    optional string Title,
    optional ROGameReplicationInfo GRI,
    optional int ObjectiveIndex
    )
{
    local FloatBox Label_coords;
    local vector   HUDLocation;
    local float    XL, YL, YL_one, OldFontXScale, OldFontYScale;

    // Calculate the screen position
    HUDLocation = Location - MapCenter;
    HUDLocation.Z = 0.0;
    HUDLocation = GetAdjustedHudLocation(HUDLocation);

    Icon.PosX = HUDLocation.X / MyMapScale + 0.5;
    Icon.PosY = HUDLocation.Y / MyMapScale + 0.5;

    Icon.PosX = FMax(0.0, FMin(1.0, Icon.PosX));
    Icon.PosY = FMax(0.0, FMin(1.0, Icon.PosY));

    Icon.PosX = (Icon.PosX - Viewport.Min.X) * (1.0 / (Viewport.Max.X - Viewport.Min.X));
    Icon.PosY = (Icon.PosY - Viewport.Min.Y) * (1.0 / (Viewport.Max.X - Viewport.Min.X));

    if (Icon.PosX < 0.0 || Icon.PosX > 1.0 || Icon.PosY < 0.0 || Icon.PosY > 1.0)
    {
        return;
    }

    // Set flashing texture if needed
    if (FlashMode > 1)
    {
        if (FlashMode == 2)
        {
            Icon.WidgetTexture = MapIconsFlash;
        }
        else if (FlashMode == 3)
        {
            Icon.WidgetTexture = MapIconsFastFlash;
        }
        else if (FlashMode == 4)
        {
            Icon.WidgetTexture = MapIconsAltFlash;
        }
        else if (FlashMode == 5)
        {
            Icon.WidgetTexture = MapIconsAltFastFlash;
        }
        else if (FlashMode == 6)
        {
            Icon.Tints[0].A = byte((Cos(2.0 * Pi * 1.0 * Level.TimeSeconds) * 128.0) + 128.0);
        }
    }

    // Draw icon
    DrawSpriteWidgetClipped(C, Icon, LevelCoords, true, XL, YL, true);

    // Draw title
    if (Title != "" &&
        DHGRI != none &&
        (ObjectiveIndex == -1 ||
        (ObjectiveIndex < arraycount(DHGRI.DHObjectives) &&
        ObjectiveIndex >= 0 && DHGRI.DHObjectives[ObjectiveIndex] != none &&
        !DHGRI.DHObjectives[ObjectiveIndex].bDoNotDisplayTitleOnSituationMap)))
    {
        // Setup text info
        MapTexts.text = Title;
        MapTexts.PosX = Icon.PosX;
        MapTexts.PosY = Icon.PosY;
        MapTexts.Tints[TeamIndex].A = Icon.Tints[TeamIndex].A;
        MapTexts.OffsetY = YL * 0.3;

        // Fake render to get desired label pos
        DrawTextWidgetClipped(C, MapTexts, LevelCoords, XL, YL, YL_one, true);

        // Update objective floatbox info with desired coords
        label_coords.X1 = LevelCoords.width * MapTexts.PosX - XL / 2.0;
        label_coords.Y1 = LevelCoords.height * MapTexts.PosY;
        label_coords.X2 = label_coords.X1 + XL;
        label_coords.Y2 = label_coords.Y1 + YL;

        // Iterate through objectives list & check if we should offset label
        UpdateMapIconLabelCoords(label_coords, GRI, ObjectiveIndex);

        // Update Y offset
        if (ObjectiveIndex >= 0)
        {
            MapTexts.OffsetY += DHGRI.DHObjectives[ObjectiveIndex].LabelCoords.Y1 - label_coords.Y1;
        }

        // Hack to make the text smaller on the overview for objectives
        OldFontXScale = C.FontScaleX;
        OldFontYScale = C.FontScaleY;
        C.FontScaleX = 0.66;
        C.FontScaleY = 0.66;

        // Draw text
        DrawTextWidgetClipped(C, MapTexts, LevelCoords);
        C.FontScaleX = OldFontXScale;
        C.FontScaleY = OldFontYScale;
    }
}

// Modified to make fade to black work with lower HUD opacity values
function DrawFadeToBlack(Canvas Canvas)
{
    local float Alpha;

    if (FadeToBlackTime ~= 0.0)
    {
        Alpha = 0.0;
    }
    else
    {
        Alpha = FClamp((FadeToBlackTime - Level.TimeSeconds + FadeToBlackStartTime) / FadeToBlackTime, 0.0, 1.0);
    }

    if (!bFadeToBlackInvert)
    {
        Alpha = 1.0 - Alpha;
    }

    if (Alpha ~= 0.0)
    {
        bFadeToBlack = false;
    }
    else
    {
        Canvas.SetPos(0.0, 0.0);
        Canvas.Style = ERenderStyle.STY_Alpha;
        Canvas.DrawColor = BlackColor;
        Canvas.DrawColor.A = Alpha * 255;
        Canvas.ColorModulate.W = 1.0;
        Canvas.DrawTile(Texture'Engine.WhiteTexture', Canvas.ClipX, Canvas.ClipY, 0.0, 0.0, 4.0, 4.0);
        Canvas.ColorModulate.W = HudOpacity / 255.0;
    }
}

// Modified to fix an accessed none error in ROHud.
function LocalizedMessage(class<LocalMessage> Message, optional int Switch, optional PlayerReplicationInfo RelatedPRI_1, optional PlayerReplicationInfo RelatedPRI_2, optional Object OptionalObject, optional String CriticalString)
{
    local int i, Count;
    local PlayerReplicationInfo PRI;

    if (Message == none || (bIsCinematic && !ClassIsChildOf(Message, class'ActionMessage')))
    {
        return;
    }

    if (CriticalString == "")
    {
        if (PawnOwner != none && PawnOwner.PlayerReplicationInfo != none)
        {
            PRI = PawnOwner.PlayerReplicationInfo;
        }
        else
        {
            PRI = PlayerOwner.PlayerReplicationInfo;
        }

        if (PRI == RelatedPRI_1)
        {
            CriticalString = Message.static.GetRelatedString(Switch, RelatedPRI_1, RelatedPRI_2, OptionalObject);
        }
        else
        {
            CriticalString = Message.static.GetString(Switch, RelatedPRI_1, RelatedPRI_2, OptionalObject);
        }
    }

    if (bMessageBeep && Message.default.bBeep)
    {
        PlayerOwner.PlayBeepSound();
    }

    if (!Message.default.bIsSpecial)
    {
        if (PlayerOwner.bDemoOwner)
        {
            for (i = 0; i < ConsoleMessageCount; ++i)
            {
                if (i >= arraycount(TextMessages) || TextMessages[i].Text == "")
                {
                    break;
                }
            }

            if (i > 0 && TextMessages[i - 1].Text == CriticalString)
            {
                return;
            }
        }

        AddTextMessage(CriticalString, Message,RelatedPRI_1);

        return;
    }

    if (ClassIsChildOf(Message, class'ROCriticalMessage') &&
        class'ROCriticalMessage'.default.MaxMessagesOnScreen > 0)
    {
        // Check if we have too many critical messages in stack
        Count = 0;

        for (i = 0; i < arraycount(LocalMessages); ++i)
        {
            if (ClassIsChildOf(LocalMessages[i].Message, class'ROCriticalMessage'))
            {
                Count++;
            }
        }

        if (Count >= class'ROCriticalMessage'.default.MaxMessagesOnScreen)
        {
            // We have too many critical messages -- delete oldest one
            for (i = 0; i < arraycount(LocalMessages); ++i)
            {
                if (ClassIsChildOf(LocalMessages[i].Message, class'ROCriticalMessage'))
                {
                    break;
                }
            }

            for (i = i; i < arraycount(LocalMessages) - 1; ++i)
            {
                LocalMessages[i] = LocalMessages[i + 1];
                LocalMessagesExtra[i] = LocalMessagesExtra[i + 1];
            }

            // BUGFIX: The previous implementation was indexing the array
            // as LocalMessages[i + 1], which, aside from being wrong,
            // could overrun the bounds of the array.
            ClearMessage(LocalMessages[i]);
        }
    }

    i = arraycount(LocalMessages);

    if (Message.default.bIsUnique)
    {
        for (i = 0; i < arraycount(LocalMessages); ++i)
        {
            if (LocalMessages[i].Message != none && LocalMessages[i].Message == Message)
            {
                break;
            }
        }
    }
    else if (Message.default.bIsPartiallyUnique || PlayerOwner.bDemoOwner)
    {
        for (i = 0; i < arraycount(LocalMessages); ++i)
        {
            if (LocalMessages[i].Message == none)
            {
                continue;
            }

            if (LocalMessages[i].Message == Message && LocalMessages[i].Switch == Switch)
            {
                break;
            }
        }
    }

    if (i == arraycount(LocalMessages))
    {
        // Find index of first empty message
        for (i = 0; i < arraycount(LocalMessages); ++i)
        {
            if (LocalMessages[i].Message == none)
            {
                break;
            }
        }
    }

    if (i == arraycount(LocalMessages))
    {
        // No empty messages, so move all messages to the "left" except the last one
        for (i = 0; i < arraycount(LocalMessages) - 1; ++i)
        {
            LocalMessages[i] = LocalMessages[i + 1];
            LocalMessagesExtra[i] = LocalMessagesExtra[i + 1];
        }
    }

    ClearMessage(LocalMessages[i]);

    LocalMessages[i].Message = Message;
    LocalMessages[i].Switch = Switch;
    LocalMessages[i].RelatedPRI = RelatedPRI_1;
    LocalMessages[i].RelatedPRI2 = RelatedPRI_2;
    LocalMessages[i].OptionalObject = OptionalObject;

    // Hackish for ROCriticalMessages
    if (ClassIsChildOf(Message, class'ROCriticalMessage') &&
        class<ROCriticalMessage>(Message).default.bQuickFade)
    {
         LocalMessages[i].LifeTime = Message.static.GetLifetime(Switch) + class<ROCriticalMessage>(Message).default.QuickFadeTime;
         LocalMessages[i].EndOfLife = LocalMessages[i].LifeTime + Level.TimeSeconds;

         // Mild hax: used to show hints when an obj is captured
         // This was simpliest way of doing it without having server call another
         // server-to-client function
         if (ClassIsChildOf(Message, class'ROObjectiveMsg') &&
            (Switch == 0 || Switch == 1) &&
            ROPlayer(PlayerOwner) != none)
         {
            ROPlayer(PlayerOwner).CheckForHint(17);
         }
    }
    else
    {
         LocalMessages[i].EndOfLife = Message.static.GetLifetime(Switch) + Level.TimeSeconds;
         LocalMessages[i].LifeTime = Message.static.GetLifetime(Switch);
    }

    LocalMessages[i].StringMessage = CriticalString;
}

// Colin: Overridden to have the color be green if you are talking in a squad channel.
function DisplayVoiceGain(Canvas C)
{
    local float VoiceGain;
    local float PosY, PosX, XL, YL;
    local string ActiveName;
    local float IconSize, Scale, YOffset;
    local color SavedColor;
    local DHVoiceChatRoom VCR;

    Scale = C.SizeY / 1200.0 * HudScale;

    SavedColor = C.DrawColor;

    C.DrawColor = WhiteColor;
    C.Style = ERenderStyle.STY_Alpha;

    VoiceGain = (1 - 3 * Min(Level.TimeSeconds - LastVoiceGainTime, 0.3333)) * LastVoiceGain;
    YOffset = 12 * scale;
    IconSize = VoiceMeterSize * Scale;
    PosY = VoiceMeterY * C.ClipY - IconSize - YOffset;
    PosX = VoiceMeterX * C.ClipX;

    C.SetPos(PosX, PosY);
    C.DrawTile(VoiceMeterBackground, IconSize, IconSize, 0, 0, VoiceMeterBackground.USize, VoiceMeterBackground.VSize);

    NeedleRotator.Rotation.Yaw = -1 * ((20000 * VoiceGain) + 55000);

    C.SetPos(PosX, PosY);
    C.DrawTileScaled(NeedleRotator, scale * VoiceMeterSize / 128.0, scale * VoiceMeterSize / 128.0);

    if (PlayerOwner != none)
    {
        VCR = DHVoiceChatRoom(PlayerOwner.ActiveRoom);

        if (VCR != none)
        {
            // If it is a public channel display its title normally
            if (!VCR.IsPrivateChannel())
            {
                ActiveName = VCR.GetTitle();
            }
            else // Private channels will be displayed as "Local" (way to make private channels look like a single local channel)
            {
                ActiveName = class'DHVoiceReplicationInfo'.default.LocalChannelText;
            }
        }
        else if (PlayerOwner.ActiveRoom != none)
        {
            ActiveName = PlayerOwner.ActiveRoom.GetTitle();
        }
    }

    // Remove for release
    if (ActiveName == "")
    {
        ActiveName = "No Channel Selected!";
    }

    if (ActiveName != "")
    {
        C.SetPos(0, 0);

        ActiveName = "(" @ ActiveName @ ")";

        C.Font = GetFontSizeIndex(C, -2);

        C.StrLen(ActiveName, XL, YL);

        if (XL > 0.125 * C.ClipY)
        {
            C.Font = GetFontSizeIndex(C,-4);
            C.StrLen(ActiveName,XL,YL);
        }

        C.SetPos(PosX + ((IconSize / 2) - (XL / 2)), PosY - YL);
        C.DrawColor = C.MakeColor(160, 160, 160);

        if (VCR != none && VCR.IsSquadChannel())
        {
            C.DrawColor = class'DHColor'.default.SquadColor;
        }
        else if (PlayerOwner != none && PlayerOwner.PlayerReplicationInfo != none)
        {
            if (PlayerOwner.PlayerReplicationInfo.Team != none)
            {
                if (PlayerOwner.PlayerReplicationInfo.Team.TeamIndex == AXIS_TEAM_INDEX)
                {
                    C.DrawColor = class'DHColor'.default.TeamColors[AXIS_TEAM_INDEX];
                }
                else
                {
                    C.DrawColor = class'DHColor'.default.TeamColors[ALLIES_TEAM_INDEX];
                }
            }
        }

        C.DrawText(ActiveName);
    }

    C.DrawColor = SavedColor;
}

function bool ShouldShowRallyPointIndicator()
{
    local DHPlayer PC;

    if (!bShowRallyPoint)
    {
        return false;
    }

    PC = DHPlayer(PlayerOwner);

    if (PC == none || !PC.IsSquadLeader() || PC.SquadReplicationInfo == none)
    {
        return false;
    }

    return PC.SquadReplicationInfo.bAreRallyPointsEnabled;
}

function DrawIQWidget(Canvas C)
{
    local DHPlayer PC;
    local DHPlayerReplicationInfo PRI;
    local AbsoluteCoordsInfo GlobalCoords;
    local color IQWidgetColor;

    PC = DHPlayer(PlayerOwner);

    if (PC == none || !PC.bIQManaged)
    {
        return;
    }

    PRI = DHPlayerReplicationInfo(PC.PlayerReplicationInfo);

    if (PRI == none)
    {
        return;
    }

    GlobalCoords.Width = C.ClipX;
    GlobalCoords.Height = C.ClipY;

    DrawSpriteWidgetClipped(C, IQIconWidget, GlobalCoords, false);

    if (PRI.PlayerIQ >= PC.MinIQToGrowHead * 2)
    {
        IQWidgetColor = class'UColor'.default.Red;
    }
    else if (PRI.PlayerIQ > PC.MinIQToGrowHead)
    {
        IQWidgetColor = class'UColor'.default.Yellow;
    }
    else
    {
        IQWidgetColor = class'UColor'.default.White;
    }

    IQIconWidget.Tints[0] = IQWidgetColor;
    IQIconWidget.Tints[1] = IQWidgetColor;

    IQTextWidget.Tints[0] = IQWidgetColor;
    IQTextWidget.Tints[1] = IQWidgetColor;

    IQTextWidget.Text = string(PRI.PlayerIQ);

    C.Font = GetSmallerMenuFont(C);
    DrawTextWidgetClipped(C, IQTextWidget, GlobalCoords);
}

function DrawRallyPointStatus(Canvas C)
{
    local DHPlayer PC;
    local DHSquadReplicationInfo SRI;
    local DHSquadReplicationInfo.RallyPointPlacementResult Result;
    local float X, Y, XL, YL;
    local string ErrorString;
    local Material ErrorIcon;
    local color IconColor, DrawColor;
    local float BaseX, BaseY, CombinedXL, MarginX, IconXL, IconYL, TextXL, TextYL;
    local float OffsetY;
    local AbsoluteCoordsInfo GlobalCoors;

    PC = DHPlayer(PlayerOwner);

    if (PC == none || !PC.IsSquadLeader() || PC.SquadReplicationInfo == none)
    {
        return;
    }

    SRI = PC.SquadReplicationInfo;

    if (!SRI.bAreRallyPointsEnabled)
    {
        return;
    }

    if (Level.TimeSeconds >= NextRallyPointPlacementResultTime)
    {
        Result = SRI.GetRallyPointPlacementResult(PC);
        PC.RallyPointPlacementResult = Result;
        NextRallyPointPlacementResultTime = Level.TimeSeconds + 0.25;
    }
    else
    {
        Result = PC.RallyPointPlacementResult;
    }

    if (!bShowCompass)
    {
        RallyPointWidget.PosX = 1.0;
        RallyPointGlowWidget.PosX = 1.0;
    }
    else
    {
        RallyPointWidget.PosX = default.RallyPointWidget.PosX;
        RallyPointGlowWidget.PosX = default.RallyPointGlowWidget.PosX;
    }

    DrawColor = class'UColor'.default.White;
    GlobalCoors.Width = C.ClipX;
    GlobalCoors.Height = C.ClipY;

    if (Result.Error.Type == ERROR_None)
    {
        DrawSpriteWidgetClipped(C, RallyPointGlowWidget, GlobalCoors, true, XL, YL, true, true, true);
    }

    // Determine what texture to use based on the current state.
    if (PC.SquadRallyPointCount == 0)
    {
        if (Result.Error.Type != ERROR_None)
        {
            // Draw a flashing overlay if there are currently no rally points.
            RallyPointWidget.WidgetTexture = RallyPointBaseDarkRed;
        }
        else
        {
            // Draw a flashing overlay if there are currently no rally points.
            RallyPointWidget.WidgetTexture = RallyPointBaseRed;
        }
    }
    else if (Result.Error.Type != ERROR_None)
    {
        // Draw a darkened bag, since there is a placement error.
        RallyPointWidget.WidgetTexture = RallyPointBaseDark;
    }
    else
    {
        // Draw a normal bag!
        RallyPointWidget.WidgetTexture = RallyPointBase;
    }

    // Draw the bag!
    DrawSpriteWidgetClipped(C, RallyPointWidget, GlobalCoors, true, XL, YL, true, true, true);

    IconColor = class'UColor'.default.White;

    BaseX = C.CurX - XL;
    BaseY = C.CurY;

    switch (Result.Error.Type)
    {
        case ERROR_Fatal:
        case ERROR_NotOnFoot:
            ErrorIcon = default.RallyPointIconNotOnFoot;
            break;
        case ERROR_BadLocation:
            ErrorIcon = default.RallyPointIconBadLocation;
            IconColor = class'UColor'.default.Red;
            break;
        case ERROR_TooCloseToOtherRallyPoint:
            ErrorIcon = default.RallyPointIconDistance;
            ErrorString = Result.Error.OptionalInt $ "m";
            break;
        case ERROR_MissingSquadmate:
            ErrorIcon = default.RallyPointIconMissingSquadmate;
            break;
        case ERROR_TooSoon:
            ErrorIcon = default.RallyPointIconCooldown;
            ErrorString = class'TimeSpan'.static.ToString(Max(0, PC.NextSquadRallyPointTime - DHGRI.ElapsedTime));
            break;
        case ERROR_BehindEnemyLines:
        case ERROR_InUncontrolledObjective:
            ErrorIcon = default.RallyPointIconFlag;
            IconColor = class'UColor'.default.Red;
            break;
        case ERROR_None:
            ErrorIcon = default.RallyPointIconKey;
            ErrorString = class'DarkestHourGame'.static.ParseLoadingHintNoColor("Press [%PLACERALLYPOINT%]", PC);
            break;
        default:
            break;
    }

    // TODO: we need to figure out
    if (ErrorString != "" || ErrorIcon != none)
    {
        // Time to display an error!
        if (HudScale < 0.60)
        {
            C.Font = C.TinyFont;
        }
        else
        {
            C.Font = class'DHHud'.static.GetSmallerMenuFont(C);
        }

        // Measure the font size.
        if (ErrorString != "")
        {
            C.TextSize(ErrorString, TextXL, TextYL);
        }

        if (ErrorIcon != none)
        {
            if (ErrorString == "")
            {
                IconXL = 32 * HUDScale;
                IconYL = 32 * HUDScale;
            }
            else
            {
                IconXL = 24 * HUDScale;
                IconYL = 24 * HUDScale;
                MarginX = 2;
            }
        }

        CombinedXL = TextXL + IconXL + MarginX;

        X = BaseX + (XL / 2) - (CombinedXL / 2);

        OffsetY = 0;

        if (Result.Error.Type == ERROR_None)
        {
            OffsetY = -(YL / 2);
        }

        // Draw the icon!
        if (ErrorIcon != none)
        {
            C.DrawColor = IconColor;
            Y = BaseY + (YL / 2) - (IconYL / 2) + OffsetY;
            C.SetPos(X, Y);
            C.DrawTile(ErrorIcon, IconXL, IconYL, 0, 0, 31, 31);
        }

        // Draw the text (if it exists)
        if (ErrorString != "")
        {
            X += IconXL + MarginX;
            Y = BaseY + (YL / 2) - (TextYL / 2) + OffsetY;
            C.SetPos(X, Y);
            DrawShadowedTextClipped(C, ErrorString);
        }
    }

    if (SRI.bAllowRallyPointsBehindEnemyLines && Result.bIsInDangerZone)
    {
        GlobalCoors.PosX = BaseX;
        GlobalCoors.PosY = BaseY;
        GlobalCoors.width = XL;
        GlobalCoors.height = YL;

        DrawSpriteWidgetClipped(C, RallyPointAlertWidget, GlobalCoors, true,,, true, true, true);
    }
}

///////////////////////////////////////////////////////////////////////////////////////
//  *************************** DEBUG EXEC FUNCTIONS  *****************************  //
///////////////////////////////////////////////////////////////////////////////////////

// New helper function to check whether debug execs can be run
function bool IsDebugModeAllowed()
{
    return Level.NetMode == NM_Standalone || class'DH_LevelInfo'.static.DHDebugMode();
}

// Modified to use DHDebugMode
exec function ShowDebug()
{
    if (IsDebugModeAllowed())
    {
        bShowDebugInfo = !bShowDebugInfo;
    }
}

// A debug exec transferred from ROHud class & modified to include hiding the sky, which is necessary to allow the crucial debug spheres to get drawn
function PlayerCollisionDebug()
{
    if (IsDebugModeAllowed())
    {
        bDebugPlayerCollision = !bDebugPlayerCollision;
        SetSkyOff(bDebugPlayerCollision);
    }
}

// New debug exec showing all vehicles' special hit points for engine (blue), ammo stores (red), & DHArmoredVehicle's extra hit points (gold for gun traverse/pivot, pink for periscopes)
exec function VehicleHitPointDebug()
{
    if (IsDebugModeAllowed())
    {
        bDebugVehicleHitPoints = !bDebugVehicleHitPoints;
        SetSkyOff(bDebugVehicleHitPoints);
    }
}

// New debug exec showing all vehicle's physics wheels (the Wheels array of invisible wheels that drive & steer vehicle, even ones with treads)
exec function VehicleWheelDebug()
{
    if (IsDebugModeAllowed())
    {
        bDebugVehicleWheels = !bDebugVehicleWheels;
        SetSkyOff(bDebugVehicleWheels);
    }
}

// New debug exec to toggle camera debug (location & rotation) for any vehicle position
exec function CameraDebug()
{
    if (IsDebugModeAllowed())
    {
        bDebugCamera = !bDebugCamera;
        SetSkyOff(bDebugCamera);
    }
}

exec function DangerZoneDebug()
{
    if (IsDebugModeAllowed())
    {
        bDangerZoneOverlayDebug = !bDangerZoneOverlayDebug;
    }
}

exec function DangerZoneSetRes(int Resolution, optional int SubResolution)
{
    if (!IsDebugModeAllowed())
    {
        return;
    }

    if (SubResolution > 0)
    {
        DangerZoneOverlaySubResolution = SubResolution;
    }

    DangerZoneOverlayResolution = Resolution;
    UpdateDangerZoneOverlay(true);
}

// New function to hide or restore the sky, used by debug functions that use DrawDebugX native functions, that won't draw unless the sky is off
// Console command "show sky" toggles the sky on/off, but it only works in single player, so this allows these debug options to work in multiplayer
function SetSkyOff(bool bHideSky)
{
    if (PlayerOwner != none && PlayerOwner.PlayerReplicationInfo != none && PlayerOwner.PlayerReplicationInfo.PlayerZone != none)
    {
        // Hide the sky
        if (bHideSky)
        {
            if (PlayerOwner.PlayerReplicationInfo.PlayerZone.SkyZone != none)
            {
                SavedSkyZone = PlayerOwner.PlayerReplicationInfo.PlayerZone.SkyZone;
                PlayerOwner.PlayerReplicationInfo.PlayerZone.SkyZone = none;
            }
        }
        // Restore the sky, but only if we have no other similar debug functionality enabled
        else if (PlayerOwner.PlayerReplicationInfo.PlayerZone.SkyZone == none && SavedSkyZone != none
            && !bDebugPlayerCollision && !bDebugVehicleHitPoints && !bDebugVehicleWheels && !bDebugCamera)
        {
            PlayerOwner.PlayerReplicationInfo.PlayerZone.SkyZone = SavedSkyZone;
        }
    }
}

// Overwritten to fix an issue where players could see through the fade to black effect
function DrawFadeEffect(Canvas C)
{
    if (FadeTime < 0.0)
    {
        return;
    }

    if (FadeTime - Level.TimeSeconds - 5.0 - WhiteFlashTime > 0.0)
    {
        FadeColor.R = 255;
        FadeColor.G = 255;
        FadeColor.B = 255;
        FadeColor.A = 64 * (1.0 - (FMax(FadeTime - Level.TimeSeconds - 5.0 - WhiteFlashTime, 0.0) / WhiteFlashTime));
        C.DrawColor = FadeColor;
    }
    else if (FadeTime - Level.TimeSeconds - 5.0 > 0.0)
    {
        FadeColor.R = 255;
        FadeColor.G = 255;
        FadeColor.B = 255;
        FadeColor.A = 64 * (FMax(FadeTime - Level.TimeSeconds - 5.0, 0.0) / WhiteFlashTime);
        C.DrawColor = FadeColor;
    }
    else
    {
        FadeColor.R = 0;
        FadeColor.G = 0;
        FadeColor.B = 0;
        FadeColor.A = 255 * (1.0 - FMax(FadeTime - Level.TimeSeconds, 0.0) * 0.2);
        C.DrawColor = FadeColor;
    }

    C.ColorModulate.W = 1.0;
    C.SetPos(0.0, 0.0);
    C.DrawTileStretched(Material'Engine.WhiteSquareTexture', C.ClipX, C.ClipY);
    C.DrawColor = WhiteColor;
    C.ColorModulate.W = HudOpacity / 255.0;
}

function DHDrawTypingPrompt(Canvas C)
{
    local float XPos, YPos;
    local float XL, YL;
    local DHConsole Console;
    local color SayTypeColor;
    local string SayTypeText;
    local class<DHLocalMessage> SayTypeMessageClass;

    Console = DHConsole(PlayerConsole);
    SayTypeMessageClass = Console.GetSayTypeMessageClass(Console.SayType);

    if (Console.SayType == "")
    {
        // We have to handle the admin menu mutator functionality "gracefully",
        // so here ya go.
        SayTypeColor = class'UColor'.default.White;
        SayTypeText = "[CONSOLE]";
    }
    else if (SayTypeMessageClass == none || SayTypeMessageClass == class'DHSayMessage')
    {
        SayTypeColor = class'UColor'.default.White;
        SayTypeText = "[ALL]";
    }
    else
    {
        SayTypeColor = SayTypeMessageClass.static.GetDHConsoleColor(PlayerOwner.PlayerReplicationInfo, AlliedNationID, bSimpleColours);
        SayTypeText = SayTypeMessageClass.default.MessagePrefix;
    }

    C.Font = GetConsoleFont(C);
    C.Style = ERenderStyle.STY_Alpha;
    C.DrawColor = ConsoleColor;

    C.TextSize ("A", XL, YL);

    XPos = (ConsoleMessagePosX * HudCanvasScale * C.SizeX) + (((1.0 - HudCanvasScale) * 0.5) * C.SizeX);
    YPos = (ConsoleMessagePosY * HudCanvasScale * C.SizeY) + (((1.0 - HudCanvasScale) * 0.5) * C.SizeY) - YL;

    C.SetPos(XPos, YPos);

    SayTypeText = class'GameInfo'.static.MakeColorCode(SayTypeColor) $ SayTypeText $ class'GameInfo'.static.MakeColorCode(WhiteColor);

    C.DrawTextClipped(SayTypeText @ "(>" @ Left(Console.TypedStr, Console.TypedStrPos) $ Chr(4) $ Eval(Console.TypedStrPos < Len(Console.TypedStr), Mid(Console.TypedStr, Console.TypedStrPos), "_"), true);
}

defaultproperties
{
    // General
    MouseInterfaceIcon=(WidgetTexture=Texture'DH_GUI_Tex.Menu.DHPointer')
    PlayerNameFontSize=1
    OverrideConsoleFontName="DHFonts.DHFont14"
    SpacingText="      "
    ConsoleMessageCount=8
    ConsoleFontSize=6
    MessageFontOffset=0
    bShowIndicators=true
    MinPromptPacketLoss=10

    bShowVehicleVisionCone=true

    // Death messages
    bShowDeathMessages=true
    ObituaryLifeSpan=9.5
    ObituaryFadeInTime=0.5
    ObituaryDelayTime=5.0

    // Scoreboard text
    ServerNameText="Server: "
    MapNameText="Map: "
    MapGameTypeText="Gametype: "

    // Overview text (no longer used)
    AndMoreText="and more..."
    LegendAxisObjectiveText="Axis territory"
    LegendAlliesObjectiveText="Allied territory"
    LegendArtilleryRadioText="Artillery Radio"
    LegendCarriedArtilleryRadioText="Artillery Radioman"

    // Screen/message text
    TimeElapsedText="Time Elapsed: "
    NoTimeLimitText="Unlimited"
    NeedReloadText="Needs reloading"
    CanReloadText="Press %THROWMGAMMO% to assist reload"
    TeamMessagePrefix="[TEAM] "

    // Deploying text
    JoinTeamText="Press [ESC] to join a team"
    SelectSpawnPointText="Press [ESC] to select a spawn point"
    ReinforcementText="You will deploy as a {0} in {2} | Press [ESC] to change"
    SpawnInfantryText="You will deploy as a {0} in {2} | Press [ESC] to change"
    SpawnVehicleText="You will deploy as a {0} driving a {3} in {2} | Press [ESC] to change"
    SpawnAtVehicleText="You will deploy as a {0} at a {1} in {2} | Press [ESC] to change"
    SpawnRallyPointText="You will deploy as a {0} at your squad rally point in {2} | Press [ESC] to change"
    SpawnNoRoleText="Press [ESC] to select a role"
    NotReadyToSpawnText="Spawning will enable in {s} (Use this time to organize squads and plan)"
    InvalidSpawnSettingsText="Press [ESC] to confirm your role, vehicle, and spawnpoint selections"

    // Screen indicator icons & player HUD
    CompassNeedle=(WidgetTexture=TexRotator'DH_InterfaceArt_tex.HUD.Compass_rotator') // using DH version of compass background texture
    PlayerNameIconMaterial=Material'DH_InterfaceArt_tex.HUD.player_icon_world'
    PlayerNameFilledIconMaterial=Material'DH_InterfaceArt_tex.HUD.player_icon_world_filled'
    SquadLeaderIconMaterial=Material'DH_InterfaceArt2_tex.Icons.squad_leader'
    AssistantIconMaterial=Material'DH_InterfaceArt2_tex.Icons.assistant'
    SpeakerIconMaterial=Texture'DH_InterfaceArt_tex.Communication.speaker_icon'
    NeedAssistIconMaterial=Texture'DH_InterfaceArt_tex.Communication.need_assist_icon'
    NeedAmmoIconMaterial=Texture'DH_InterfaceArt2_tex.Icons.resupply_box'
    ExtraAmmoIcon=(WidgetTexture=Texture'DH_InterfaceArt2_tex.Icons.resupply_box',TextureCoords=(X1=0,Y1=0,X2=31,Y2=31),TextureScale=0.33,DrawPivot=DP_LowerRight,PosX=0.0,PosY=1.0,OffsetX=130,OffsetY=-35,ScaleMode=SM_Left,Scale=1.0,RenderStyle=STY_Alpha,Tints[0]=(R=255,G=255,B=255,A=255),Tints[1]=(R=255,G=255,B=255,A=255))
    CanMantleIcon=(WidgetTexture=Texture'DH_GUI_Tex.GUI.CanMantle',RenderStyle=STY_Alpha,TextureCoords=(X2=127,Y2=127),TextureScale=0.8,DrawPivot=DP_LowerMiddle,PosX=0.55,PosY=0.98,Scale=1.0,Tints[0]=(B=255,G=255,R=255,A=255),Tints[1]=(B=255,G=255,R=255,A=255))
    CanDigIcon=(WidgetTexture=Texture'DH_GUI_Tex.GUI.CanDig',RenderStyle=STY_Alpha,TextureCoords=(X2=127,Y2=127),TextureScale=0.8,DrawPivot=DP_LowerMiddle,PosX=0.55,PosY=0.98,Scale=1.0,Tints[0]=(B=255,G=255,R=255,A=255),Tints[1]=(B=255,G=255,R=255,A=255))
    CanCutWireIcon=(WidgetTexture=Texture'DH_GUI_Tex.GUI.CanCut',RenderStyle=STY_Alpha,TextureCoords=(X2=127,Y2=127),TextureScale=0.8,DrawPivot=DP_LowerMiddle,PosX=0.55,PosY=0.98,Scale=1.0,Tints[0]=(B=255,G=255,R=255,A=255),Tints[1]=(B=255,G=255,R=255,A=255))
    DeployOkayIcon=(WidgetTexture=Material'DH_GUI_tex.GUI.deploy_status',TextureCoords=(X1=0,Y1=0,X2=63,Y2=63),TextureScale=0.45,DrawPivot=DP_LowerRight,PosX=1.0,PosY=1.0,OffsetX=-8,OffsetY=-200,ScaleMode=SM_Left,Scale=1.0,RenderStyle=STY_Alpha,Tints[0]=(R=255,G=255,B=255,A=255))
    DeployEnemiesNearbyIcon=(WidgetTexture=Material'DH_GUI_tex.GUI.deploy_status_finalblend',TextureCoords=(X1=64,Y1=0,X2=127,Y2=63),TextureScale=0.45,DrawPivot=DP_LowerRight,PosX=1.0,PosY=1.0,OffsetX=-8,OffsetY=-200,ScaleMode=SM_Left,Scale=1.0,RenderStyle=STY_Alpha,Tints[0]=(R=255,G=255,B=255,A=255))
    DeployInObjectiveIcon=(WidgetTexture=Material'DH_GUI_tex.GUI.deploy_status_finalblend',TextureCoords=(X1=0,Y1=64,X2=63,Y2=127),TextureScale=0.45,DrawPivot=DP_LowerRight,PosX=1.0,PosY=1.0,OffsetX=-8,OffsetY=-200,ScaleMode=SM_Left,Scale=1.0,RenderStyle=STY_Alpha,Tints[0]=(R=255,G=255,B=255,A=255))

    // Screen weapon & ammo resupply icons
    WeaponCanRestIcon=(WidgetTexture=Texture'DH_InterfaceArt_tex.HUD.DeployIcon',TextureCoords=(X1=0,Y1=0,X2=63,Y2=63),TextureScale=0.45,DrawPivot=DP_LowerRight,PosX=1.0,PosY=1.0,OffsetX=-8,OffsetY=-200,ScaleMode=SM_Left,scale=1.0,RenderStyle=STY_Alpha,Tints[0]=(R=100,G=100,B=100,A=255),Tints[1]=(R=100,G=100,B=100,A=255))
    WeaponRestingIcon=(WidgetTexture=Texture'DH_InterfaceArt_tex.HUD.DeployIcon',TextureCoords=(X1=0,Y1=0,X2=63,Y2=63),TextureScale=0.45,DrawPivot=DP_LowerRight,PosX=1.0,PosY=1.0,OffsetX=-8,OffsetY=-200,ScaleMode=SM_Left,Scale=1.0,RenderStyle=STY_Alpha,Tints[0]=(R=255,G=255,B=255,A=255),Tints[1]=(R=255,G=255,B=255,A=255))
    MGDeployIcon=(WidgetTexture=Texture'DH_InterfaceArt_tex.HUD.DeployIcon',TextureCoords=(X1=0,Y1=0,X2=63,Y2=63),TextureScale=0.45,DrawPivot=DP_LowerRight,PosX=1.0,PosY=1.0,OffsetX=-8,OffsetY=-200,ScaleMode=SM_Left,scale=1.0,RenderStyle=STY_Alpha,Tints[0]=(R=255,G=255,B=255,A=255),Tints[1]=(R=255,G=255,B=255,A=255))
    ResupplyZoneNormalPlayerIcon=(WidgetTexture=Texture'DH_GUI_Tex.GUI.overheadmap_Icons',PosX=0.0,PosY=1.0,OffsetX=60,OffsetY=-175)
    ResupplyZoneNormalVehicleIcon=(WidgetTexture=Texture'DH_GUI_Tex.GUI.overheadmap_Icons',PosX=0.0,PosY=1.0,OffsetX=60,OffsetY=-220)
    ResupplyZoneResupplyingPlayerIcon=(PosX=0.0,PosY=1.0,OffsetX=60,OffsetY=-175)
    ResupplyZoneResupplyingVehicleIcon=(PosX=0.0,PosY=1.0,OffsetX=60,OffsetY=-220)

    // Capture bar variables
    CaptureBarBackground=(WidgetTexture=Texture'DH_GUI_Tex.GUI.DH_CaptureBar_Background',TextureCoords=(X1=0,Y1=0,X2=255,Y2=63),TextureScale=0.5,DrawPivot=DP_LowerMiddle,PosX=0.5,PosY=0.98,OffsetX=0,OffsetY=0,ScaleMode=SM_Left,Scale=1.0,RenderStyle=STY_Alpha,Tints[0]=(R=255,G=255,B=255,A=255),Tints[1]=(R=255,G=255,B=255,A=255))
    CaptureBarOutline=(WidgetTexture=Texture'DH_GUI_Tex.GUI.DH_CaptureBar_Overlay',TextureCoords=(X1=0,Y1=0,X2=255,Y2=63),TextureScale=0.5,DrawPivot=DP_LowerMiddle,PosX=0.5,PosY=0.98,OffsetX=0,OffsetY=0,ScaleMode=SM_Left,Scale=1.0,RenderStyle=STY_Alpha,Tints[0]=(R=255,G=255,B=255,A=255),Tints[1]=(R=255,G=255,B=255,A=255))
    CaptureBarAttacker=(WidgetTexture=Texture'DH_GUI_Tex.GUI.DH_CaptureBar_Bar',TextureCoords=(X1=0,Y1=0,X2=255,Y2=63),TextureScale=0.5,DrawPivot=DP_LowerMiddle,PosX=0.5,PosY=0.98,OffsetX=0,OffsetY=0,ScaleMode=SM_Right,Scale=0.45,RenderStyle=STY_Alpha,Tints[0]=(R=255,G=255,B=255,A=255),Tints[1]=(R=255,G=255,B=255,A=255))
    CaptureBarDefender=(WidgetTexture=Texture'DH_GUI_Tex.GUI.DH_CaptureBar_Bar',TextureCoords=(X1=0,Y1=0,X2=255,Y2=63),TextureScale=0.5,DrawPivot=DP_LowerMiddle,PosX=0.5,PosY=0.98,OffsetX=0,OffsetY=0,ScaleMode=SM_Left,Scale=0.55,RenderStyle=STY_Alpha,Tints[0]=(R=255,G=255,B=255,A=255),Tints[1]=(R=255,G=255,B=255,A=255))
    CaptureBarIcons[0]=(TextureScale=0.50,DrawPivot=DP_MiddleMiddle,PosX=0.5,PosY=0.98,OffsetX=-100,OffsetY=-32,ScaleMode=SM_Left,Scale=1.0,RenderStyle=STY_Alpha,Tints[0]=(R=255,G=255,B=255,A=255),Tints[1]=(R=255,G=255,B=255,A=255))
    CaptureBarIcons[1]=(TextureScale=0.50,DrawPivot=DP_MiddleMiddle,PosX=0.5,PosY=0.98,OffsetX=100,OffsetY=-32,ScaleMode=SM_Left,Scale=1.0,RenderStyle=STY_Alpha,Tints[0]=(R=255,G=255,B=255,A=255),Tints[1]=(R=255,G=255,B=255,A=255))
    CaptureBarTeamIcons(0)=Texture'DH_GUI_Tex.GUI.GerCross'
    CaptureBarTeamIcons(1)=Texture'DH_GUI_Tex.GUI.AlliedStar'
    EnemyPresentIcon=(WidgetTexture=Texture'DH_GUI_Tex.GUI.overheadmap_Icons',TextureCoords=(X1=0,Y1=192,X2=63,Y2=255),TextureScale=0.3,DrawPivot=DP_MiddleMiddle,PosX=0.5,PosY=0.98,OffsetX=166,OffsetY=-56,ScaleMode=SM_Left,Scale=1.0,RenderStyle=STY_Alpha,Tints[0]=(R=255,G=255,B=255,A=255),Tints[1]=(R=255,G=255,B=255,A=255))

    // Player figure/health icon
    NationHealthFigures(1)=Texture'DH_GUI_Tex.GUI.US_player'
    NationHealthFiguresBackground(1)=Texture'DH_GUI_Tex.GUI.US_player_background'
    NationHealthFiguresStamina(1)=Texture'DH_GUI_Tex.GUI.US_player_Stamina'
    NationHealthFiguresStaminaCritical(1)=FinalBlend'DH_GUI_Tex.GUI.US_player_Stamina_critical'
    LocationHitAlliesImages(0)=Texture'DH_GUI_Tex.Player_hits.US_hit_Head'
    LocationHitAlliesImages(1)=Texture'DH_GUI_Tex.Player_hits.US_hit_torso'
    LocationHitAlliesImages(2)=Texture'DH_GUI_Tex.Player_hits.US_hit_pelvis'
    LocationHitAlliesImages(3)=Texture'DH_GUI_Tex.Player_hits.US_hit_LupperLeg'
    LocationHitAlliesImages(4)=Texture'DH_GUI_Tex.Player_hits.US_hit_RupperLeg'
    LocationHitAlliesImages(5)=Texture'DH_GUI_Tex.Player_hits.US_hit_LupperArm'
    LocationHitAlliesImages(6)=Texture'DH_GUI_Tex.Player_hits.US_hit_RupperArm'
    LocationHitAlliesImages(7)=Texture'DH_GUI_Tex.Player_hits.US_hit_LlowerLeg'
    LocationHitAlliesImages(8)=Texture'DH_GUI_Tex.Player_hits.US_hit_RlowerLeg'
    LocationHitAlliesImages(9)=Texture'DH_GUI_Tex.Player_hits.US_hit_LlowerArm'
    LocationHitAlliesImages(10)=Texture'DH_GUI_Tex.Player_hits.US_hit_RlowerArm'
    LocationHitAlliesImages(11)=Texture'DH_GUI_Tex.Player_hits.US_hit_LHand'
    LocationHitAlliesImages(12)=Texture'DH_GUI_Tex.Player_hits.US_hit_RHand'
    LocationHitAlliesImages(13)=Texture'DH_GUI_Tex.Player_hits.US_hit_Lfoot'
    LocationHitAlliesImages(14)=Texture'DH_GUI_Tex.Player_hits.US_hit_Rfoot'

    // Map general icons
    MapLevelOverlay=(RenderStyle=STY_Alpha,TextureCoords=(X2=511,Y2=511),TextureScale=1.0,ScaleMode=SM_Left,Scale=1.0,Tints[0]=(B=255,G=255,R=255,A=125),Tints[1]=(B=255,G=255,R=255,A=255))
    MapScaleText=(RenderStyle=STY_Alpha,DrawPivot=DP_UpperRight,PosX=1.0,PosY=0.001,WrapHeight=1.0,Tints[0]=(B=255,G=255,R=255,A=128),Tints[1]=(B=255,G=255,R=255,A=128))
    PlayerNumberText=(RenderStyle=STY_Alpha,DrawPivot=DP_MiddleMiddle,PosX=0.0,PosY=0.0,WrapHeight=1.0,Tints[0]=(B=0,G=0,R=0,A=255),Tints[1]=(B=0,G=0,R=0,A=255),bDrawShadow=false)
    MapPlayerIcon=(WidgetTexture=FinalBlend'DH_InterfaceArt_tex.HUD.player_icon_map_final',TextureCoords=(X1=0,Y1=0,X2=31,Y2=31))
    MapIconDispute(0)=(WidgetTexture=Texture'DH_GUI_Tex.GUI.overheadmap_Icons',RenderStyle=STY_Alpha,TextureCoords=(X1=128,Y1=192,X2=191,Y2=255),TextureScale=0.05,DrawPivot=DP_MiddleMiddle,ScaleMode=SM_Left,Scale=1.0,Tints[0]=(R=255,G=255,B=255,A=255),Tints[1]=(R=255,G=255,B=255,A=255))
    MapIconDispute(1)=(WidgetTexture=Texture'DH_GUI_Tex.GUI.overheadmap_Icons',RenderStyle=STY_Alpha,TextureCoords=(X1=0,Y1=192,X2=63,Y2=255),TextureScale=0.05,DrawPivot=DP_MiddleMiddle,ScaleMode=SM_Left,Scale=1.0,Tints[0]=(R=255,G=255,B=255,A=255),Tints[1]=(R=255,G=255,B=255,A=255))
    MapIconObjectiveStatusIcon=(WidgetTexture=Texture'DH_InterfaceArt2_tex.Icons.lockdown',RenderStyle=STY_Alpha,TextureCoords=(X1=0,Y1=0,X2=31,Y2=31),TextureScale=0.03,DrawPivot=DP_MiddleMiddle,ScaleMode=SM_Left,Scale=1.0,Tints[0]=(R=255,G=255,B=255,A=255),Tints[1]=(R=255,G=255,B=255,A=255))

    // Map icons for team requests & markers
    MapIconMGResupplyRequest(0)=(WidgetTexture=Texture'DH_GUI_Tex.GUI.overheadmap_Icons')
    MapIconMGResupplyRequest(1)=(WidgetTexture=Texture'DH_GUI_Tex.GUI.overheadmap_Icons')
    MapIconCarriedRadio=(WidgetTexture=Texture'DH_GUI_Tex.GUI.overheadmap_Icons',RenderStyle=STY_Alpha,TextureCoords=(X1=64,Y1=192,X2=127,Y2=255),TextureScale=0.05,DrawPivot=DP_MiddleMiddle,ScaleMode=SM_Left,Scale=1.0,Tints[0]=(B=255,G=255,R=255,A=255),Tints[1]=(B=255,G=255,R=255,A=255))
    MapIconRally(0)=(WidgetTexture=Texture'DH_GUI_Tex.GUI.overheadmap_Icons')
    MapIconRally(1)=(WidgetTexture=Texture'DH_GUI_Tex.GUI.overheadmap_Icons')

    SupplyPointIcon=(WidgetTexture=FinalBlend'DH_GUI_tex.GUI.supply_point_final',TextureCoords=(X1=0,Y1=0,X2=31,Y2=31),TextureScale=0.03,DrawPivot=DP_MiddleMiddle,ScaleMode=SM_Left,Scale=1.0,RenderStyle=STY_Alpha,Tints[0]=(R=255,G=255,B=255,A=255),Tints[1]=(R=255,G=255,B=255,A=255))

    // Map markers/attachments
    MapMarkerIcon=(WidgetTexture=none,RenderStyle=STY_Alpha,TextureCoords=(X1=0,Y1=0,X2=31,Y2=31),TextureScale=0.04,DrawPivot=DP_MiddleMiddle,ScaleMode=SM_Left,Scale=1.0,Tints[0]=(R=0,G=0,B=255,A=255),Tints[1]=(R=0,G=0,B=255,A=255))
    MapIconAttachmentIcon=(WidgetTexture=none,RenderStyle=STY_Alpha,TextureCoords=(X1=0,Y1=0,X2=31,Y2=31),TextureScale=0.04,DrawPivot=DP_MiddleMiddle,ScaleMode=SM_Left,Scale=1.0,Tints[0]=(R=0,G=0,B=255,A=255),Tints[1]=(R=0,G=0,B=255,A=255))

    // Map flag icons
    MapIconNeutral=(WidgetTexture=Texture'DH_GUI_Tex.overheadmap_flags',RenderStyle=STY_Alpha,TextureCoords=(X1=0,Y1=0,X2=31,Y2=31),TextureScale=0.05,DrawPivot=DP_MiddleMiddle,ScaleMode=SM_Left,Scale=1.0,Tints[0]=(R=255,G=255,B=255,A=255),Tints[1]=(R=255,G=255,B=255,A=255))
    MapAxisFlagIcon=(WidgetTexture=Texture'DH_GUI_Tex.overheadmap_flags',RenderStyle=STY_Alpha,TextureCoords=(X1=0,Y1=32,X2=31,Y2=63),TextureScale=0.05,DrawPivot=DP_MiddleMiddle,ScaleMode=SM_Left,Scale=1.0,Tints[0]=(R=255,G=255,B=255,A=255),Tints[1]=(R=255,G=255,B=255,A=255))
    MapAlliesFlagIcons(0)=(WidgetTexture=Texture'DH_GUI_Tex.overheadmap_flags',RenderStyle=STY_Alpha,TextureCoords=(X1=96,Y1=0,X2=127,Y2=31),TextureScale=0.05,DrawPivot=DP_MiddleMiddle,ScaleMode=SM_Left,Scale=1.0,Tints[0]=(R=255,G=255,B=255,A=255),Tints[1]=(R=255,G=255,B=255,A=255))
    MapAlliesFlagIcons(1)=(WidgetTexture=Texture'DH_GUI_Tex.overheadmap_flags',RenderStyle=STY_Alpha,TextureCoords=(X1=64,Y1=0,X2=95,Y2=31),TextureScale=0.05,DrawPivot=DP_MiddleMiddle,ScaleMode=SM_Left,Scale=1.0,Tints[0]=(R=255,G=255,B=255,A=255),Tints[1]=(R=255,G=255,B=255,A=255))
    MapAlliesFlagIcons(2)=(WidgetTexture=Texture'DH_GUI_Tex.overheadmap_flags',RenderStyle=STY_Alpha,TextureCoords=(X1=32,Y1=0,X2=63,Y2=31),TextureScale=0.05,DrawPivot=DP_MiddleMiddle,ScaleMode=SM_Left,Scale=1.0,Tints[0]=(R=255,G=255,B=255,A=255),Tints[1]=(R=255,G=255,B=255,A=255))
    MapAlliesFlagIcons(3)=(WidgetTexture=Texture'DH_GUI_Tex.overheadmap_flags',RenderStyle=STY_Alpha,TextureCoords=(X1=32,Y1=32,X2=63,Y2=63),TextureScale=0.05,DrawPivot=DP_MiddleMiddle,ScaleMode=SM_Left,Scale=1.0,Tints[0]=(R=255,G=255,B=255,A=255),Tints[1]=(R=255,G=255,B=255,A=255))
    MapAlliesFlagIcons(4)=(WidgetTexture=Texture'DH_GUI_Tex.overheadmap_flags',RenderStyle=STY_Alpha,TextureCoords=(X1=64,Y1=32,X2=95,Y2=63),TextureScale=0.05,DrawPivot=DP_MiddleMiddle,ScaleMode=SM_Left,Scale=1.0,Tints[0]=(R=255,G=255,B=255,A=255),Tints[1]=(R=255,G=255,B=255,A=255))
    MapIconsFlash=FinalBlend'DH_GUI_Tex.GUI.overheadmap_flags_flashing'
    MapIconsFastFlash=FinalBlend'DH_GUI_Tex.GUI.overheadmap_flags_fast_flash'
    MapIconsAltFlash=FinalBlend'DH_GUI_Tex.GUI.overheadmap_flags_alt_flashing'
    MapIconsAltFastFlash=FinalBlend'DH_GUI_Tex.GUI.overheadmap_flags_alt_fast_flash'
    MapIconTeam(0)=(WidgetTexture=Texture'DH_GUI_Tex.GUI.overheadmap_Icons')
    MapIconTeam(1)=(WidgetTexture=Texture'DH_GUI_Tex.GUI.overheadmap_Icons')

    // Map player number icons
    PlayerIconScale=0.03
    PlayerIconLargeScale=0.05

    // Vehicle HUD
    VehicleOccupantsText=(PosX=0.78,OffsetX=0,bDrawShadow=true)
    VehicleLockedIcon=(WidgetTexture=Texture'DH_InterfaceArt2_tex.Icons.lock',TextureCoords=(X1=0,Y1=0,X2=31,Y2=31),TextureScale=0.21,DrawPivot=DP_MiddleMiddle,PosX=0.98,PosY=0.85,OffsetX=0,OffsetY=0,ScaleMode=SM_Left,Scale=1.0,RenderStyle=STY_Alpha,Tints[0]=(R=255,G=255,B=255,A=255),Tints[1]=(R=255,G=255,B=255,A=255))
    VehicleAmmoReloadIcon=(Tints[0]=(A=80),Tints[1]=(A=80)) // override to make RO's red cannon ammo reload overlay slightly less bright (reduced alpha from 128)
    VehicleAmmoAmount=(OffsetX=125)
    VehicleAmmoTypeText=(PosX=0.24)
    VehicleAltAmmoIcon=(PosX=0.35) //0.3
    VehicleAltAmmoAmount=(PosX=0.35,OffsetX=125,OffsetY=-43) //0.3
    VehicleAltAmmoReloadIcon=(WidgetTexture=none,TextureCoords=(X1=0,Y1=0,X2=127,Y2=127),TextureScale=0.2,DrawPivot=DP_LowerLeft,PosX=0.35,PosY=1.0,OffsetX=0,OffsetY=-8,ScaleMode=SM_Up,Scale=1.0,RenderStyle=STY_Alpha,Tints[0]=(R=255,G=0,B=0,A=80),Tints[1]=(R=255,G=0,B=0,A=80))
    VehicleMGAmmoReloadIcon=(WidgetTexture=none,TextureCoords=(X1=0,Y1=0,X2=127,Y2=127),TextureScale=0.3,DrawPivot=DP_LowerLeft,PosX=0.15,PosY=1.0,OffsetX=0,OffsetY=-8,ScaleMode=SM_Up,Scale=0.75,RenderStyle=STY_Alpha,Tints[0]=(R=255,G=0,B=0,A=80),Tints[1]=(R=255,G=0,B=0,A=80))
    VehicleSmokeLauncherAmmoIcon=(WidgetTexture=none,TextureCoords=(X1=0,Y1=0,X2=127,Y2=127),TextureScale=0.19,DrawPivot=DP_LowerLeft,PosX=0.42,PosY=1.0,OffsetX=0,OffsetY=-9,ScaleMode=SM_Left,Scale=1.0,RenderStyle=STY_Alpha,Tints[0]=(R=255,G=255,B=255,A=255),Tints[1]=(R=255,G=255,B=255,A=255))
    VehicleSmokeLauncherAmmoReloadIcon=(WidgetTexture=none,TextureCoords=(X1=0,Y1=0,X2=127,Y2=127),TextureScale=0.19,DrawPivot=DP_LowerLeft,PosX=0.42,PosY=1.0,OffsetX=0,OffsetY=-9,ScaleMode=SM_Up,Scale=1.0,RenderStyle=STY_Alpha,Tints[0]=(R=255,G=0,B=0,A=80),Tints[1]=(R=255,G=0,B=0,A=80))
    VehicleSmokeLauncherAmmoAmount=(TextureScale=0.19,MinDigitCount=1,DrawPivot=DP_LowerLeft,PosX=0.42,PosY=1.0,OffsetX=125,OffsetY=-43,RenderStyle=STY_Alpha,Tints[0]=(R=255,G=255,B=255,A=255),Tints[1]=(R=255,G=255,B=255,A=255))
    VehicleSmokeLauncherAimIcon=(WidgetTexture=FinalBlend'InterfaceArt_tex.OverheadMap.arrowhead_final',TextureCoords=(X1=0,Y1=0,X2=63,Y2=63),TextureScale=0.17,DrawPivot=DP_LowerLeft,PosX=0.42,PosY=1.0,OffsetX=-45,OffsetY=-50,ScaleMode=SM_Left,Scale=1.0,RenderStyle=STY_Alpha,Tints[0]=(R=128,G=128,B=128,A=255),Tints[1]=(R=128,G=128,B=128,A=255))
    VehicleSmokeLauncherRangeBarIcon=(WidgetTexture=Texture'DH_InterfaceArt_tex.Tank_Hud.SmokeLauncher_rangebar',TextureCoords=(X1=0,Y1=0,X2=63,Y2=255),TextureScale=0.096,DrawPivot=DP_LowerLeft,PosX=0.42,PosY=1.0,OffsetX=-10,OffsetY=-18,ScaleMode=SM_Left,Scale=1.0,RenderStyle=STY_Alpha,Tints[0]=(R=255,G=255,B=255,A=255),Tints[1]=(R=255,G=255,B=255,A=255))
    VehicleSmokeLauncherRangeInfill=(WidgetTexture=Texture'DH_InterfaceArt_tex.Tank_Hud.SmokeLauncher_rangebar_infill',TextureCoords=(X1=0,Y1=0,X2=63,Y2=255),TextureScale=0.096,DrawPivot=DP_LowerLeft,PosX=0.42,PosY=1.0,OffsetX=-10,OffsetY=-18,ScaleMode=SM_Up,Scale=1.0,RenderStyle=STY_Alpha,Tints[0]=(R=255,G=255,B=255,A=255),Tints[1]=(R=255,G=255,B=255,A=255))

    VehicleVisionConeIcon=(WidgetTexture=TexRotator'DH_InterfaceArt_tex.Tank_Hud.Soliton_rot',TextureCoords=(X1=0,Y1=0,X2=127,Y2=127),TextureScale=1.0,DrawPivot=DP_MiddleMiddle,PosX=0.0,PosY=0.0,OffsetX=0,OffsetY=0,RenderStyle=STY_Alpha,Tints[0]=(R=255,G=255,B=255,A=255),Tints[1]=(R=255,G=255,B=255,A=255)))

    // Construction
    VehicleSuppliesIcon=(WidgetTexture=Texture'DH_InterfaceArt2_tex.Icons.supply_cache',TextureCoords=(X1=0,Y1=0,X2=31,Y2=31),TextureScale=1.0,DrawPivot=DP_MiddleMiddle,PosX=0.5,PosY=0.0,OffsetX=-24,OffsetY=-16,Scale=1.0,RenderStyle=STY_Alpha,Tints[0]=(R=255,G=255,B=255,A=255),Tints[1]=(R=255,G=255,B=255,A=255))
    VehicleSuppliesText=(PosX=0.5,PosY=0,WrapWidth=0,WrapHeight=0,OffsetX=-8,OffsetY=-16,DrawPivot=DP_MiddleLeft,RenderStyle=STY_Alpha,Tints[0]=(R=255,G=255,B=255,A=255),Tints[1]=(R=255,G=255,B=255,A=255),bDrawShadow=true)

    // Indicators
    PacketLossIndicator=(WidgetTexture=Texture'DH_InterfaceArt_tex.HUD.PacketLoss_Indicator',TextureCoords=(X1=0,Y1=0,X2=63,Y2=63),TextureScale=0.4,DrawPivot=DP_MiddleMiddle,PosX=0.97,PosY=0.5,OffsetX=0,OffsetY=0,ScaleMode=SM_Left,Scale=1.0,RenderStyle=STY_Alpha,Tints[0]=(R=255,G=255,B=255,A=255),Tints[1]=(R=255,G=255,B=255,A=255))

    // Signals
    SignalNewTimeSeconds=2.0
    SignalDistanceIntervalMeters=5
    SignalIconSizeStart=64
    SignalIconSizeEnd=32
    SignalShrinkTimeSeconds=1.0

    // Specate
    SpectateInstructionText1="Press [%FIRE%] to switch Viewpoint/Players"
    SpectateInstructionText2="Press [%ALTFIRE%] to switch Spectating Modes"
    SpectateInstructionText3="Press [%ROIRONSIGHTS%] to toggle First/Third Person View"
    SpectateInstructionText4="Press [%JUMP%] to return to viewing yourself"
    BlackoutText="Blackout"

    ConnectedObjectivesNotSecuredText="Connected objective(s) not secured"

    // Supply
    SupplyCountWidget=(WidgetTexture=Texture'DH_GUI_Tex.GUI.supply_indicator',RenderStyle=STY_Alpha,TextureCoords=(X2=127,Y2=31),TextureScale=1.0,DrawPivot=DP_UpperMiddle,PosX=0.5,PosY=0.0,Scale=1.0,Tints[0]=(B=255,G=255,R=255,A=255),Tints[1]=(B=255,G=255,R=255,A=255),OffsetY=8)
    SupplyCountIconWidget=(WidgetTexture=Texture'DH_InterfaceArt2_tex.Icons.supply_cache',RenderStyle=STY_Alpha,TextureCoords=(X2=31,Y2=31),TextureScale=0.9,DrawPivot=DP_UpperMiddle,PosX=0.5,PosY=0.0,Scale=1.0,Tints[0]=(B=255,G=255,R=255,A=255),Tints[1]=(B=255,G=255,R=255,A=255),OffsetX=51,OffsetY=8)
    SupplyCountTextWidget=(PosX=0.5,PosY=0,WrapWidth=0,WrapHeight=0,OffsetX=0,OffsetY=0,DrawPivot=DP_MiddleRight,RenderStyle=STY_Alpha,Tints[0]=(R=255,G=255,B=255,A=255),Tints[1]=(R=255,G=255,B=255,A=255),bDrawShadow=true,OffsetX=16,OffsetY=24)

    // Rally Point
    bShowRallyPoint=true
    RallyPointWidget=(WidgetTexture=Material'DH_InterfaceArt2_tex.RallyPoint.rp',TextureCoords=(X1=0,Y1=0,X2=127,Y2=127),TextureScale=0.15,DrawPivot=DP_LowerRight,PosX=0.9,PosY=1.0,OffsetX=-3,OffsetY=3,ScaleMode=SM_Left,Scale=1.0,RenderStyle=STY_Alpha,Tints[0]=(R=255,G=255,B=255,A=255),Tints[1]=(R=255,G=255,B=255,A=255))
    RallyPointGlowWidget=(WidgetTexture=Material'DH_InterfaceArt2_tex.RallyPoint.rp_glow',TextureCoords=(X1=0,Y1=0,X2=127,Y2=127),TextureScale=0.15,DrawPivot=DP_LowerRight,PosX=0.9,PosY=1.0,OffsetX=-3,OffsetY=3,ScaleMode=SM_Left,Scale=1.0,RenderStyle=STY_Alpha,Tints[0]=(R=255,G=255,B=255,A=255),Tints[1]=(R=255,G=255,B=255,A=255))
    RallyPointAlertWidget=(WidgetTexture=Material'DH_InterfaceArt2_tex.RallyPoint.rp_icon_alert',TextureCoords=(X1=0,Y1=0,X2=31,Y2=31),TextureScale=0.25,DrawPivot=DP_UpperRight,PosX=0.85,PosY=0.15,OffsetX=0,OffsetY=0,ScaleMode=SM_Left,Scale=1.0,RenderStyle=STY_Alpha,Tints[0]=(R=255,G=255,B=255,A=255),Tints[1]=(R=255,G=255,B=255,A=255))

    RallyPointBase=Material'DH_InterfaceArt2_tex.RallyPoint.rp'
    RallyPointBaseRed=Material'DH_InterfaceArt2_tex.RallyPoint.rp_red'
    RallyPointBaseDark=Material'DH_InterfaceArt2_tex.RallyPoint.rp_dark'
    RallyPointBaseGlow=Material'DH_InterfaceArt2_tex.RallyPoint.rp_glow'
    RallyPointBaseDarkRed=Material'DH_InterfaceArt2_tex.RallyPoint.rp_dark_red'

    RallyPointIconNotOnFoot=Material'DH_InterfaceArt2_tex.RallyPoint.rp_icon_notonfoot'
    RallyPointIconDistance=Material'DH_InterfaceArt2_tex.RallyPoint.rp_icon_distance'
    RallyPointIconCooldown=Material'DH_InterfaceArt2_tex.RallyPoint.rp_icon_cooldown'
    RallyPointIconAlert=Material'DH_InterfaceArt2_tex.RallyPoint.rp_icon_alert'
    RallyPointIconFlag=Material'DH_InterfaceArt2_tex.RallyPoint.rp_icon_flag'
    RallyPointIconBadLocation=Material'DH_InterfaceArt2_tex.RallyPoint.rp_icon_badlocation'
    RallyPointIconMissingSquadmate=Material'DH_InterfaceArt2_tex.RallyPoint.rp_icon_missingsquadmate'
    RallyPointIconKey=Material'DH_InterfaceArt2_tex.RallyPoint.rp_icon_key'

    // Danger Zone
    DangerZoneClass=class'DH_Engine.DHDangerZone'
    DangerZoneOverlayResolution=30
    DangerZoneOverlaySubResolution=57
    bDangerZoneOverlayUpdatePending=true
    DangerZoneOverlayPointIcon=(WidgetTexture=Texture'DH_InterfaceArt2_tex.Icons.Dot',RenderStyle=STY_Alpha,TextureCoords=(X1=0,Y1=0,X2=7,Y2=7),TextureScale=0.01,DrawPivot=DP_MiddleMiddle,ScaleMode=SM_Left,Scale=1.0,Tints[0]=(R=200,G=0,B=0,A=158),Tints[1]=(R=0,G=124,B=252,A=79))

    // IQ
    IQIconWidget=(WidgetTexture=Texture'DH_InterfaceArt2_tex.Icons.Intelligence',RenderStyle=STY_Alpha,TextureCoords=(X2=31,Y2=31),TextureScale=0.9,DrawPivot=DP_MiddleMiddle,PosX=1.0,PosY=1.0,Scale=1.0,Tints[0]=(B=255,G=255,R=255,A=255),Tints[1]=(B=255,G=255,R=255,A=255),OffsetX=-90,OffsetY=-130)
    IQTextWidget=(PosX=1.0,PosY=1.0,WrapWidth=0,WrapHeight=1,OffsetX=0,OffsetY=0,DrawPivot=DP_MiddleLeft,RenderStyle=STY_Alpha,Tints[0]=(R=255,G=255,B=255,A=255),Tints[1]=(R=255,G=255,B=255,A=255),bDrawShadow=true,OffsetX=-55,OffsetY=-118)
}<|MERGE_RESOLUTION|>--- conflicted
+++ resolved
@@ -38,15 +38,11 @@
 var     TextWidget          PlayerNumberText;
 var     SpriteWidget        MapIconCarriedRadio;
 var     SpriteWidget        MapAxisFlagIcon;
-<<<<<<< HEAD
-var     SpriteWidget        MapAlliesFlagIcons[4];
-=======
 var     SpriteWidget        MapAlliesFlagIcons[5];
 var     SpriteWidget        MapIconMortarHETarget;
 var     SpriteWidget        MapIconMortarSmokeTarget;
 var     SpriteWidget        MapIconMortarArrow;
 var     SpriteWidget        MapIconMortarHit;
->>>>>>> 1295088e
 var     SpriteWidget        MapIconObjectiveStatusIcon;
 var     float               PlayerIconScale, PlayerIconLargeScale;
 
@@ -1452,33 +1448,8 @@
                 continue;
             }
 
-<<<<<<< HEAD
             // Draw driver dot
             if (i == 0)
-=======
-            VehicleOccupants.PosX = Vehicle.VehicleHudOccupantsX[0];
-            VehicleOccupants.PosY = Vehicle.VehicleHudOccupantsY[0];
-            DrawSpriteWidgetClipped(Canvas, VehicleOccupants, Coords, true);
-
-            if (bShowVehicleVisionCone && Passenger == none)
-            {
-                VehicleVisionConeIcon.PosX = Vehicle.VehicleHudOccupantsX[0];
-                VehicleVisionConeIcon.PosY = Vehicle.VehicleHudOccupantsY[0];
-
-                TexRotator(VehicleVisionConeIcon.WidgetTexture).Rotation.Yaw = -(PlayerOwner.CalcViewRotation.Yaw - Vehicle.Rotation.Yaw);
-                DrawSpriteWidgetClipped(Canvas, VehicleVisionConeIcon, Coords, true);
-            }
-
-            PlayerNumberText.PosX = Vehicle.VehicleHudOccupantsX[0];
-            PlayerNumberText.PosY = Vehicle.VehicleHudOccupantsY[0];
-            PlayerNumberText.text = string(i + 1);
-            Canvas.Font = Canvas.TinyFont;
-            DrawTextWidgetClipped(Canvas, PlayerNumberText, Coords);
-        }
-        else
-        {
-            if (i - 1 >= Vehicle.WeaponPawns.Length)
->>>>>>> 1295088e
             {
                 if (Passenger == none)
                 {
@@ -1497,6 +1468,15 @@
                 VehicleOccupants.PosX = Vehicle.VehicleHudOccupantsX[0];
                 VehicleOccupants.PosY = Vehicle.VehicleHudOccupantsY[0];
                 DrawSpriteWidgetClipped(Canvas, VehicleOccupants, Coords, true);
+
+                if (bShowVehicleVisionCone && Passenger == none)
+                {
+                    VehicleVisionConeIcon.PosX = Vehicle.VehicleHudOccupantsX[0];
+                    VehicleVisionConeIcon.PosY = Vehicle.VehicleHudOccupantsY[0];
+
+                    TexRotator(VehicleVisionConeIcon.WidgetTexture).Rotation.Yaw = -(PlayerOwner.CalcViewRotation.Yaw - Vehicle.Rotation.Yaw);
+                    DrawSpriteWidgetClipped(Canvas, VehicleVisionConeIcon, Coords, true);
+                }
 
                 PlayerNumberText.PosX = Vehicle.VehicleHudOccupantsX[0];
                 PlayerNumberText.PosY = Vehicle.VehicleHudOccupantsY[0];
@@ -1542,29 +1522,21 @@
                 VehicleOccupants.PosY = Vehicle.VehicleHudOccupantsY[i];
                 DrawSpriteWidgetClipped(Canvas, VehicleOccupants, Coords, true);
 
-<<<<<<< HEAD
+                if (bShowVehicleVisionCone && WP != none && WP == Passenger && WP.PlayerReplicationInfo == Passenger.PlayerReplicationInfo)
+                {
+                    VehicleVisionConeIcon.PosX = Vehicle.VehicleHudOccupantsX[i];
+                    VehicleVisionConeIcon.PosY = Vehicle.VehicleHudOccupantsY[i];
+
+                    TexRotator(VehicleVisionConeIcon.WidgetTexture).Rotation.Yaw = -(PlayerOwner.CalcViewRotation.Yaw - Vehicle.Rotation.Yaw);
+                    DrawSpriteWidgetClipped(Canvas, VehicleVisionConeIcon, Coords, true);
+                }
+
                 PlayerNumberText.PosX = Vehicle.VehicleHudOccupantsX[i];
                 PlayerNumberText.PosY = Vehicle.VehicleHudOccupantsY[i];
                 PlayerNumberText.text = string(i + 1);
                 Canvas.Font = Canvas.TinyFont;
                 DrawTextWidgetClipped(Canvas, PlayerNumberText, Coords);
             }
-=======
-            if (bShowVehicleVisionCone && WP != none && WP == Passenger && WP.PlayerReplicationInfo == Passenger.PlayerReplicationInfo)
-            {
-                VehicleVisionConeIcon.PosX = Vehicle.VehicleHudOccupantsX[i];
-                VehicleVisionConeIcon.PosY = Vehicle.VehicleHudOccupantsY[i];
-
-                TexRotator(VehicleVisionConeIcon.WidgetTexture).Rotation.Yaw = -(PlayerOwner.CalcViewRotation.Yaw - Vehicle.Rotation.Yaw);
-                DrawSpriteWidgetClipped(Canvas, VehicleVisionConeIcon, Coords, true);
-            }
-
-            PlayerNumberText.PosX = Vehicle.VehicleHudOccupantsX[i];
-            PlayerNumberText.PosY = Vehicle.VehicleHudOccupantsY[i];
-            PlayerNumberText.text = string(i + 1);
-            Canvas.Font = Canvas.TinyFont;
-            DrawTextWidgetClipped(Canvas, PlayerNumberText, Coords);
->>>>>>> 1295088e
         }
     }
 
@@ -6223,6 +6195,6 @@
     DangerZoneOverlayPointIcon=(WidgetTexture=Texture'DH_InterfaceArt2_tex.Icons.Dot',RenderStyle=STY_Alpha,TextureCoords=(X1=0,Y1=0,X2=7,Y2=7),TextureScale=0.01,DrawPivot=DP_MiddleMiddle,ScaleMode=SM_Left,Scale=1.0,Tints[0]=(R=200,G=0,B=0,A=158),Tints[1]=(R=0,G=124,B=252,A=79))
 
     // IQ
-    IQIconWidget=(WidgetTexture=Texture'DH_InterfaceArt2_tex.Icons.Intelligence',RenderStyle=STY_Alpha,TextureCoords=(X2=31,Y2=31),TextureScale=0.9,DrawPivot=DP_MiddleMiddle,PosX=1.0,PosY=1.0,Scale=1.0,Tints[0]=(B=255,G=255,R=255,A=255),Tints[1]=(B=255,G=255,R=255,A=255),OffsetX=-90,OffsetY=-130)
+    IQIconWidget=(/*WidgetTexture=Texture'DH_InterfaceArt2_tex.Icons.Intelligence',*/RenderStyle=STY_Alpha,TextureCoords=(X2=31,Y2=31),TextureScale=0.9,DrawPivot=DP_MiddleMiddle,PosX=1.0,PosY=1.0,Scale=1.0,Tints[0]=(B=255,G=255,R=255,A=255),Tints[1]=(B=255,G=255,R=255,A=255),OffsetX=-90,OffsetY=-130)
     IQTextWidget=(PosX=1.0,PosY=1.0,WrapWidth=0,WrapHeight=1,OffsetX=0,OffsetY=0,DrawPivot=DP_MiddleLeft,RenderStyle=STY_Alpha,Tints[0]=(R=255,G=255,B=255,A=255),Tints[1]=(R=255,G=255,B=255,A=255),bDrawShadow=true,OffsetX=-55,OffsetY=-118)
 }