//==============================================================================
// Darkest Hour: Europe '44-'45
// Copyright (c) Darklight Games.  All rights reserved.
//==============================================================================

class DHVehicleCannon extends DHVehicleWeapon
    abstract;

// Armor penetration
var     float               FrontArmorFactor, RightArmorFactor, LeftArmorFactor, RearArmorFactor;
var     float               FrontArmorSlope, RightArmorSlope, LeftArmorSlope, RearArmorSlope;
var     float               FrontLeftAngle, FrontRightAngle, RearRightAngle, RearLeftAngle;
var     float               GunMantletArmorFactor;  // used for mantlet hits for casemate-style vehicles without a turret
var     float               GunMantletSlope;
var     bool                bHasAddedSideArmor;     // has side skirts (schurzen) which block AP bullets, small caliber HE shells and offer some protection against HEAT
var     bool                bHasAddedRearArmor;     // has addon armor (schurzen) which also covers the rear of the turret

// Cannon ammo (with variables for up to three cannon ammo types, including shot dispersion customized by round type)
var     byte                MainAmmoChargeExtra[3];  // current quantity of each round type (using byte for more efficient replication)
var     class<Projectile>   TertiaryProjectileClass; // new option for a 3rd type of cannon ammo
var localized array<string> ProjectileDescriptions;  // text for each round type to display on HUD
var localized array<string> nProjectileDescriptions; // "Native" or Technical name for projectile

var     int                 InitialTertiaryAmmo;     // starting load of tertiary round type
var     float               SecondarySpread;         // spread for secondary ammo type
var     float               TertiarySpread;
var     byte                LocalPendingAmmoIndex;   // next ammo type we want to load - a local version on net client or listen server, updated to ServerPendingAmmoIndex when needed
var     byte                ServerPendingAmmoIndex;  // on authority role this is authoritative setting for next ammo type to load; on client it records last setting updated to server
var     class<Projectile>   SavedProjectileClass;    // client & listen server record last ammo when in cannon, so if another player changes ammo, any local pending choice becomes invalid
var     int                 MaxPrimaryAmmo;          // max carrying capacity for this round type
var     int                 MaxSecondaryAmmo;
var     int                 MaxTertiaryAmmo;

// Firing effects
var     Sound               CannonFireSound[3];      // sound of the cannon firing (selected randomly)

// Firing animations
// Note that this system is legacy and should not be used on new vehicles.
// This is because it doesn't isolate the firing animation from the commander's animation,
// so the commander's animation will be interrupted when the gun is fired, resulting
// in a great many bugs. Instead, use the new system of firing animations below.
var     name                ShootLoweredAnim;        // firing animation if player is in a lowered or closed animation position, i.e. buttoned up or crouching
var     name                ShootIntermediateAnim;   // firing animation if player is in an intermediate animation position, i.e. between lowered/closed & raised/open positions
var     name                ShootRaisedAnim;         // firing animation if player is in a raised or open animation position, i.e. unbuttoned or standing

// Firing animations (new system)
var     name                ShootAnim;
var     int                 ShootAnimChannel;
var     name                ShootAnimBoneName;

var     class<Emitter>      CannonDustEmitterClass;  // emitter class for dust kicked up by the cannon firing
var     Emitter             CannonDustEmitter;

// Coaxial MG
var     name                AltFireAttachmentBone;   // optional bone to position coaxial MG projectiles & firing effects (defaults to WeaponFireAttachmentBone if not specified)
var     float               AltFireSpawnOffsetX;     // optional extra forward offset when spawning coaxial MG bullets, allowing them to clear potential collision with driver's head
var     EReloadState        AltReloadState;          // the stage of coaxial MG reload or readiness
var     array<ReloadStage>  AltReloadStages;         // stages for multi-part coaxial MG reload, including sounds, durations & HUD reload icon proportions
var     bool                bAltReloadPaused;        // a coaxial MG reload has started but was paused
var     bool                bNewOrResumedAltReload;  // tells Timer we're starting new coaxial MG reload or resuming paused reload, stopping it from advancing to next reload stage

// Smoke launcher
const   SMOKELAUNCHER_AMMO_INDEX = 4;                         // ammo index for smoke launcher fire
var     class<DHVehicleSmokeLauncher>   SmokeLauncherClass;   // class containing the properties of the smoke launcher
var     byte                NumSmokeLauncherRounds;           // no. of current smoke rounds
var     array<Vector>       SmokeLauncherFireOffset;          // positional offset(s) for spawning smoke projectiles - can be multiple for external launchers
var     byte                SmokeLauncherAdjustmentSetting;   // current setting for either the rotation or range setting of smoke launcher
var     EReloadState        SmokeLauncherReloadState;         // the stage of smoke launcher reload or readiness
var     bool                bSmokeLauncherReloadPaused;       // a smoke launcher reload has started but was paused, as no longer had a player in a valid reloading position
var     bool                bNewOrResumedSmokeLauncherReload; // tells Timer we're starting new smoke launcher reload or resuming paused reload, stopping it from advancing to next reload stage

// Aiming & movement
var     float               ManualRotationsPerSecond;  // turret/cannon rotation speed when turned by hand
var     float               PoweredRotationsPerSecond; // faster rotation speed with powered assistance (engine must be running)
var     array<int>          RangeSettings;             // for cannons with range adjustment
var     int                 AddedPitch;                // option for global adjustment to cannon's pitch aim

// Debugging & calibration
var     bool                bDebugPenetration;         // debug lines & text on screen, relating to turret hits & penetration calculations
var     bool                bLogDebugPenetration;      // similar debug log entries
var     bool                bDebugRangeManually;       // allows quick adjustment of added pitch at different range settings, using lean left/right keys
var     bool                bDebugRangeAutomatically;  // we are automatically calibrating pitch adjustment to hit a given range
var     int                 DebugPitchAdjustment;      // the current pitch adjustment setting being used by auto range calibration
var     int                 ClosestHighDebugPitch;     // pitch adjustments that have so far given closest shots above & below target during auto range calibration
var     int                 ClosestLowDebugPitch;
var     float               ClosestHighDebugHeight;    // height (in UU) above & below target from current closest recorded high & low shots during auto range calibration
var     float               ClosestLowDebugHeight;

// This is a value replicated to clients so that they can update
// effects based on the amount of rounds left (e.g., ammo cache
// will empty as the rounds are fired).
var int                 OldTotalRoundsRemaining;
var int                 TotalRoundsRemaining;

// Resupply
var     int             MainAmmoResupplyPerInterval;

replication
{
    // Variables the server will replicate to the client that owns this actor
    reliable if (bNetOwner && bNetDirty && Role == ROLE_Authority)
        MainAmmoChargeExtra, NumSmokeLauncherRounds, SmokeLauncherAdjustmentSetting;
    
    // Variables the server will replicate to all clients
    reliable if (bNetDirty && Role == ROLE_Authority)
        TotalRoundsRemaining;

    // Functions a client can call on the server
    reliable if (Role < ROLE_Authority)
        ServerManualReload, ServerSetPendingAmmo, ServerFireSmokeLauncher, ServerAdjustSmokeLauncher;
}

///////////////////////////////////////////////////////////////////////////////////////
//  *********** ACTOR INITIALISATION & DESTRUCTION & KEY ENGINE EVENTS  ***********  //
///////////////////////////////////////////////////////////////////////////////////////

// Modified so a cannon with smoke launcher with range adjustment sets its initial range setting to maximum
// Also to make sure we have an AltFireAttachmentBone for a coaxial MG
// If our mesh doesn't have a dedicated alt fire bone, we just use the WeaponFireAttachmentBone for the cannon & offset heavily from that (as before)
simulated function PostBeginPlay()
{
    super.PostBeginPlay();

    if (SmokeLauncherClass != none && SmokeLauncherClass.static.CanAdjustRange())
    {
        SmokeLauncherAdjustmentSetting = SmokeLauncherClass.static.GetMaxRangeSetting();
        default.SmokeLauncherAdjustmentSetting = SmokeLauncherAdjustmentSetting; // avoids unnecessary replication of SmokeLauncherAdjustmentSetting for subsequently spawned vehicles

    }

    if (AltFireProjectileClass != none && AltFireAttachmentBone == '')
    {
        AltFireAttachmentBone = WeaponFireAttachmentBone;
    }

    // Enforce that the starting projectile class is the primary one
    // to eliminate the possibility that these are set differently.
    ProjectileClass = PrimaryProjectileClass;

    // New system for firing animations on the cannons, keeping the barrel isolated from any other animations
    // such as the commander's camera movements etc.
    if (ShootAnimBoneName != '')
    {
        AnimBlendParams(ShootAnimChannel, 1.0, 0.0, 0.0, ShootAnimBoneName);
    }
}

// Modified so client matches its pending ammo type to new ammo type received from server, avoiding need for server to separately replicate changed PendingAmmoIndex to client
// An ammo change means either a reload has started (so now ammo type is same as pending), or this actor just replicated to us & we're simply matching our initial values to current ammo,
// or another player has changed ammo since we were last in cannon (in which case any previous pending ammo we set is now redundant)
simulated function PostNetReceive()
{
    super.PostNetReceive();

    if (ProjectileClass != SavedProjectileClass && ProjectileClass != none)
    {
        SavedProjectileClass = ProjectileClass;
        LocalPendingAmmoIndex = GetAmmoIndex();
        ServerPendingAmmoIndex = LocalPendingAmmoIndex; // this is a record of last setting updated to server, so match it up
    }

    if (OldTotalRoundsRemaining != TotalRoundsRemaining)
    {
        // Call a delegate function that can be registered.
        OldTotalRoundsRemaining = TotalRoundsRemaining;

        OnTotalRoundsRemainingChanged(TotalRoundsRemaining);
    }
}

// Called when the total rounds remaining value changes on the client.
// Used to trigger the updating of client-only effects.
simulated function OnTotalRoundsRemainingChanged(int Count)
{
    local DHVehicle DHV;

    DHV = DHVehicle(Base);

    if (DHV != none)
    {
        DHV.OnTotalRoundsRemainingChanged(Count);
    }
}

function bool ShouldPlayAutomaticVehicleAlerts()
{
    local DHPlayer PC;
    local Vehicle VehicleBase;

    if (Instigator == none) return false;

    VehicleBase = Instigator.GetVehicleBase();
    PC = DHPlayer(Instigator.Controller);

    if (PC == none || VehicleBase == none) return false;

    switch (PC.GetAutomaticVehicleAlertsFromIndex(PC.AutomaticVehicleAlerts))
    {
        case AVAM_Always:
            return true;
        case AVAM_OnlyWithCrew:
            return VehicleBase.NumPassengers() > 1;
        default:
            return false;
    }
}

function int UpdateTotalRoundsRemaining()
{
    TotalRoundsRemaining = MainAmmoChargeExtra[0] + MainAmmoChargeExtra[1] + MainAmmoChargeExtra[2];

    if (Level.NetMode == NM_StandAlone)
    {
        OnTotalRoundsRemainingChanged(TotalRoundsRemaining);
    }

    return TotalRoundsRemaining;
}

function OnMainGunReloadFinished()
{
    local PlayerController PC;

    PC = PlayerController(Instigator.Controller);

    if (PC != none && ShouldPlayAutomaticVehicleAlerts())
    {
        // "Shell loaded" alert.
        PC.ServerSpeech('VEH_ALERTS', 9, "");
    }

    UpdateTotalRoundsRemaining();
}

// Modified to handle multi-stage coaxial MG or smoke launcher reload in the same way as cannon
// Higher ranked weapon (cannon then coax then launcher) reload takes precedence over other weapon reload & puts that on hold
simulated function Timer()
{
    local sound ReloadSound;

    // CANNON RELOAD
    if (ReloadState < RL_ReadyToFire && !bReloadPaused)
    {
        super.Timer(); // standard reload process for main weapon

        // If cannon just finished reloading & coaxial MG or smoke launcher isn't loaded, try to start/resume a reload
        // Note owning net client runs this independently from server & may resume a paused reload (but not start a new one)
        if (ReloadState >= RL_ReadyToFire)
        {
            OnMainGunReloadFinished();

            if (AltReloadState != RL_ReadyToFire)
            {
                AttemptAltReload();
            }

            if (SmokeLauncherReloadState != RL_ReadyToFire && AltReloadState >= RL_ReadyToFire)
            {
                AttemptSmokeLauncherReload();
            }
        }
        // Or if cannon is reloading, pause any active coaxial MG or smoke launcher reload as the cannon reload takes precedence
        else if (!bReloadPaused)
        {
            if (AltReloadState < RL_ReadyToFire && !bAltReloadPaused)
            {
                PauseAltReload();
            }

            if (SmokeLauncherReloadState < RL_ReadyToFire && !bSmokeLauncherReloadPaused)
            {
                PauseSmokeLauncherReload();
            }
        }

        return;
    }

    // If we don't have a player in a position to reload, pause any the coax MG or smoke launcher reload
    // Just a fallback & shouldn't happen, as reload gets actively paused if player exits or moves to position where he can't continue reloading
    if (WeaponPawn == none || !WeaponPawn.Occupied() || !WeaponPawn.CanReload())
    {
        PauseAltReload();
        PauseSmokeLauncherReload();

        return;
    }

    // COAXIAL MG RELOAD
    if (AltReloadState < RL_ReadyToFire && !bAltReloadPaused)
    {
        // If we're starting a new coax MG reload or resuming a paused reload, we just reset that flag & don't advance the reload state
        if (bNewOrResumedAltReload)
        {
            bNewOrResumedAltReload = false;
        }
        // Otherwise it means we've just we've completed a reload stage, so we progress to next reload state
        else
        {
            AltReloadState = EReloadState(AltReloadState + 1);
        }

        // If we just completed the final reload stage, complete the coax MG reload
        if (AltReloadState >= AltReloadStages.Length)
        {
            AltReloadState = RL_ReadyToFire;

            if (Role == ROLE_Authority)
            {
                AltAmmoCharge = InitialAltAmmo;
            }

            // If smoke launcher isn't loaded, try to start/resume a reload
            // Note owning net client runs this independently from server & may resume a paused reload (but not start a new one)
            if (SmokeLauncherReloadState != RL_ReadyToFire)
            {
                AttemptSmokeLauncherReload();
            }
        }
        // Otherwise play the reloading sound for the next stage & set the next timer
        else
        {
            ReloadSound = AltReloadStages[AltReloadState].Sound;

            if (ReloadSound != none)
            {
                PlayOwnedSound(ReloadSound, SLOT_Misc, 0.5,, 10.0,, true); // reduce sound volume to avoid hearing reload at long ranges
            }

            if (AltReloadStages[AltReloadState].Duration > 0.0) // use reload duration if specified, otherwise get the sound duration
            {
                SetTimer(AltReloadStages[AltReloadState].Duration, false);
            }
            else
            {
                SetTimer(FMax(0.1, GetSoundDuration(ReloadSound)), false); // FMax is just a fail-safe in case GetSoundDuration somehow returns zero
            }

            // Pause any active smoke launcher reload as the coax MG reload takes precedence
            if (SmokeLauncherReloadState < RL_ReadyToFire && !bSmokeLauncherReloadPaused)
            {
                PauseSmokeLauncherReload();
            }
        }

        return;
    }

    // SMOKE LAUNCHER RELOAD
    if (SmokeLauncherReloadState < RL_ReadyToFire && !bSmokeLauncherReloadPaused && SmokeLauncherClass != none && SmokeLauncherClass.default.bCanBeReloaded)
    {
        // If we're starting a new smoke launcher reload or resuming a paused reload, we just reset that flag & don't advance the reload state
        if (bNewOrResumedSmokeLauncherReload)
        {
            bNewOrResumedSmokeLauncherReload = false;
        }
        // Otherwise it means we've just we've completed a reload stage, so we progress to next reload state
        else
        {
            SmokeLauncherReloadState = EReloadState(SmokeLauncherReloadState + 1);
        }

        // If we just completed the final reload stage, complete the smoke launcher reload
        if (SmokeLauncherReloadState >= SmokeLauncherClass.default.ReloadStages.Length)
        {
            SmokeLauncherReloadState = RL_ReadyToFire;
        }
        // Otherwise play the reloading sound for the next stage & set the next timer
        else
        {
            ReloadSound = SmokeLauncherClass.static.GetReloadStageSound(SmokeLauncherReloadState);

            if (ReloadSound != none)
            {
                PlayOwnedSound(ReloadSound, SLOT_Misc, 2.0,, 25.0,, true);
            }

            if (SmokeLauncherClass.static.GetReloadStageDuration(SmokeLauncherReloadState) > 0.0)
            {
                SetTimer(SmokeLauncherClass.static.GetReloadStageDuration(SmokeLauncherReloadState), false);
            }
            else
            {
                SetTimer(FMax(0.1, GetSoundDuration(ReloadSound)), false);
            }
        }
    }
}

///////////////////////////////////////////////////////////////////////////////////////
//  *********************************** FIRING ************************************  //
///////////////////////////////////////////////////////////////////////////////////////

// Modified to handle canister shot
function Fire(Controller C)
{
    local int ProjectilesToFire, i;

    // Special handling for canister shot
    if (class<DHCannonShellCanister>(ProjectileClass) != none)
    {
        ProjectilesToFire = class<DHCannonShellCanister>(ProjectileClass).default.NumberOfProjectilesPerShot;

        for (i = 1; i <= ProjectilesToFire; ++i)
        {
            SpawnProjectile(ProjectileClass, false);
            bSkipFiringEffects = true; // so after the 1st projectile spawns, we don't repeat the firing effects
        }

        bSkipFiringEffects = false; // reset
    }
    else
    {
        super.Fire(C);
    }
}

// Modified so if we're using bDebugRangeManually mode, we draw any tracer as full size to make it easier to see (instead of its usual MaximumDrawScale reduction)
function Projectile SpawnProjectile(class<Projectile> ProjClass, bool bAltFire)
{
    local Projectile    P;
    local DHShellTracer Tracer;

    P = super.SpawnProjectile(ProjClass, bAltFire);

    if (bDebugRangeManually && !bAltFire && DHAntiVehicleProjectile(P) != none)
    {
        Tracer = DHShellTracer(DHAntiVehicleProjectile(P).Corona);

        if (Tracer != none && Tracer.MaximumDrawScale < 1.0)
        {
            Tracer.MaximumDrawScale = 1.0;
        }
    }

    return P;
}

// Modified to handle any pitch adjustments for human players, & any secondary or tertiary projectile spread properties
function Rotator GetProjectileFireRotation(optional bool bAltFire)
{
    local Rotator FireRotation;
    local float   ProjectileSpread;

    FireRotation = WeaponFireRotation;

    // Get projectile spread, with handling for secondary & tertiary projectile spread properties
    if (bAltFire)
    {
        ProjectileSpread = AltFireSpread;
    }
    else if (!bDebugRangeManually && !bDebugRangeAutomatically)
    {
        if (ProjectileClass == SecondaryProjectileClass)
        {
            ProjectileSpread = SecondarySpread;
        }
        else if (ProjectileClass == TertiaryProjectileClass)
        {
            ProjectileSpread = TertiarySpread;
        }
        else
        {
            ProjectileSpread = Spread;
        }
    }

    // Return direction to fire projectile, including any random spread
    if (ProjectileSpread > 0.0)
    {
        FireRotation = Rotator(Vector(FireRotation) + (VRand() * FRand() * ProjectileSpread));
    }

    return FireRotation;
}

simulated function PlayShootAnim()
{
    local DHVehicleCannonPawn CannonPawn;

    CannonPawn = DHVehicleCannonPawn(Instigator);

    if (ShootAnimBoneName != '')
    {
        if (HasAnim(ShootAnim))
        {
            PlayAnim(ShootAnim, 1.0, 0.0, ShootAnimChannel);
        }
    }
    else
    {
        if (CannonPawn != none && CannonPawn.DriverPositionIndex >= CannonPawn.RaisedPositionIndex) // check against RaisedPositionIndex instead of whether position is bExposed
        {
            if (HasAnim(ShootRaisedAnim))
            {
                PlayAnim(ShootRaisedAnim);
            }
        }
        else if (CannonPawn != none && CannonPawn.DriverPositionIndex == CannonPawn.IntermediatePositionIndex)
        {
            if (HasAnim(ShootIntermediateAnim))
            {
                PlayAnim(ShootIntermediateAnim);
            }
        }
        else if (HasAnim(ShootLoweredAnim))
        {
            PlayAnim(ShootLoweredAnim);
        }
    }
}

// Modified (from ROTankCannon) to remove call to UpdateTracer (now we spawn either normal bullet OR tracer when we fire), & also to expand & improve cannon firing anims
// Now check against RaisedPositionIndex instead of bExposed (allows lowered commander in open turret to be exposed), to play relevant firing animation
// Also adds new option for 'intermediate' position with its own firing animation, e.g. some AT guns have open sight position, between optics (lowered) & raised head position
// And we avoid playing shoot animations altogether on a server, as they serve no purpose there
simulated function FlashMuzzleFlash(bool bWasAltFire)
{
    if (Role == ROLE_Authority)
    {
        FiringMode = byte(bWasAltFire);
        ++FlashCount;
        NetUpdateTime = Level.TimeSeconds - 1.0; // force quick net update as changed value of FlashCount triggers this function for all non-owning net clients (native code)
    }
    else
    {
        CalcWeaponFire(bWasAltFire); // net client calculates & records fire location & rotation, used to spawn EffectEmitter
    }

    if (Level.NetMode != NM_DedicatedServer && !bWasAltFire && !bDebugRangeManually && !bDebugRangeAutomatically)
    {
        if (FlashEmitter != none)
        {
            FlashEmitter.Trigger(self, Instigator);
        }

        if ((EffectEmitterClass != none|| CannonDustEmitterClass != none) && EffectIsRelevant(Location, false))
        {
            if (EffectEmitterClass != none)
            {
                EffectEmitter = Spawn(EffectEmitterClass, self,, WeaponFireLocation, WeaponFireRotation);
            }

            if (CannonDustEmitterClass != none && Base != none)
            {
                CannonDustEmitter = Spawn(CannonDustEmitterClass, self,, Base.Location, Base.Rotation);
            }
        }

        PlayShootAnim();
    }
}

// Modified to only spawn AmbientEffectEmitter if cannon has a coaxial MG (as we now specify a generic AmbientEffectEmitterClass, so no longer sufficient to check that)
// And to use the new AltFireAttachmentBone to position the coax MG emitter
simulated function InitEffects()
{
    if (Level.NetMode != NM_DedicatedServer)
    {
        if (FlashEmitterClass != none && FlashEmitter == none && WeaponFireAttachmentBone != '') // a WeaponFireAttachmentBone is now required
        {
            FlashEmitter = Spawn(FlashEmitterClass);

            if (FlashEmitter != none)
            {
                FlashEmitter.SetDrawScale(DrawScale);
                AttachToBone(FlashEmitter, WeaponFireAttachmentBone);
                FlashEmitter.SetRelativeLocation(WeaponFireOffset * vect(1.0, 0.0, 0.0));
            }
        }

        if (AltFireProjectileClass != none && AmbientEffectEmitterClass != none && AmbientEffectEmitter == none && AltFireAttachmentBone != '')
        {
            AmbientEffectEmitter = Spawn(AmbientEffectEmitterClass, self,, WeaponFireLocation, WeaponFireRotation);

            if (AmbientEffectEmitter != none)
            {
                AttachToBone(AmbientEffectEmitter, AltFireAttachmentBone);
                AmbientEffectEmitter.SetRelativeLocation(AltFireOffset);
            }
        }
    }
}

// Modified to use random cannon fire sounds
simulated function Sound GetFireSound()
{
    return CannonFireSound[Rand(3)];
}

// Modified to remove shake from coaxial MGs
simulated function ShakeView(bool bWasAltFire)
{
    if (!bWasAltFire && !bDebugRangeManually && !bDebugRangeAutomatically)
    {
        super.ShakeView(false);
    }
}

// New function to attempt to fire the turret smoke launcher - called from the keybound Deploy function in cannon pawn class & clientside firing checks are done here
simulated function AttemptFireSmokeLauncher()
{
    if (SmokeLauncherClass != none)
    {
        if (SmokeLauncherReloadState == RL_ReadyToFire && HasAmmo(SMOKELAUNCHER_AMMO_INDEX))
        {
            ServerFireSmokeLauncher();
        }
        else if (SmokeLauncherReloadState >= RL_ReadyToFire || bSmokeLauncherReloadPaused)
        {
            PlaySound(Sound'Inf_Weapons_Foley.Misc.dryfire_rifle', SLOT_None, 1.5,, 25.0,, true); // dry fire click for empty smoke launcher, unless it is reloading
        }
    }
}

// New serverside function to fire the turret smoke launcher & start a reload
// In effect, this is a cross between a normal weapon's native AttemptFire() event & the SpawnProjectile() function, which are all serverside
function ServerFireSmokeLauncher()
{
    local Projectile Projectile;
    local Vector     FireLocation;
    local Rotator    VehicleRotation, FireRotation;
    local int        LauncherIndex, i;
    local bool       bSpawnedProjectile;

    if (SmokeLauncherClass == none || SmokeLauncherReloadState != RL_ReadyToFire || Role != ROLE_Authority)
    {
        return;
    }

    // Spawn the smoke projectile(s)
    for (i = 0; i < SmokeLauncherClass.default.ProjectilesPerFire && HasAmmo(SMOKELAUNCHER_AMMO_INDEX); ++i)
    {
        // Get the launch location (passes back the LauncherIndex & VehicleRotation to use to calculate firing rotation)
        FireLocation = GetSmokeLauncherFireLocation(LauncherIndex, VehicleRotation);

        // Get the launch rotation, including any current rotation adjustment if launcher can be rotated to aim it
        // Rotation starts relative to vehicle, then we convert to world rotation, with random spread
        FireRotation = SmokeLauncherClass.static.GetFireRotation(LauncherIndex);

        if (SmokeLauncherClass.static.CanRotate() && SmokeLauncherAdjustmentSetting > 0)
        {
            FireRotation.Yaw += float(SmokeLauncherAdjustmentSetting) / float(SmokeLauncherClass.default.NumRotationSettings) * 65536;
        }

        FireRotation = Rotator((Vector(FireRotation) >> VehicleRotation) + (VRand() * FRand() * SmokeLauncherClass.default.Spread));

        // Spawn the smoke projectile
        Projectile = Spawn(SmokeLauncherClass.default.ProjectileClass, none,, FireLocation, FireRotation);

        if (Projectile != none)
        {
            bSpawnedProjectile = true;

            // If launcher is range adjustable, decrease the projectile's launch speed if the range setting is less than maximum
            if (SmokeLauncherClass.static.CanAdjustRange() && SmokeLauncherAdjustmentSetting < SmokeLauncherClass.static.GetMaxRangeSetting())
            {
                Projectile.Velocity *= SmokeLauncherClass.static.GetLaunchSpeedModifier(SmokeLauncherAdjustmentSetting);
            }

            ConsumeAmmo(SMOKELAUNCHER_AMMO_INDEX);
        }
    }

    // Play fire sound (we only want to do this once even if we fired more than one projectile)
    // And if possible, attempt to start a smoke launcher reload
    if (bSpawnedProjectile)
    {
        PlaySound(SmokeLauncherClass.default.FireSound, SLOT_None, 1.0);

        if (SmokeLauncherClass.default.bCanBeReloaded)
        {
            AttemptSmokeLauncherReload();
        }
    }
}

// New function to calculate the firing location for a smoke launcher projectile
// Also used by the projectile to work out where to spawn the firing effect
// That's because the vehicle location can differ between server & net client, so client is better working out its own local location so effect looks right
simulated function Vector GetSmokeLauncherFireLocation(optional out int LauncherIndex, optional out Rotator VehicleRotation)
{
    // Get the world rotation of the turret, or the vehicle base (for vehicles without a turret)
    if (bHasTurret)
    {
        VehicleRotation = GetBoneRotation(YawBone);
    }
    else
    {
        VehicleRotation = Rotation;
    }

    // If external smoke launchers with multiple tubes, get the current tube index number
    // For a single internal launcher the index no. remains default zero
    if (SmokeLauncherClass.static.GetNumberOfLauncherTubes() > 1)
    {
        LauncherIndex = SmokeLauncherClass.static.GetNumberOfLauncherTubes() - NumSmokeLauncherRounds;
    }

    return Location + (SmokeLauncherFireOffset[LauncherIndex] >> VehicleRotation);
}

///////////////////////////////////////////////////////////////////////////////////////
//  *************************** RANGE & OTHER SETTINGS  ***************************  //
///////////////////////////////////////////////////////////////////////////////////////

// Modified (from ROTankCannon) to network optimise by clientside check before replicating function call to server, & also playing click clientside, not replicating it back
// These functions now get called on both client & server, but only progress to server if it's a valid action (see modified LeanLeft & LeanRight execs in DHPlayer)
// Also adds debug options for easy tuning of gunsights in development mode
simulated function IncrementRange()
{
    // If bDebugRangeManually is enabled & gun not loaded, the range control buttons change the firing pitch adjustment to tune the range setting
    if (bDebugRangeManually)
    {
        if (ReloadState != RL_ReadyToFire && (Level.NetMode == NM_Standalone || class'DH_LevelInfo'.static.DHDebugMode()))
        {
            DebugModifyAddedPitch(1);

            return;
        }
    }
    // If bDebugSights is enabled & gun not loaded, the range control buttons adjust the centring of gunsight by changing cannon pawn's OverlayCorrectionX or Y
    else if (DHVehicleCannonPawn(WeaponPawn) != none && DHVehicleCannonPawn(WeaponPawn).bDebugSights
        && ReloadState != RL_ReadyToFire && (Level.NetMode == NM_Standalone || class'DH_LevelInfo'.static.DHDebugMode()))
    {
        DebugModifyOverlayCorrection(0.5);

        return;
    }

    // Normal range adjustment - first make sure it's a valid action
    if (CurrentRangeIndex < RangeSettings.Length - 1)
    {
        if (Role == ROLE_Authority)
        {
            CurrentRangeIndex++;
        }
        else if (Instigator != none && ROPlayer(Instigator.Controller) != none)
        {
            ROPlayer(Instigator.Controller).ServerLeanRight(true); // net client just calls the server function (after validity checks have been passed)
        }

        PlayClickSound();
    }
}

simulated function DecrementRange()
{
    if (bDebugRangeManually)
    {
        if (ReloadState != RL_ReadyToFire && (Level.NetMode == NM_Standalone || class'DH_LevelInfo'.static.DHDebugMode()))
        {
            DebugModifyAddedPitch(-1);

            return;
        }
    }
    else if (DHVehicleCannonPawn(WeaponPawn) != none && DHVehicleCannonPawn(WeaponPawn).bDebugSights
        && ReloadState != RL_ReadyToFire && (Level.NetMode == NM_Standalone || class'DH_LevelInfo'.static.DHDebugMode()))
    {
        DebugModifyOverlayCorrection(-0.5);

        return;
    }

    if (CurrentRangeIndex > 0)
    {
        if (Role == ROLE_Authority)
        {
            CurrentRangeIndex--;
        }
        else if (Instigator != none && ROPlayer(Instigator.Controller) != none)
        {
            ROPlayer(Instigator.Controller).ServerLeanLeft(true);
        }

        PlayClickSound();
    }
}

// Modified to return zero if there are no RangeSettings, e.g. for American cannons without adjustable sights
simulated function int GetRange()
{
    if (CurrentRangeIndex < RangeSettings.Length)
    {
        return RangeSettings[CurrentRangeIndex];
    }

    return 0;
}

// New clientside function to adjust either the rotation or range setting of smoke launcher
simulated function AdjustSmokeLauncher(bool bIncrease)
{
    local bool bValidAdjustment;

    if (SmokeLauncherClass == none)
    {
        return;
    }

    if (SmokeLauncherClass.static.CanRotate())
    {
        bValidAdjustment = true;
    }
    else if (SmokeLauncherClass.static.CanAdjustRange())
    {
        if (bIncrease)
        {
            bValidAdjustment = SmokeLauncherAdjustmentSetting < SmokeLauncherClass.static.GetMaxRangeSetting();
        }
        else
        {
            bValidAdjustment = SmokeLauncherAdjustmentSetting > 0;}
    }

    if (bValidAdjustment)
    {
        ServerAdjustSmokeLauncher(bIncrease);
        PlayClickSound();
    }
}

// New serverside function to adjust either the rotation or range setting of smoke launcher
function ServerAdjustSmokeLauncher(bool bIncrease)
{
    if (SmokeLauncherClass != none && Role == ROLE_Authority)
    {
        if (SmokeLauncherClass.static.CanRotate())
        {
            if (bIncrease)
            {
                if (SmokeLauncherAdjustmentSetting >= SmokeLauncherClass.default.NumRotationSettings - 1)
                {
                    SmokeLauncherAdjustmentSetting = 0;
                }
                else
                {
                    SmokeLauncherAdjustmentSetting++;
                }
            }
            else
            {
                if (SmokeLauncherAdjustmentSetting == 0)
                {
                    SmokeLauncherAdjustmentSetting = SmokeLauncherClass.default.NumRotationSettings - 1;
                }
                else if (SmokeLauncherAdjustmentSetting > 0)
                {
                    SmokeLauncherAdjustmentSetting--;
                }
            }
        }
        else if (SmokeLauncherClass.static.CanAdjustRange())
        {
            if (bIncrease)
            {
                if (SmokeLauncherAdjustmentSetting < SmokeLauncherClass.static.GetMaxRangeSetting())
                {
                    SmokeLauncherAdjustmentSetting++;
                }
            }
            else if (SmokeLauncherAdjustmentSetting > 0)
            {
                SmokeLauncherAdjustmentSetting--;
            }
        }
    }
}

///////////////////////////////////////////////////////////////////////////////////////
//  ************************************* AMMO ************************************  //
///////////////////////////////////////////////////////////////////////////////////////

// Modified to use extended ammo types
function bool GiveInitialAmmo()
{
    if (MainAmmoChargeExtra[0] != InitialPrimaryAmmo || MainAmmoChargeExtra[1] != InitialSecondaryAmmo || MainAmmoChargeExtra[2] != InitialTertiaryAmmo
        || AltAmmoCharge != InitialAltAmmo || NumMGMags != default.NumMGMags
        || (SmokeLauncherClass != none && NumSmokeLauncherRounds != SmokeLauncherClass.default.InitialAmmo))
    {
        MainAmmoChargeExtra[0] = InitialPrimaryAmmo;
        MainAmmoChargeExtra[1] = InitialSecondaryAmmo;
        MainAmmoChargeExtra[2] = InitialTertiaryAmmo;
        AltAmmoCharge = InitialAltAmmo;
        NumMGMags = default.NumMGMags;

        if (SmokeLauncherClass != none)
        {
            NumSmokeLauncherRounds = SmokeLauncherClass.default.InitialAmmo;
        }

        return true;
    }

    return false;
}

simulated static function int GetMaxAmmo(int AmmoIndex)
{
    switch (AmmoIndex)
    {
        case 0:
            return default.MaxPrimaryAmmo;
        case 1:
            return default.MaxSecondaryAmmo;
        case 2:
            return default.MaxTertiaryAmmo;
        default:
            return 0;
    }
}

simulated function bool HasMaxAmmo()
{
    return MainAmmoChargeExtra[0] >= MaxPrimaryAmmo && MainAmmoChargeExtra[1] >= MaxSecondaryAmmo && MainAmmoChargeExtra[2] >= MaxTertiaryAmmo;
}

// Modified to incrementally resupply all extended ammo types (only resupplies spare rounds & mags; doesn't reload the weapons)
function bool ResupplyAmmo()
{
    local int i;
    local bool bDidResupply;
    local int MainAmmoResupplyCount;

    // How many main ammo resupply rounds we have left to distribute this interval.
    MainAmmoResupplyCount = MainAmmoResupplyPerInterval;

    if (Level.TimeSeconds > LastResupplyTimestamp + ResupplyInterval)
    {
        if (!bUsesMags)
        {
            // Iterate over each ammo type sequentially, incrementing each by one
            // until we run out of rounds to resupply or all ammo types are full.
            do
            {
                for (i = 0; i < arraycount(MainAmmoChargeExtra); ++i)
                {
                    if (MainAmmoResupplyCount > 0 && MainAmmoChargeExtra[i] < GetMaxAmmo(i))
                    {
                        ++MainAmmoChargeExtra[i];
                        --MainAmmoResupplyCount;
                        bDidResupply = true;
                    }
                }
            }
            until (MainAmmoResupplyCount == 0 || HasMaxAmmo());

            // If cannon is waiting to reload & we have a player who doesn't use manual reloading (so must be out of ammo), then try to start a reload
            if (ReloadState == RL_Waiting && WeaponPawn != none && WeaponPawn.Occupied() && !PlayerUsesManualReloading() && bDidResupply)
            {
                AttemptReload();
            }
        }

        // Coaxial MG
        if (NumMGMags < default.NumMGMags)
        {
            ++NumMGMags;
            bDidResupply = true;

            // If coaxial MG is out of ammo & waiting to reload & we have a player, try to start a reload
            if (AltReloadState == RL_Waiting && !HasAmmo(ALTFIRE_AMMO_INDEX) && WeaponPawn != none && WeaponPawn.Occupied())
            {
                AttemptAltReload();
            }
        }

        // Smoke launcher
        if (SmokeLauncherClass != none && NumSmokeLauncherRounds < SmokeLauncherClass.default.InitialAmmo)
        {
            ++NumSmokeLauncherRounds;
            bDidResupply = true;

            // If smoke launcher is out of ammo & waiting to reload & we have a player, try to start a reload
            if (SmokeLauncherReloadState == RL_Waiting && WeaponPawn != none && WeaponPawn.Occupied())
            {
                AttemptSmokeLauncherReload();
            }
        }
    }

    if (bDidResupply)
    {
        UpdateTotalRoundsRemaining();

        LastResupplyTimestamp = Level.TimeSeconds;
    }

    return bDidResupply;
}

// Modified to add coaxial MG
simulated function bool ReadyToFire(bool bAltFire)
{
    if (bAltFire && bMultiStageReload && AltReloadState != RL_ReadyToFire)
    {
        return false;
    }

    return super.ReadyToFire(bAltFire);
}

// New function to toggle pending ammo type (very different system from deprecated ROTankCannon)
// Only happens locally on net client & a changed ammo type is only passed to server on firing or manually reloading, & also plays a click sound (originally in SwitchFireMode)
simulated function ToggleRoundType()
{
    local int i;

    do
    {
        ++i;
        LocalPendingAmmoIndex = ++LocalPendingAmmoIndex % arraycount(MainAmmoChargeExtra); // cycles through ammo types 0/1/2 (loops back to 0 when reaches 3)

        // We have some of this pending ammo type, so lock that in & play a click
        // Note that if this is the 3rd loop it means we're back at the original ammo, so no switch was possible & no click is played
        if (i < arraycount(MainAmmoChargeExtra) && HasAmmoToReload(LocalPendingAmmoIndex))
        {
            PlayClickSound();
            break;
        }

    } until (i >= arraycount(MainAmmoChargeExtra))
}

// New function for net client to check whether it needs to update pending ammo type to server
// On a client, ServerPendingAmmoIndex is used to record the last setting updated to the server, so we know whether we need to update again
simulated function CheckUpdatePendingAmmo(optional bool bForceUpdate)
{
    if ((LocalPendingAmmoIndex != GetAmmoIndex() && LocalPendingAmmoIndex != ServerPendingAmmoIndex) || bForceUpdate)
    {
        ServerPendingAmmoIndex = LocalPendingAmmoIndex; // record latest setting sent to server
        ServerSetPendingAmmo(LocalPendingAmmoIndex);
    }
}

// New replicated client-to-server function to update server's pending ammo type, only passed when server needs it, i.e. to reload (usually after firing)
function ServerSetPendingAmmo(byte NewPendingAmmoIndex)
{
    ServerPendingAmmoIndex = NewPendingAmmoIndex;
}

// Modified to use extended ammo types
simulated function bool ConsumeAmmo(int AmmoIndex)
{
    if (AmmoIndex < 0 || AmmoIndex > SMOKELAUNCHER_AMMO_INDEX || !HasAmmo(AmmoIndex))
    {
        return false;
    }

    if (AmmoIndex == ALTFIRE_AMMO_INDEX)
    {
         AltAmmoCharge--;
    }
    else if (AmmoIndex == SMOKELAUNCHER_AMMO_INDEX)
    {
        NumSmokeLauncherRounds--;
    }
    else
    {
        MainAmmoChargeExtra[AmmoIndex]--;
    }

    return true;
}

// Modified to use extended ammo types
simulated function bool HasAmmo(int AmmoIndex)
{
    if (AmmoIndex == ALTFIRE_AMMO_INDEX)
    {
         return AltAmmoCharge > 0;
    }

    if (AmmoIndex == SMOKELAUNCHER_AMMO_INDEX)
    {
         return NumSmokeLauncherRounds > 0;
    }

    if (GetProjectileClass(AmmoIndex) == none)
    {
        return false;
    }

    return AmmoIndex < arraycount(MainAmmoChargeExtra) && MainAmmoChargeExtra[AmmoIndex] > 0;
}

// Modified to use extended ammo types
simulated function int PrimaryAmmoCount()
{
    local byte AmmoIndex;

    AmmoIndex = GetAmmoIndex();

    if (AmmoIndex < arraycount(MainAmmoChargeExtra))
    {
        return MainAmmoChargeExtra[AmmoIndex];
    }

    return 0;
}

// Modified to handle tertiary ammo type
simulated function byte GetAmmoIndex(optional bool bAltFire)
{
    if (ProjectileClass == TertiaryProjectileClass && !bAltFire)
    {
        return 2;
    }

    return super.GetAmmoIndex(bAltFire);
}

// Modified so bots use the cannon against vehicle targets & the coaxial MG against infantry targets (from ROTankCannon)
function byte BestMode()
{
    if (Instigator != none && Instigator.Controller != none && Vehicle(Instigator.Controller.Target) != none)
    {
        return 0;
    }

    return 2;
}

///////////////////////////////////////////////////////////////////////////////////////
//  ********************************** RELOADING **********************************  //
///////////////////////////////////////////////////////////////////////////////////////

// New client-to-server replicated function allowing player to trigger a manual cannon reload
// Far simpler than version that was in ROTankCannon, as AttemptReload() is a generic function that handles what this function used to do
function ServerManualReload()
{
    if (ReloadState == RL_Waiting && PlayerUsesManualReloading())
    {
        AttemptReload();
    }
    else if (ReloadState == RL_ReadyToFire && ServerPendingAmmoIndex != GetAmmoIndex())
    {
        // Unload the currently loaded shell.
        AttemptReload();
    }
}

// Modified so before trying to start a new reload, we try to switch to any different ammo type selected by the player
// Or if we're out of the currently selected ammo, we try to automatically select a different type
simulated function AttemptReload()
{
    local int i;

    // Cannon needs to try to start a new reload & has a player to do it - authority role only
    // But first we must check whether we need to switch to a different ammo type
    if (Role == ROLE_Authority && (ReloadState == RL_ReadyToFire || ReloadState == RL_Waiting) && WeaponPawn != none && WeaponPawn.CanReload())
    {
        // Single player or owning listen server update the authoritative ServerPendingAmmoIndex from their local value before starting a reload
        if (Instigator != none && Instigator.IsLocallyControlled())
        {
            ServerPendingAmmoIndex = LocalPendingAmmoIndex;
        }

        // If we don't have any ammo of the pending type, try to automatically switch to another ammo type (unless player reloads & switches manually)
        // Note if server changes ammo, client's pending type gets matched in PostNetReceive() on receiving new ProjectileClass, so no need to replicate pending ammo directly
        if (!HasAmmoToReload(ServerPendingAmmoIndex) && !PlayerUsesManualReloading() && ShouldSwitchToNextAmmoTypeWhenEmpty())
        {
            for (i = 0; i < 3; ++i)
            {
                if (HasAmmoToReload(i))
                {
                    ServerPendingAmmoIndex = i;

                    if (Instigator != none && Instigator.IsLocallyControlled())
                    {
                        LocalPendingAmmoIndex = i; // single player or owning listen server also match their local setting
                    }

                    break;
                }
            }
        }

        // If pending ammo type is different, switch to it now
        if (ServerPendingAmmoIndex != GetAmmoIndex())
        {
            ProjectileClass = GetProjectileClass(ServerPendingAmmoIndex);
        }
    }

    super.AttemptReload(); // now we've done that it's the usual attempt reload process
}

// Helper function to treat projectile list like an array because the morons who
// made the initial code didn't think there would ever be more than 2 projectile classes.
simulated function class<Projectile> GetProjectileClass(int AmmoIndex)
{
    switch (AmmoIndex)
    {
        case 0:
            return PrimaryProjectileClass;
        case 1:
            return SecondaryProjectileClass;
        case 2:
            return TertiaryProjectileClass;
    }

    return none;
}

// Implemented to start a coaxial MG reload or resume a previously paused reload, using a multi-stage reload process like a cannon
simulated function AttemptAltReload()
{
    local EReloadState OldReloadState;

    // Try to start a new reload, as coax either just ran out of ammo (still in ready to fire state) or is waiting
    if (AltReloadState == RL_ReadyToFire || AltReloadState == RL_Waiting)
    {
        if (Role == ROLE_Authority)
        {
            OldReloadState = AltReloadState; // so we can tell if AltReloadState changes

            // Start a reload if we have a spare mag & the cannon is not reloading (that takes precedence & makes coax wait to reload)
            if (HasAmmoToReload(ALTFIRE_AMMO_INDEX) && ReloadState >= RL_ReadyToFire && WeaponPawn != none && WeaponPawn.CanReload())
            {
                StartAltReload();
            }
            // Otherwise make sure loading state is waiting (for a player or an ammo resupply or for cannon to finish reloading)
            else if (AltReloadState != RL_Waiting)
            {
                AltReloadState = RL_Waiting;
                bAltReloadPaused = false; // just make sure this isn't set, as only relevant to a started reload
            }

            // Server replicates any changed reload state to net client
            if (AltReloadState != OldReloadState)
            {
                PassReloadStateToClient();
            }
        }
    }
    // Coax has started reloading so try to progress/resume it providing cannon is not reloading
    // Note we musn't check we have a player here as net client may not yet have received weapon pawn's Controller if reload is starting/resuming on entering vehicle
    // But generally we can assume we do have a player because either server has triggered this to start new reload (& it will have checked for player if necessary),
    // or player has just entered vehicle & triggered this (so even if we don't yet have the Controller, he's in the entering/possession process)
    // In any event the timer makes sure we have a player anyway & the slight delay before timer gets called should mean we have the Controller by then
    else if (ReloadState >= RL_ReadyToFire && WeaponPawn != none && WeaponPawn.CanReload())
    {
        StartAltReload(true);
    }
    else if (!bAltReloadPaused)
    {
        PauseAltReload();
    }
}

// New function to start a smoke launcher reload or resume a previously paused reload, using a multi-stage reload process like a cannon
simulated function AttemptSmokeLauncherReload()
{
    local EReloadState OldReloadState;

    if (SmokeLauncherClass == none || !SmokeLauncherClass.default.bCanBeReloaded)
    {
        return;
    }

    // Try to start a new reload, as smoke launcher either just fired (still in ready to fire state) or is waiting
    if (SmokeLauncherReloadState == RL_ReadyToFire || SmokeLauncherReloadState == RL_Waiting)
    {
        if (Role == ROLE_Authority)
        {
            OldReloadState = SmokeLauncherReloadState; // so we can tell if SmokeLauncherReloadState changes

            // Start a reload if we have spare ammo & the cannon & coaxial MG aren't reloading (they takes precedence & makes smoke launcher wait to reload)
            if (HasAmmoToReload(SMOKELAUNCHER_AMMO_INDEX) && ReloadState >= RL_ReadyToFire && AltReloadState >= RL_ReadyToFire && WeaponPawn != none && WeaponPawn.CanReload())
            {
                StartSmokeLauncherReload();
            }
            // Otherwise make sure loading state is waiting (for a player or an ammo resupply or for cannon or coax MG to finish reloading)
            else if (SmokeLauncherReloadState != RL_Waiting)
            {
                SmokeLauncherReloadState = RL_Waiting;
                bSmokeLauncherReloadPaused = false; // just make sure this isn't set, as only relevant to a started reload
            }

            // Server replicates any changed reload state to net client
            if (SmokeLauncherReloadState != OldReloadState)
            {
                PassReloadStateToClient();
            }
        }
    }
    // Smoke launcher has started reloading so try to progress/resume it providing cannon or coax MG is not reloading
    // Note we musn't check we have a player here as net client may not yet have received weapon pawn's Controller if reload is starting/resuming on entering vehicle
    // But generally we can assume we do have a player because either server has triggered this to start new reload (& it will have checked for player if necessary),
    // or player has just entered vehicle & triggered this (so even if we don't yet have the Controller, he's in the entering/possession process)
    // In any event the timer makes sure we have a player anyway & the slight delay before timer gets called should mean we have the Controller by then
    else if (ReloadState >= RL_ReadyToFire && AltReloadState >= RL_ReadyToFire && WeaponPawn != none && WeaponPawn.CanReload())
    {
        StartSmokeLauncherReload(true);
    }
    else if (!bSmokeLauncherReloadPaused)
    {
        PauseSmokeLauncherReload();
    }
}

// New function to start a new coaxial MG reload or resume a paused reload
simulated function StartAltReload(optional bool bResumingPausedReload)
{
    if (!bResumingPausedReload)
    {
        NumMGMags--;
        AltReloadState = RL_ReloadingPart1;
    }

    bNewOrResumedAltReload = true; // stops Timer() from moving on to next stage
    bAltReloadPaused = false;
    SetTimer(0.1, false); // 0.1 sec delay instead of 0.01 to allow bit longer for net client to receive Controller actor, so check for player doesn't fail due to network delay
}

// New function to start a new smoke launcher reload or resume a paused reload
simulated function StartSmokeLauncherReload(optional bool bResumingPausedReload)
{
    if (!bResumingPausedReload)
    {
        SmokeLauncherReloadState = RL_ReloadingPart1;
    }

    bNewOrResumedSmokeLauncherReload = true; // stops Timer() from moving on to next stage
    bSmokeLauncherReloadPaused = false;
    SetTimer(0.1, false); // 0.1 sec delay instead of 0.01 to allow bit longer for net client to receive Controller actor, so check for player doesn't fail due to network delay
}

// New function to pause a coaxial MG reload
simulated function PauseAltReload()
{
    bAltReloadPaused = true;

    if (ReloadState >= RL_ReadyToFire || bReloadPaused)
    {
        SetTimer(0.0, false); // clear any timer, but only if cannon is not reloading (if so, must leave timer running for that)
    }
}

// New function to pause a smoke launcher reload
simulated function PauseSmokeLauncherReload()
{
    bSmokeLauncherReloadPaused = true;

    if ((ReloadState >= RL_ReadyToFire || bReloadPaused) && (AltReloadState >= RL_ReadyToFire || bAltReloadPaused))
    {
        SetTimer(0.0, false); // clear any timer, but only if cannon & coaxial MG are not reloading (if so, must leave timer running for that)
    }
}

// Modified to include any coaxial MG or smoke launcher reload
simulated function PauseAnyReloads()
{
    super.PauseAnyReloads();

    if (bMultiStageReload)
    {
        if (AltReloadState < RL_ReadyToFire && !bAltReloadPaused)
        {
            PauseAltReload();
        }

        if (SmokeLauncherReloadState < RL_ReadyToFire && !bSmokeLauncherReloadPaused)
        {
            PauseSmokeLauncherReload();
        }
    }
}

// Modified to pack cannon, coaxial MG & smoke launcher reload states into a single byte, for efficient replication to owning net client
function PassReloadStateToClient()
{
    local byte PackedReloadState;

    if (WeaponPawn != none && !WeaponPawn.IsLocallyControlled()) // dedicated server or non-owning listen server
    {
        if (SmokeLauncherClass != none && SmokeLauncherClass.default.bCanBeReloaded)
        {
            PackedReloadState += SmokeLauncherReloadState * 36;
        }

        if (AltFireProjectileClass != none)
        {
            PackedReloadState += AltReloadState * 6;
        }

        PackedReloadState += ReloadState;

        ClientSetReloadState(PackedReloadState);
    }
}

// Modified to unpack combined cannon, coaxial MG & smoke launcher reload states from a single replicated byte & to handle a passed smoke launcher reload
simulated function ClientSetReloadState(byte NewState)
{
    if (Role < ROLE_Authority)
    {
        // Unpack smoke launcher reload state from replicated byte & update its reload status
        // Then adjust replicated byte to leave just the cannon & coax MG  status
        // Note we only do this if vehicle has a smoke launcher, otherwise just the cannon & coax reload states will have been passed
        if (SmokeLauncherClass != none && SmokeLauncherClass.default.bCanBeReloaded)
        {
            SmokeLauncherReloadState = EReloadState(NewState / 36);
            NewState -= SmokeLauncherReloadState * 36;
        }

        // Unpack coaxial MG reload state (if vehicle has one) from replicated byte & update its reload status
        // Then adjust replicated byte to leave just the cannon status
        if (AltFireProjectileClass != none)
        {
            AltReloadState = EReloadState(NewState / 6);
            NewState -= AltReloadState * 6;
        }

        // Now call the Super to handle any cannon reload, passing the unpacked NewState for the cannon's reload state
        super.ClientSetReloadState(NewState);

        if (AltFireProjectileClass != none)
        {
            // Coax MG is mid-reload, so try to progress it
            if (AltReloadState < RL_ReadyToFire)
            {
                AttemptAltReload();
            }
            // Coax isn't reloading (it's either ready to fire or waiting to start a reload)
            // So just just make sure it isn't set to paused, which is only relevant if it's mid-reload
            else if (bAltReloadPaused)
            {
                bAltReloadPaused = false;
            }
        }

        if (SmokeLauncherClass != none && SmokeLauncherClass.default.bCanBeReloaded)
        {
            // Smoke launcher is mid-reload, so try to progress it
            if (SmokeLauncherReloadState < RL_ReadyToFire)
            {
                AttemptSmokeLauncherReload();
            }
            // Smoke launcher isn't reloading (it's either ready to fire or waiting to start a reload)
            // So just just make sure it isn't set to paused, which is only relevant if it's mid-reload
            else if (bSmokeLauncherReloadPaused)
            {
                bAltReloadPaused = false;
            }
        }
    }
}

// Modified for main reloading sound
simulated function PlayStageReloadSound()
{
    PlayOwnedSound(ReloadStages[ReloadState].Sound, SLOT_Misc, 0.5,, 10.0,, false); // reduce sound volume to avoid hearing reload at long ranges
}

// Modified to use extended ammo types
function FinishMagReload()
{
    if (ProjectileClass == PrimaryProjectileClass || !bMultipleRoundTypes)
    {
        MainAmmoChargeExtra[0] = InitialPrimaryAmmo;
    }
    else if (ProjectileClass == SecondaryProjectileClass)
    {
        MainAmmoChargeExtra[1] = InitialSecondaryAmmo;
    }
    else if (ProjectileClass == TertiaryProjectileClass)
    {
        MainAmmoChargeExtra[2] = InitialTertiaryAmmo;
    }
}

// Modified to include a coaxial MG
simulated function bool HasAmmoToReload(byte AmmoIndex)
{
    if (AmmoIndex == ALTFIRE_AMMO_INDEX) // coaxial MG
    {
         return NumMGMags > 0;
    }

    return HasAmmo(AmmoIndex); // normal cannon or smoke launcher
}

// Implemented to handle cannon's manual reloading option
simulated function bool PlayerUsesManualReloading()
{
    return Instigator != none && ROPlayer(Instigator.Controller) != none && ROPlayer(Instigator.Controller).bManualTankShellReloading;
}

///////////////////////////////////////////////////////////////////////////////////////
//  ****************************  PENETRATION & DAMAGE  ***************************  //
///////////////////////////////////////////////////////////////////////////////////////

// New generic function to handle turret penetration calcs for any shell type
// Based on same function in DHArmoredVehicle, but some adjustments for turret, especially the need to factor in turret's independent traverse
simulated function bool ShouldPenetrate(DHAntiVehicleProjectile P, Vector HitLocation, Vector ProjectileDirection, float MaxArmorPenetration)
{
    local DHArmoredVehicle AV;
    local Vector  HitLocationRelativeOffset, HitSideAxis, ArmorNormal, X, Y, Z;
    local Rotator TurretRelativeRotation, TurretNonRelativeRotation, ArmourSlopeRotator;
    local float   HitLocationAngle, AngleOfIncidence, ArmorThickness, ArmorSlope, ShatterChance;
    local float   OverMatchFactor, SlopeMultiplier, EffectiveArmorThickness, PenetrationRatio;
    local string  HitSide, OppositeSide, DebugString1, DebugString2, DebugString3;
    local bool    bProjectilePenetrated;
    local bool    bRearHit, bSideHit;

    AV = DHArmoredVehicle(Base);
    ProjectileDirection = Normal(ProjectileDirection); // should be passed as a normal but we need to be certain

    // Calculate the angle direction of hit relative to turret's facing direction, so we can work out out which side was hit (a 'top down 2D' angle calc)
    // Start by calculating the world rotation of the turret (ignoring any gun pitch as that isn't relevant to turret's rotation)
    // Then use that to get the offset of HitLocation from turret's centre, relative to turret's facing direction
    // Then convert to a rotator &, because it's relative, we can simply use the yaw element to give us the angle direction of hit, relative to turret
    // Must ignore relative height of hit (represented now by rotator's pitch) as isn't a factor in 'top down 2D' calc & would sometimes actually distort result
    if (bHasTurret)
    {
        TurretRelativeRotation.Yaw = CurrentAim.Yaw;
        TurretNonRelativeRotation = Rotator(Vector(TurretRelativeRotation) >> Rotation);
        GetAxes(TurretNonRelativeRotation, X, Y, Z);
        HitLocationRelativeOffset = (HitLocation - Location) << TurretNonRelativeRotation;
        HitLocationAngle = class'UUnits'.static.UnrealToDegrees(Rotator(HitLocationRelativeOffset).Yaw);

        if (HitLocationAngle < 0.0)
        {
            HitLocationAngle += 360.0; // convert negative angles to 180 to 360 degree format
        }
    }

    // Assign settings based on which side we hit
    if (!bHasTurret)
    {
        HitSide = "mantlet"; // if vehicle has no turret we must have hit collision representing a gun mantlet or similar, so return penetration based on mantlet armor properties
    }
    else if (HitLocationAngle >= FrontLeftAngle || HitLocationAngle < FrontRightAngle) // frontal hit
    {
        HitSide = "front";
        OppositeSide = "rear";
        HitSideAxis = X;
    }
    else if (HitLocationAngle >= FrontRightAngle && HitLocationAngle < RearRightAngle) // right side hit
    {
        HitSide = "right";
        OppositeSide = "left";
        HitSideAxis = Y;
    }
    else if (HitLocationAngle >= RearRightAngle && HitLocationAngle < RearLeftAngle) // rear hit
    {
        HitSide = "rear";
        OppositeSide = "front";
        HitSideAxis = -X;
    }
    else if (HitLocationAngle >= RearLeftAngle && HitLocationAngle < FrontLeftAngle) // left side hit
    {
        HitSide = "left";
        OppositeSide = "right";
        HitSideAxis = -Y;
    }
    else // didn't hit any side !! (angles must be screwed up, so fix those)
    {
        Log("ERROR: turret angles not set up correctly for" @ Tag @ "(took hit from" @ HitLocationAngle @ "degrees & couldn't resolve which side that was");

        if ((bDebugPenetration || class'DH_LevelInfo'.static.DHDebugMode()) && Role == ROLE_Authority)
        {
            Level.Game.Broadcast(self, "ERROR: turret angles not set up correctly for" @ Tag @ "(took hit from" @ HitLocationAngle @ "degrees & couldn't resolve which side that was");
        }

        if (AV != none)
        {
            AV.ResetTakeDamageVariables();
        }

        return false;
    }

    // Check for 'hit bug', where a projectile may pass through the 1st face of vehicle's collision & be detected as a hit on the opposite side (on the way out)
    // Calculate incoming angle of the shot, relative to perpendicular from the side we think we hit (ignoring armor slope for now; just a reality check on calculated side)
    // If the angle is too high it's impossible, so we do a crude fix by switching the hit to the opposite
    // Angle of over 90 degrees is theoretically impossible, but in reality vehicles aren't regular shaped boxes & it is possible for legitimate hits a bit over 90 degrees
    // So have softened the threshold to 120 degrees, which should still catch genuine hit bugs
    // Also modified to skip this check for deflected shots, which can ricochet onto another part of the vehicle at weird angles
    if (P.NumDeflections == 0 && bHasTurret)
    {
        AngleOfIncidence = class'UUnits'.static.RadiansToDegrees(Acos(-ProjectileDirection dot HitSideAxis));

        if (AngleOfIncidence > 120.0)
        {
            if ((bDebugPenetration || class'DH_LevelInfo'.static.DHDebugMode()) && Role == ROLE_Authority)
            {
                Level.Game.Broadcast(self, "Hit detection bug - switching from" @ HitSide @ "to" @ OppositeSide
                    @ "as angle of incidence to original side was" @ int(Round(AngleOfIncidence)) @ "degrees");
            }

            if (bLogDebugPenetration || class'DH_LevelInfo'.static.DHDebugMode())
            {
                Log("Hit detection bug - switching from" @ HitSide @ "to" @ OppositeSide
                    @ "as angle of incidence to original side was" @ int(Round(AngleOfIncidence)) @ "degrees");
            }

            HitSide = OppositeSide;
            HitSideAxis = -HitSideAxis;
        }
    }

    // Now set the relevant armour properties to use, based on which side we hit
    if (HitSide == "mantlet")
    {
        ArmorThickness = GunMantletArmorFactor;
    }
    else if (HitSide ~= "front")
    {
        ArmorThickness = FrontArmorFactor;
        ArmorSlope = FrontArmorSlope;
    }
    else if (HitSide ~= "rear")
    {
        ArmorThickness = RearArmorFactor;
        ArmorSlope = RearArmorSlope;
        bRearHit = true;
    }
    else if (HitSide ~= "right" || HitSide ~= "left")
    {
        bSideHit = true;

        if (HitSide ~= "right")
        {
            ArmorThickness = RightArmorFactor;
            ArmorSlope = RightArmorSlope;
        }
        else
        {
            ArmorThickness = LeftArmorFactor;
            ArmorSlope = LeftArmorSlope;
        }
    }

    // No penetration if vehicle has addon armor that stops AP Bullet and HE projectiles, so exit here (after any debug options).
    if ((bHasAddedSideArmor && bSideHit || bHasAddedRearArmor && bRearHit) && (P.RoundType == RT_APBULLET || (P.RoundType == RT_HE && P.ShellDiameter < 8.5)))
    {
        if (bDebugPenetration && Role == ROLE_Authority)
        {
            Level.Game.Broadcast(self, "Hit turret" @ HitSide $ ": no penetration as addon side armor stops AP bullets and small HE shells");
        }

        if (bLogDebugPenetration)
        {
            Log("Hit turret" @ HitSide $ ": no penetration as addon armor stops AP bullets and small HE shells");
        }

        if (AV != none)
        {
            AV.ResetTakeDamageVariables();
        }

        return false;
    }

    // Calculate the effective armor thickness, factoring in projectile's angle of incidence, & compare to projectile's penetration capability
    // We can skip these calcs if MaxArmorPenetration doesn't exceed ArmorThickness, because that means we can't ever penetrate
    // But if a debug option is enabled, we'll do the calcs as they get used in the debug
    if (MaxArmorPenetration > ArmorThickness || ((bDebugPenetration || bLogDebugPenetration) && P.NumDeflections == 0))
    {
        // Calculate the projectile's angle of incidence to the actual armor slope
        // Apply armor slope to HitSideAxis to get an ArmorNormal (a normal from the sloping face of the armor), then calculate an AOI relative to that
        if (bHasTurret)
        {
            ArmourSlopeRotator.Pitch = class'UUnits'.static.DegreesToUnreal(ArmorSlope);
            ArmorNormal = Normal(Vector(ArmourSlopeRotator) >> Rotator(HitSideAxis));
            AngleOfIncidence = class'UUnits'.static.RadiansToDegrees(Acos(-ProjectileDirection dot ArmorNormal));
        }
        else
        {
            AngleOfIncidence = GunMantletSlope;
        }

        //Addon armor (schurzen) defeats HEAT projectiles if angle of shot is above 45 degrees
        if ((bHasAddedSideArmor && bSideHit || bHasAddedRearArmor && bRearHit) && (P.RoundType == RT_HEAT && AngleOfIncidence > 45))
        {
            if (bDebugPenetration && Role == ROLE_Authority)
            {
                Level.Game.Broadcast(self, "Hit turret" @ AngleOfIncidence $ ": no penetration as AOI causes HEAT projectile to bounce off addon armor");
            }

            if (bLogDebugPenetration)
            {
                Log("Hit turret" @ AngleOfIncidence $ ": no penetration as AOI causes HEAT projectile to bounce off addon armor");
            }

            if (AV != none)
            {
                AV.ResetTakeDamageVariables();
            }

            return false;
        }

        // Get the armor's slope multiplier to calculate effective armor thickness
        OverMatchFactor = ArmorThickness / P.ShellDiameter;
        SlopeMultiplier = class'DHArmoredVehicle'.static.GetArmorSlopeMultiplier(P, AngleOfIncidence, OverMatchFactor);
        EffectiveArmorThickness = ArmorThickness * SlopeMultiplier;

        // Get the penetration ratio (penetration capability vs effective thickness)
        PenetrationRatio = MaxArmorPenetration / EffectiveArmorThickness;
    }

    // Check & record whether or not we penetrated the vehicle (including check if shattered on the armor)
    P.bRoundShattered = P.bShatterProne && PenetrationRatio >= 1.0 && class'DHArmoredVehicle'.static.CheckIfShatters(P, PenetrationRatio, OverMatchFactor, ShatterChance);
    bProjectilePenetrated = PenetrationRatio >= 1.0 && !P.bRoundShattered;

    // Set variables on the vehicle itself that are used in its TakeDamage()
    if (AV != none)
    {
        AV.bProjectilePenetrated = bProjectilePenetrated;
        AV.bTurretPenetration = bProjectilePenetrated;
        AV.bHEATPenetration = P.RoundType == RT_HEAT && bProjectilePenetrated;
        AV.bRearHullPenetration = false;
    }

    // Debugging options
    if ((bLogDebugPenetration || bDebugPenetration) && P.NumDeflections == 0)
    {
        DebugString1 = Caps("Hit turret" @ HitSide) $ ": penetrated =" @ Locs(bProjectilePenetrated && !P.bRoundShattered) $ ", hit location angle ="
            @ int(Round(HitLocationAngle)) @ "deg, armor =" @ int(Round(ArmorThickness * 10.0)) $ "mm @" @ int(Round(ArmorSlope)) @ "deg";

        DebugString2 = "Shot penetration =" @ int(Round(MaxArmorPenetration * 10.0)) $ "mm, effective armor =" @ int(Round(EffectiveArmorThickness * 10.0))
            $ "mm, shot AOI =" @ int(Round(AngleOfIncidence)) @ "deg, armor slope multiplier =" @ SlopeMultiplier;

        DebugString3 = "Penetration ratio =" @ PenetrationRatio $ ", shatter chance =" @ (ShatterChance * 100) $ "%, shattered =" @ Locs(P.bRoundShattered);

        if (bLogDebugPenetration)
        {
            Log(DebugString1);
            Log(DebugString2);
            Log(DebugString3);
            Log("------------------------------------------------------------------------------------------------------");
        }

        if (bDebugPenetration)
        {
            if (Role == ROLE_Authority)
            {
                Level.Game.Broadcast(self, DebugString1);
                Level.Game.Broadcast(self, DebugString2);
                Level.Game.Broadcast(self, DebugString3);
            }

            if (Level.NetMode != NM_DedicatedServer)
            {
                ClearStayingDebugLines();
                DrawStayingDebugLine(HitLocation, HitLocation + (600.0 * ArmorNormal), 0, 0, 255); // blue line for ArmorNormal

                if (bProjectilePenetrated)
                {
                    DrawStayingDebugLine(HitLocation, HitLocation + (2000.0 * -ProjectileDirection), 0, 255, 0); // green line for penetration
                }
                else
                {
                    DrawStayingDebugLine(HitLocation, HitLocation + (2000.0 * -ProjectileDirection), 255, 0, 0); // red line if failed to penetrate
                }
            }
        }
    }

    // Finally return whether or not we penetrated the vehicle turret
    return bProjectilePenetrated;
}

// Modified as shell's ProcessTouch() now calls TakeDamage() on VehicleWeapon instead of directly on vehicle itself
// But for a cannon it's counted as a vehicle hit, so we call TD() on the vehicle (can also be subclassed for any custom handling of cannon hits)
function TakeDamage(int Damage, Pawn InstigatedBy, Vector HitLocation, Vector Momentum, class<DamageType> DamageType, optional int HitIndex)
{
    if (Base != none)
    {
        if (DamageType.default.bDelayedDamage && InstigatedBy != none)
        {
            Base.SetDelayedDamageInstigatorController(InstigatedBy.Controller);
        }

        Base.TakeDamage(Damage, InstigatedBy, HitLocation, Momentum, DamageType);
    }
}

///////////////////////////////////////////////////////////////////////////////////////
//  *************************  SETUP, UPDATE, CLEAN UP  ***************************  //
///////////////////////////////////////////////////////////////////////////////////////

// Modified to call StaticPrecache() on any smoke launcher class
static function StaticPrecache(LevelInfo L)
{
    super.StaticPrecache(L);

    if (default.SmokeLauncherClass != none)
    {
        default.SmokeLauncherClass.static.StaticPrecache(L);
    }
}

// Modified to add TertiaryProjectileClass
simulated function UpdatePrecacheStaticMeshes()
{
    super.UpdatePrecacheStaticMeshes();

    if (TertiaryProjectileClass != none)
    {
        Level.AddPrecacheStaticMesh(TertiaryProjectileClass.default.StaticMesh);
    }
}

// Modified to add option to skin cannon mesh using CannonSkins array in Vehicle class (avoiding need for separate cannon pawn & cannon classes just for camo variants)
// Also to give Vehicle a 'Cannon' reference to this actor
simulated function InitializeVehicleBase()
{
    local DHVehicle V;
    local int       i;

    V = DHVehicle(Base);

    if (V != none)
    {
        V.Cannon = self;

        if (Level.NetMode != NM_DedicatedServer)
        {
            for (i = 0; i < V.CannonSkins.Length; ++i)
            {
                if (V.CannonSkins[i] != none)
                {
                    Skins[i] = V.CannonSkins[i];
                }
            }
        }
    }

    super.InitializeVehicleBase();
}

// Modified to use the new optional AltFireSpawnOffsetX for coaxial MG fire, instead of irrelevant WeaponFireOffset for cannon
// And to use the new AltFireAttachmentBone to get the location for coax MG fire
// Generally re-factored a little & removed redundant dual fire stuff
// Also adjusted to use the actual muzzle bone rotation for determining the projectile's rotation.
simulated function CalcWeaponFire(bool bWasAltFire)
{
    local name      WeaponFireAttachBone;
    local Vector    CurrentFireOffset;
    local Coords    MuzzleCoords;
    local float     MyAddedPitch;

    // Get attachment bone & positional offset
    if (bWasAltFire)
    {
        WeaponFireAttachBone = AltFireAttachmentBone;
        CurrentFireOffset = AltFireOffset;
        CurrentFireOffset.X += AltFireSpawnOffsetX;
    }
    else
    {
        WeaponFireAttachBone = WeaponFireAttachmentBone;
        CurrentFireOffset.X = WeaponFireOffset;
    }

    // Calculate the world location & rotation of the projectile.
    if (Instigator != none && Instigator.IsHumanControlled())
    {
        MyAddedPitch += AddedPitch; // aim/pitch adjustment affecting all ranges (allows correction of cannons with non-centred aim points)

        if (!bWasAltFire)
        {
            if (bDebugRangeAutomatically) // we're in the middle of an automatic debug option to calibrate pitch adjustment for range
            {
                MyAddedPitch += DebugPitchAdjustment;
            }
            else if (RangeSettings.Length > 0) // range-specific pitch adjustment for gunsights with mechanically adjusted range setting
            {
                MyAddedPitch += ProjectileClass.static.GetPitchForRange(RangeSettings[CurrentRangeIndex]);
            }
        }
    }


    switch (ProjectileRotationMode)
    {
        case PRM_CurrentAim:
            WeaponFireRotation = Rotator(Vector(CurrentAim) >> Rotation);
            WeaponFireRotation.Pitch += MyAddedPitch;
            break;
        case PRM_MuzzleBone:
            MuzzleCoords = GetBoneCoords(WeaponFireAttachBone);
            WeaponFireRotation = Rotator(QuatRotateVector(QuatFromAxisAndAngle(-MuzzleCoords.YAxis, class'UUnits'.static.UnrealToRadians(MyAddedPitch)), MuzzleCoords.XAxis));
            break;
    }

    WeaponFireLocation = GetBoneCoords(WeaponFireAttachBone).Origin;
    
    if (CurrentFireOffset != vect(0.0, 0.0, 0.0)) // apply any positional offset
    {
        WeaponFireLocation += CurrentFireOffset >> WeaponFireRotation;
    }
}

// Modified to add CannonDustEmitter (from ROTankCannon) & any debug target wall
simulated function DestroyEffects()
{
    super.DestroyEffects();

    if (CannonDustEmitter != none)
    {
        CannonDustEmitter.Destroy();
    }

    if (bDebugRangeAutomatically)
    {
        DestroyDebugTargetWall();
    }
}

///////////////////////////////////////////////////////////////////////////////////////
//  ***********************************  DEBUG  ***********************************  //
///////////////////////////////////////////////////////////////////////////////////////

// New debug function to change the cannon's pitch adjustment for the current, with screen display
function DebugModifyAddedPitch(int PitchAdjustment)
{
    local class<DHCannonShell> ShellClass;
    local int                  i;

    // Authority role modified the current pitch setting
    // Also reverts to full ammo as this is a debug mode & we may need to fire lots of rounds
    if (Role == ROLE_Authority)
    {
        GiveInitialAmmo();

        ShellClass = class<DHCannonShell>(ProjectileClass);

        // For cannons with mechanic range adjustment
        if (ShellClass != none && ShellClass.default.bMechanicalAiming)
        {
            for (i = 0; i < ShellClass.default.MechanicalRanges.Length; ++i)
            {
                if (ShellClass.default.MechanicalRanges[i].Range >= RangeSettings[CurrentRangeIndex])
                {
                    ShellClass.default.MechanicalRanges[i].RangeValue += PitchAdjustment;

                    Instigator.ClientMessage(
                        "New added pitch for range" @ RangeSettings[CurrentRangeIndex]
                        @ class'DHUnits'.static.GetDistanceUnitName(DHVehicleCannonPawn(Instigator).RangeUnit)
                        @ "(MechanicalRanges[" $ i $ "]) =" @ ShellClass.default.MechanicalRanges[i].RangeValue);

                    break;
                }
            }
        }
        // For cannons without any mechanical range adjustment, which only use the global AddedPitch aim correction, affecting all ranges
        else
        {
            AddedPitch += PitchAdjustment;
            Instigator.ClientMessage("New AddedPitch (all ranges) =" @ AddedPitch @ "    Original value =" @ default.AddedPitch @ "    Adjustment =" @ AddedPitch - default.AddedPitch);
        }
    }
    // Net client just passes the call up to the server
    else if (Instigator != none && ROPlayer(Instigator.Controller) != none)
    {
        if (PitchAdjustment > 0.0)
        {
            ROPlayer(Instigator.Controller).ServerLeanRight(true);
        }
        else
        {
            ROPlayer(Instigator.Controller).ServerLeanLeft(true);
        }
    }
}

// New debug function to begin automatically calibrating the range setting for the current range
function BeginAutoDebugRange()
{
    local DHDecoAttachment TargetWall;
    local Vector           ViewLocation, WallLocation;
    local Rotator          AimRotation, WallRotation;
    local float            RangeUU;

    if (class<DHCannonShell>(ProjectileClass) == none || !class<DHCannonShell>(ProjectileClass).default.bMechanicalAiming || WeaponPawn == none)
    {
        return;
    }

    // Calculate the target range in UU
    if (DHVehicleCannonPawn(WeaponPawn) != none)
    {
        RangeUU = class'DHUnits'.static.ConvertDistance(Max(GetRange(), 10), DHVehicleCannonPawn(WeaponPawn).RangeUnit, DU_Unreal);
    }
    else
    {
        RangeUU = class'DHUnits'.static.ConvertDistance(Max(GetRange(), 10), DU_Unreal, DU_Yards);
    }

    // Calculate required position for target wall & spawn it
    // We calculate our gunsight view position & aim exactly as it's done for our gunsight view (in cannon pawn's SpecialCalcFirstPersonView())
    AimRotation = GetBoneRotation(WeaponPawn.CameraBone);
    ViewLocation = GetBoneCoords(WeaponPawn.CameraBone).Origin + (WeaponPawn.DriverPositions[0].ViewLocation >> AimRotation);
    WallLocation = ViewLocation + (RangeUU * Vector(AimRotation)) + (vect(0.0, -100000.0, 0.0) >> AimRotation);
    WallRotation = AimRotation;
    WallRotation.Yaw += 16384;
    TargetWall = Spawn(class'DHDecoAttachment',, 'DebugTargetWall', WallLocation, WallRotation);

    if (TargetWall != none)
    {
        // Set up appearance & collision properties for target wall
        TargetWall.SetStaticMesh(StaticMesh(DynamicLoadObject("DH_DebugTools.Misc.DebugPlaneAttachment", class'StaticMesh')));
        TargetWall.bOnlyDrawIfAttached = false;
        TargetWall.SetCollision(true, true);
        TargetWall.KSetBlockKarma(true);
        TargetWall.bWorldGeometry = true;
        TargetWall.SetCollisionSize(1.0, 1.0);
        TargetWall.SetDrawScale(10000.0);

        // Initialise the debug variables
        bDebugRangeAutomatically = true;
        DebugPitchAdjustment = ProjectileClass.static.GetPitchForRange(RangeSettings[CurrentRangeIndex]);
        ClosestHighDebugHeight = 0.0;
        ClosestHighDebugPitch = 0;
        ClosestLowDebugHeight = 0.0;
        ClosestLowDebugPitch = 0;

        // Spawn the first debug shell
        CalcWeaponFire(false);
        SpawnProjectile(ProjectileClass, false);
    }
}

// New debug function used when automatically calibrating the range setting
// Called by the projectile when it hits the target wall, passing us the hit location, which we then use to adjust aim pitch & fire again
// We vertically bracket the ideal hit location with shots until we've recorded shots within 1 pitch unit of each other, then the closest is best result
function UpdateAutoDebugRange(Actor HitActor, Vector HitLocation)
{
    local Vector  ViewLocation, IdealHitLocation, HitNormal;
    local Rotator AimRotation;
    local float   HitHeightAboveIdeal, DistanceSpread;
    local int     PitchSpread, FinalPitchAdjustment;
    local string  MessageText;

    if (bDebugRangeAutomatically && WeaponPawn != none)
    {
        // Our debug projectile hit the target wall
        if (HitActor != none && HitActor.Tag == 'DebugTargetWall')
        {
            // Trace our line of sight to get an ideal hit location on the target wall, then work out our projectile's hit height relative to that
            // We calculate our gunsight view position & aim exactly as it's done for our gunsight view (in cannon pawn's SpecialCalcFirstPersonView())
            AimRotation = GetBoneRotation(WeaponPawn.CameraBone);
            ViewLocation = GetBoneCoords(WeaponPawn.CameraBone).Origin + (WeaponPawn.DriverPositions[0].ViewLocation >> AimRotation);

            if (!HitActor.TraceThisActor(IdealHitLocation, HitNormal, ViewLocation + (999999.0 * Vector(AimRotation)), ViewLocation))
            {
                HitHeightAboveIdeal = ((HitLocation - IdealHitLocation) << AimRotation).Z;

                // Shot was too high, so check whether it was the closest high shot we've fired
                if (HitHeightAboveIdeal > 0.0)
                {
                    if (HitHeightAboveIdeal < ClosestHighDebugHeight || ClosestHighDebugHeight == 0.0 || DebugPitchAdjustment < ClosestHighDebugPitch)
                    {
                        Log("Closest high shot: Added pitch =" @ DebugPitchAdjustment @ " Hit height relative to target =" @ HitHeightAboveIdeal);
                        ClosestHighDebugHeight = HitHeightAboveIdeal;
                        ClosestHighDebugPitch = DebugPitchAdjustment;
                    }
                }
                // Shot was too low, so check whether it was the closest low shot we've fired
                else if (HitHeightAboveIdeal > ClosestLowDebugHeight || ClosestLowDebugHeight == 0.0 || DebugPitchAdjustment > ClosestLowDebugPitch)
                {
                    Log("Closest low shot: Added pitch =" @ DebugPitchAdjustment @ " Hit height relative to target =" @ HitHeightAboveIdeal);
                    ClosestLowDebugHeight = HitHeightAboveIdeal;
                    ClosestLowDebugPitch = DebugPitchAdjustment;
                }

                // If we haven't yet recorded a closest high or low shot, adjust pitch by give a good chance of getting one with next shot
                if (ClosestHighDebugHeight == 0.0)
                {
                    DebugPitchAdjustment += Max(1, -ClosestLowDebugHeight / 5);
                }
                else if (ClosestLowDebugHeight == 0.0)
                {
                    DebugPitchAdjustment -= Max(1, ClosestHighDebugHeight / 5);
                }
                // Otherwise, if closest low & high shots are more than 1 pitch unit apart, calculate new pitch adjustment to try (pro-rata between closest low & high)
                else if (ClosestHighDebugPitch - ClosestLowDebugPitch > 1)
                {
                    DistanceSpread = ClosestHighDebugHeight - ClosestLowDebugHeight;
                    PitchSpread = ClosestHighDebugPitch - ClosestLowDebugPitch;
                    DebugPitchAdjustment = ClosestHighDebugPitch - (ClosestHighDebugHeight / DistanceSpread * PitchSpread);
                    DebugPitchAdjustment = Clamp(DebugPitchAdjustment, ClosestLowDebugPitch + 1, ClosestHighDebugPitch -1); // ensure new pitch is different to recorded low & high
                }
                // Or if we have a high & low shot within 1 pitch unit of each other, choose the closest & that's out best result - we're finished
                else
                {
                    if (Abs(ClosestHighDebugHeight) < Abs(ClosestLowDebugHeight))
                    {
                        FinalPitchAdjustment = ClosestHighDebugPitch;
                    }
                    else
                    {
                        FinalPitchAdjustment = ClosestLowDebugPitch;
                    }

                    class<DHCannonShell>(ProjectileClass).default.MechanicalRanges[CurrentRangeIndex].RangeValue = FinalPitchAdjustment;
                    bDebugRangeAutomatically = false;

                    MessageText = Tag @ ProjectileDescriptions[GetAmmoIndex()] $ ": Best pitch adjustment for RangeSettings["
                        $ CurrentRangeIndex $ "] of" @ GetRange() @ class'DHUnits'.static.GetDistanceUnitName(DHVehicleCannonPawn(Instigator).RangeUnit) @ "=" @ FinalPitchAdjustment;
                }
            }
            // Somehow we couldn't trace the target wall, so we'd better exit debugging
            else
            {
                bDebugRangeAutomatically = false;
                MessageText = "SOMEHOW FAILED TO TRACE TARGET WALL SO EXITING AUTO RANGE CALIBRATION !!!";
            }
        }
        // Or if debug projectile didn't hit target wall - most likely the shot was too low & hit ground before wall, so raise pitch a little & we'll try again
        else
        {
            DebugPitchAdjustment += 10;
        }
    }

    if (MessageText != "")
    {
        WeaponPawn.ClientMessage(MessageText);
        Log(MessageText);
    }

    // Fire another debug projectile, using out new pitch adjustment
    if (bDebugRangeAutomatically && WeaponPawn != none)
    {
        SpawnProjectile(ProjectileClass, false);
    }
    // Or if auto range setting is over, destroy any target wall
    else if (HitActor != none && HitActor.Tag == 'DebugTargetWall')
    {
        HitActor.Destroy();
    }
    else
    {
        DestroyDebugTargetWall();
    }
}

simulated function DestroyDebugTargetWall()
{
    local DHDecoAttachment TargetWall;

    foreach AllActors(class'DHDecoAttachment', TargetWall, 'DebugTargetWall')
    {
        TargetWall.Destroy();
        break;
    }
}

// New debug functions to adjust the gunsight centring, by changing the cannon pawn's OverlayCorrectionX or OverlayCorrectionY, with screen display
// Because we only have 2 range buttons for 4 adjustment options, we adjust (plus or minus) X when in the 1st half of the reload & Y in the 2nd half
// Seems clumsy, but works pretty well - simply pause or slomo the reload in the relevant part you want to modify, then you can adjust away with the range keys
simulated function DebugModifyOverlayCorrection(float Adjustment)
{
    local DHVehicleCannonPawn CP;

    CP = DHVehicleCannonPawn(WeaponPawn);

    if (CP != none)
    {
        if (ReloadState < RL_ReloadingPart3)
        {
            CP.OverlayCorrectionX += Adjustment;
            CP.ClientMessage("New OverlayCorrectionX =" @ CP.OverlayCorrectionX @ " Original value =" @ CP.default.OverlayCorrectionX
                @ " Adjustment =" @ CP.OverlayCorrectionX - CP.default.OverlayCorrectionX);
        }
        else
        {
            CP.OverlayCorrectionY += Adjustment;
            CP.ClientMessage("New OverlayCorrectionY =" @ CP.OverlayCorrectionY @ " Original value =" @ CP.default.OverlayCorrectionY
                @ " Adjustment =" @ CP.OverlayCorrectionY - CP.default.OverlayCorrectionY);
        }
    }
}

<<<<<<< HEAD
// New function to update sight & aiming wheel rotation, called by cannon pawn when gun moves
simulated function UpdateGunWheels()
{
    local int i;
    local Rotator BoneRotation;
    local int Value;

    for (i = 0; i < GunWheels.Length; ++i)
    {
        BoneRotation = rot(0, 0, 0);

        switch (GunWheels[i].RotationType)
        {
            case ROTATION_Yaw:
                Value = CurrentAim.Yaw * GunWheels[i].Scale;
                break;
            case ROTATION_Pitch:
                Value = CurrentAim.Pitch * GunWheels[i].Scale;
                break;
            default:
                break;
        }

        switch (GunWheels[i].RotationAxis)
        {
            case AXIS_X:
                BoneRotation.Roll = Value;
                break;
            case AXIS_Y:
                BoneRotation.Pitch = Value;
                break;
            case AXIS_Z:
                BoneRotation.Yaw = Value;
                break;
        }

        SetBoneRotation(GunWheels[i].BoneName, BoneRotation);
    }
}


// State serialization and deserialization functions.
function DHVehicleWeaponState GetVehicleWeaponState()
{
    local int i;
    local DHVehicleWeaponState WeaponState;

    WeaponState = super.GetVehicleWeaponState();

    for (i = 0; i < arraycount(MainAmmoChargeExtra); ++i)
    {
        WeaponState.MainAmmoCharge[i] = MainAmmoChargeExtra[i];
    }

    return WeaponState;
}

function SetVehicleWeaponState(DHVehicleWeaponState WeaponState)
{
    local int i;

    super.SetVehicleWeaponState(WeaponState);

    for (i = 0; i < arraycount(MainAmmoChargeExtra); ++i)
    {
        MainAmmoChargeExtra[i] = WeaponState.MainAmmoCharge[i];
    }
}

=======
>>>>>>> 6f8bfbf2
defaultproperties
{
    // General
    bForceSkelUpdate=true // necessary for new player hit detection system, as makes server update cannon mesh skeleton (wouldn't otherwise as server doesn't draw mesh)
    bHasTurret=true
    FireAttachBone="com_player"

    // Collision
    bCollideActors=true
    bBlockActors=true
    bProjTarget=true
    bBlockNonZeroExtentTraces=true
    bBlockZeroExtentTraces=true

    // Turret/cannon movement & animation
    bUseTankTurretRotation=true
    YawBone="Turret"
    PitchBone="Gun"
    BeginningIdleAnim="com_idle_close"
    GunnerAttachmentBone="com_attachment"
    ShootLoweredAnim="shoot_close"
    ShootRaisedAnim="shoot_open"

    // Ammo
    bMultipleRoundTypes=true
    ProjectileDescriptions(0)="APCBC"
    ProjectileDescriptions(1)="HE"
    AltFireInterval=0.12 // just a fallback default
    AltFireSpread=0.002
    bUsesTracers=true
    bAltFireTracersOnly=true
    HudAltAmmoIcon=Texture'InterfaceArt_tex.HUD.mg42_ammo'

    // Weapon fire
    bPrimaryIgnoreFireCountdown=true
    WeaponFireAttachmentBone="Barrel"
    EffectEmitterClass=class'ROEffects.TankCannonFireEffect'
    CannonDustEmitterClass=class'ROEffects.TankCannonDust'
    FireForce="Explosion05"
    AmbientEffectEmitterClass=class'ROVehicles.TankMGEmitter'
    bAmbientEmitterAltFireOnly=true // assumed for a cannon & hard coded into functionality
    AIInfo(0)=(AimError=0.0,RefireRate=0.5)
    AIInfo(1)=(bLeadTarget=true,AimError=750.0,RefireRate=0.99,WarnTargetPct=0.9)

    // Reload
    ReloadState=RL_ReadyToFire
    ReloadStages(0)=(HUDProportion=1.0)
    ReloadStages(1)=(HUDProportion=0.75)
    ReloadStages(2)=(HUDProportion=0.5)
    ReloadStages(3)=(HUDProportion=0.25)
    AltReloadState=RL_ReadyToFire
    AltReloadStages(0)=(Sound=Sound'DH_Vehicle_Reloads.Reloads.MG34_ReloadHidden01',Duration=1.105) // MG34 reload sound acts as generic belt-fed coax MG reload
    AltReloadStages(1)=(Sound=Sound'DH_Vehicle_Reloads.Reloads.MG34_ReloadHidden02',Duration=2.413,HUDProportion=0.75)
    AltReloadStages(2)=(Sound=Sound'DH_Vehicle_Reloads.Reloads.MG34_ReloadHidden03',Duration=1.843,HUDProportion=0.5)
    AltReloadStages(3)=(Sound=Sound'DH_Vehicle_Reloads.Reloads.MG34_ReloadHidden04',Duration=1.314,HUDProportion=0.25)
    SmokeLauncherReloadState=RL_ReadyToFire

    // Sounds
    FireSoundVolume=512.0
    FireSoundRadius=4000.0
    // Match alt fire (coaxial MG) ambient sound volume & radius to a hull MG, so they sound the same (change AltFireSoundScaling to adjust volume)
    // Also, as alt sound values are now the same as normal sound values, it stops a server swapping these values back & forth, which used to happen every time coax fired & stopped
    // So this avoids lots of unnecessary replication (only alt fire uses ambient sound, no there's never any need to change the ambient sound settings)
    AltFireSoundVolume=255.0
    AltFireSoundRadius=272.7
    AltFireSoundScaling=2.75
    bRotateSoundFromPawn=true
    RotateSoundThreshold=750.0

    // Screen shake
    ShakeRotMag=(X=0.0,Y=0.0,Z=50.0)
    ShakeRotRate=(X=0.0,Y=0.0,Z=1000.0)
    ShakeRotTime=4.0
    ShakeOffsetMag=(X=0.0,Y=0.0,Z=1.0)
    ShakeOffsetRate=(X=0.0,Y=0.0,Z=100.0)
    ShakeOffsetTime=10.0

    ShootAnimChannel=1

    MainAmmoResupplyPerInterval=3

    // These variables are effectively deprecated & should not be used - they are either ignored or values below are assumed & hard coded into functionality:
    bDoOffsetTrace=false
    bAmbientAltFireSound=true
}<|MERGE_RESOLUTION|>--- conflicted
+++ resolved
@@ -2180,48 +2180,6 @@
     }
 }
 
-<<<<<<< HEAD
-// New function to update sight & aiming wheel rotation, called by cannon pawn when gun moves
-simulated function UpdateGunWheels()
-{
-    local int i;
-    local Rotator BoneRotation;
-    local int Value;
-
-    for (i = 0; i < GunWheels.Length; ++i)
-    {
-        BoneRotation = rot(0, 0, 0);
-
-        switch (GunWheels[i].RotationType)
-        {
-            case ROTATION_Yaw:
-                Value = CurrentAim.Yaw * GunWheels[i].Scale;
-                break;
-            case ROTATION_Pitch:
-                Value = CurrentAim.Pitch * GunWheels[i].Scale;
-                break;
-            default:
-                break;
-        }
-
-        switch (GunWheels[i].RotationAxis)
-        {
-            case AXIS_X:
-                BoneRotation.Roll = Value;
-                break;
-            case AXIS_Y:
-                BoneRotation.Pitch = Value;
-                break;
-            case AXIS_Z:
-                BoneRotation.Yaw = Value;
-                break;
-        }
-
-        SetBoneRotation(GunWheels[i].BoneName, BoneRotation);
-    }
-}
-
-
 // State serialization and deserialization functions.
 function DHVehicleWeaponState GetVehicleWeaponState()
 {
@@ -2250,8 +2208,6 @@
     }
 }
 
-=======
->>>>>>> 6f8bfbf2
 defaultproperties
 {
     // General
