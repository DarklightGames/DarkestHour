--- conflicted
+++ resolved
@@ -1695,102 +1695,6 @@
     PlayOwnedSound(Sound'Inf_Weapons_Foley.ammogive', SLOT_Interact, 1.75,, 10.0);
 }
 
-<<<<<<< HEAD
-=======
-function TossMortarAmmo(DHPawn P)
-{
-    local DarkestHourGame G;
-    local DHGameReplicationInfo GRI;
-
-    if (bUsedCarriedMGAmmo || P == none || !P.ResupplyMortarAmmunition())
-    {
-        return;
-    }
-
-    bUsedCarriedMGAmmo = true;
-
-    G = DarkestHourGame(Level.Game);
-    GRI = DHGameReplicationInfo(Level.Game.GameReplicationInfo);
-
-    if (Controller != none && P.Controller != none)
-    {
-        // notification message to gunner
-        P.ReceiveLocalizedMessage(Class'DHResupplyMessage', 1, Controller.PlayerReplicationInfo);
-
-        // notification message to supplier
-        ReceiveLocalizedMessage(Class'DHResupplyMessage', 0, P.Controller.PlayerReplicationInfo);
-
-        if (GRI != none) // remove any resupply request
-        {
-            GRI.RemoveMGResupplyRequestFor(P.Controller.PlayerReplicationInfo);
-        }
-
-        G.ScoreMortarResupply(Controller, P.Controller);
-    }
-
-    PlayOwnedSound(Sound'Inf_Weapons_Foley.ammogive', SLOT_Interact, 1.75,, 10.0);
-}
-
-function TossMortarVehicleAmmo(DHMortarVehicle V)
-{
-    local DarkestHourGame  G;
-    local DHGameReplicationInfo GRI;
-    local PlayerController Recipient;
-
-    if (V == none || Controller == none || bUsedCarriedMGAmmo || !ResupplyMortarVehicleWeapon(V))
-    {
-        return;
-    }
-
-    bUsedCarriedMGAmmo = true;
-
-    G = DarkestHourGame(Level.Game);
-    GRI = DHGameReplicationInfo(Level.Game.GameReplicationInfo);
-
-    if (V.WeaponPawns.Length > 0 && V.WeaponPawns[0] != none)
-    {
-        Recipient = PlayerController(V.WeaponPawns[0].Controller);
-    }
-
-    if (Recipient != none)
-    {
-        // "You have resupplied {0}"
-        ReceiveLocalizedMessage(Class'DHResupplyMessage', 0, Recipient.PlayerReplicationInfo);
-
-        // "You have been resupplied by {0}"
-        Recipient.ReceiveLocalizedMessage(Class'DHResupplyMessage', 1, Controller.PlayerReplicationInfo);
-
-        if (GRI != none)
-        {
-            // Remove any resupply request
-            GRI.RemoveMGResupplyRequestFor(Recipient.PlayerReplicationInfo);
-        }
-    }
-    else
-    {
-        // "You have resupplied a friendly mortar"
-        ReceiveLocalizedMessage(Class'DHResupplyMessage', 2);
-    }
-
-    if (G != none)
-    {
-        G.ScoreMortarResupply(Controller, Recipient);
-    }
-
-    PlayOwnedSound(Sound'Inf_Weapons_Foley.ammogive', SLOT_Interact, 1.75,, 10.0);
-}
-
-function bool ResupplyMortarVehicleWeapon(DHMortarVehicle V)
-{
-    if (V != none || DHMortarVehicleWeaponPawn(V.WeaponPawns[0]) != none)
-    {
-        return V.WeaponPawns[0].ResupplyAmmo();
-    }
-
-    return false;
-}
-
->>>>>>> 3eef2f6e
 // Handle assisted reload
 function LoadWeapon(Pawn Gunner)
 {
@@ -5589,45 +5493,6 @@
     }
 }
 
-<<<<<<< HEAD
-=======
-function bool ResupplyMortarAmmunition()
-{
-    local int i;
-    local DHRoleInfo RI;
-    local class<DHMortarWeapon> W;
-
-    RI = GetRoleInfo();
-
-    if (!bMortarCanBeResupplied || RI == none || !RI.bCanUseMortars)
-    {
-        return false;
-    }
-
-    for (i = 0; i < RI.GivenItems.Length; ++i)
-    {
-        if (RI.GivenItems[i] != "")
-        {
-            W = class<DHMortarWeapon>(DynamicLoadObject(RI.GivenItems[i], Class'Class'));
-        }
-
-        if (W == none)
-        {
-            continue;
-        }
-
-        MortarHEAmmo = Clamp(MortarHEAmmo + W.default.HighExplosiveResupplyCount, 0, W.default.HighExplosiveMaximum);
-        MortarSmokeAmmo = Clamp(MortarSmokeAmmo + W.default.SmokeResupplyCount, 0, W.default.SmokeMaximum);
-
-        CheckIfMortarCanBeResupplied();
-
-        return true;
-    }
-
-    return false;
-}
-
->>>>>>> 3eef2f6e
 function bool ResupplyMissingGrenadesAndItems(int TimeSeconds)
 {
     local int i;
@@ -5718,49 +5583,6 @@
     return false;
 }
 
-<<<<<<< HEAD
-=======
-function CheckIfMortarCanBeResupplied()
-{
-    local int i;
-    local DHRoleInfo RI;
-    local class<DHMortarWeapon> W;
-
-    RI = GetRoleInfo();
-
-    bMortarCanBeResupplied = false;
-
-    if (RI == none || !RI.bCanUseMortars)
-    {
-        return;
-    }
-
-    for (i = 0; i < RI.GivenItems.Length; ++i)
-    {
-        if (RI.GivenItems[i] != "")
-        {
-            W = class<DHMortarWeapon>(DynamicLoadObject(RI.GivenItems[i], Class'Class'));
-        }
-
-        if (W == none)
-        {
-            continue;
-        }
-
-        bMortarCanBeResupplied = MortarHEAmmo < W.default.HighExplosiveMaximum || MortarSmokeAmmo < W.default.SmokeMaximum;
-    }
-}
-
-simulated function bool CanUseMortars()
-{
-    local DHRoleInfo RI;
-
-    RI = GetRoleInfo();
-
-    return RI != none && RI.bCanUseMortars;
-}
-
->>>>>>> 3eef2f6e
 simulated function DHRoleInfo GetRoleInfo()
 {
     local DHPlayerReplicationInfo PRI;
