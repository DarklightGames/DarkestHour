//==============================================================================
// Darkest Hour: Europe '44-'45
// Copyright (c) Darklight Games.  All rights reserved.
//==============================================================================

class DHMortarProjectile extends DHBallisticProjectile
    abstract;

var     Vector  HitLocation;
var     Vector  HitNormal;

// Chance each shell is a dud & does not explode
var     bool    bDud;
var     float   DudChance;

// Effects for firing mortar & for shell descending just before it lands
var     class<Emitter>  FireEmitterClass;
<<<<<<< HEAD
var     Sound           DescendingSound;
=======
var     Sound   DescendingSound;
>>>>>>> 3eef2f6e

// Impact effects & sounds for a dud round
var     class<Emitter>  HitDirtEmitterClass;
var     class<Emitter>  HitSnowEmitterClass;
var     class<Emitter>  HitWoodEmitterClass;
var     class<Emitter>  HitRockEmitterClass;
var     class<Emitter>  HitWaterEmitterClass;

var     Sound   HitDirtSound;
var     Sound   HitRockSound;
var     Sound   HitWaterSound;
var     Sound   HitWoodSound;

// Debug
var     Vector  DebugForward;
var     Vector  DebugRight;
var     Vector  DebugLocation;
var     bool    bDebug;

var     Texture HudTexture;

var     class<DHMapMarker_ArtilleryHit> HitMapMarkerClass;

var     bool   bHitWater;

replication
{
    // Variables the server will replicate to all clients
    reliable if (bNetDirty && Role == ROLE_Authority)
        bDud;
}

// Modified to add random chance of shell being a dud, & add a custom debug option
// Not including RO bDebugBallistics stuff from Super as not relevant to mortar (would have to be moved to PostNetBeginPlay anyway as net client won't yet have Instigator)
simulated function PostBeginPlay()
{
    // Relevant stuff from the Super
    OrigLoc = Location;
    BCInverse = 1.0 / BallisticCoefficient;
    Velocity = Vector(Rotation) * Speed;

    if (Role == ROLE_Authority)
    {
        if (Instigator != none && Instigator.HeadVolume != none && Instigator.HeadVolume.bWaterVolume)
        {
            Velocity *= 0.5;
        }

        // Random chance of shell being a dud
        if (FRand() < DudChance)
        {
            bDud = true;
        }
    }

    // Mortar shell debug option
    if (bDebug)
    {
        DebugLocation = Location;
        SetTimer(0.25, true);
    }
}

// Modified to play a firing effect, & to set InstigatorController (used to attribute radius damage kills correctly)
simulated function PostNetBeginPlay()
{
    if (Instigator != none)
    {
        InstigatorController = Instigator.Controller;

        if (Level.NetMode != NM_DedicatedServer && FireEmitterClass != none && Location != vect(0.0, 0.0, 0.0))
        {
            SpawnFiringEffect(); // note - can't do an EffectIsRelevant check here, as shell won't yet have been drawn, so will always fail
        }
    }
}

// New function allowing subclasses to handle destruction differently, e.g. smoke shells
simulated function HandleDestruction()
{
    Destroy();
}

// Just a debug option
simulated function Timer()
{
    if (bDebug)
    {
        if (Level.NetMode != NM_DedicatedServer)
        {
            DrawStayingDebugLine(DebugLocation, Location, 255, 0, 0);
        }

        DebugLocation = Location;
    }
}

// Modified to handle new collision mesh actor - if we hit a CM we switch hit actor to CM's owner & proceed as if we'd hit that actor
// Also to do splash effects if projectile hits a fluid surface, which wasn't previously handled
// Also re-factored generally to optimise, but original functionality unchanged
simulated singular function Touch(Actor Other)
{
    if (Other == none || (!Other.bProjTarget && !Other.bBlockActors) && !Other.IsA('FluidSurfaceInfo'))
    {
        return;
    }

    if (Other.IsA('FluidSurfaceInfo'))
    {
        bHitWater = true;
    }

    // We use TraceThisActor do a simple line check against the actor we've hit, to get an accurate HitLocation to pass to ProcessTouch()
    // It's more accurate than using our current location as projectile has often travelled further by the time this event gets called
    // But if that trace returns true then it somehow didn't hit the actor, so we fall back to using our current location as the HitLocation
    // Also skip trace & use our location if velocity is zero (touching actor when projectile spawns) or hit a Mover actor (legacy, don't know why)
    if (Velocity == vect(0.0, 0.0, 0.0) || Other.IsA('Mover')
        || Other.TraceThisActor(HitLocation, HitNormal, Location, Location - (2.0 * Velocity), GetCollisionExtent()))
    {
        HitLocation = Location;
    }

    // Special handling for hit on a collision mesh actor - switch hit actor to CM's owner & proceed as if we'd hit that actor
    if (Other.IsA('DHCollisionMeshActor'))
    {
        if (DHCollisionMeshActor(Other).bWontStopShell)
        {
            return; // exit, doing nothing, if col mesh actor is set not to stop a shell (includes mortar shell)
        }

        Other = Other.Owner;
    }

    // Now call ProcessTouch(), which is the where the class-specific Touch functionality gets handled
    // Record LastTouched to make sure that if HurtRadius() gets called to give blast damage, it will always 'find' the hit actor
    LastTouched = Other;
    ProcessTouch(Other, HitLocation);
    LastTouched = none;

    // On a net client call ClientSideTouch() if we hit a pawn with an authority role on the client (in practice this can only be a ragdoll corpse)
    // TODO: probably remove this & empty out ClientSideTouch() as ProcessTouch() will get called clientside anyway & is much more class-specific & sophisticated
    if (Role < ROLE_Authority && Other.Role == ROLE_Authority && Pawn(Other) != none && Velocity != vect(0.0, 0.0, 0.0))
    {
        ClientSideTouch(Other, HitLocation);
    }
}

// Modified to go into 'Whistle' state upon hitting something, so players always hear the DescendingSound before shell explodes & actor is destroyed
// Also to ignore collision with a player right in front of the mortar
simulated function ProcessTouch(Actor Other, Vector HitLocation)
{
    if (Other == Instigator || Other.Base == Instigator || ROBulletWhipAttachment(Other) != none)
    {
        return;
    }

    // This is to prevent jerks from walking in front of the mortar (within approx 2 metres) & blowing us up
    if (DHPawn(Other) != none && VSizeSquared(OrigLoc - HitLocation) < 16384.0)
    {
        return;
    }

    self.HitNormal = Normal(HitLocation - Other.Location);

    MortarExplode();
}

simulated function MortarExplode()
{
    if (Velocity.Z < 0)
    {
        // If the mortar is descending, go to the whistle state.
        GotoState('Whistle');
    }
    else
    {
        // Otherwise, explode immediately.
        Explode(Location, HitNormal);
    }
}

// Modified to go into 'Whistle' state upon hitting something, so players always hear the DescendingSound before shell explodes & actor is destroyed
simulated function HitWall(Vector HitNormal, Actor Wall)
{
    self.HitNormal = HitNormal;

    MortarExplode();
}

// New state that is entered when shell lands - it just plays the DescendingSound & sets a timer to make the shell explode at the end of the sound
// Purpose is to make sure players hear DescendingSound before this actor is destroyed, so it delays the explosion slightly after impact to achieve that
simulated state Whistle
{
    simulated function BeginState()
    {
        local float Pitch, Volume;

        SetPhysics(PHYS_None);
        Velocity = vect(0.0, 0.0, 0.0);

        SetTimer(FMax(0.1, GetSoundDuration(DescendingSound)), false); // FMax is just a fail-safe in case GetSoundDuration somehow returns zero

        if (Level.NetMode != NM_DedicatedServer)
        {
            GetDescendingSoundPitchAndVolume(Pitch, Volume);
            PlaySound(DescendingSound, SLOT_None, Volume, false, 512.0, Pitch, true);
        }
    }

    simulated function Timer()
    {
        Explode(Location, HitNormal);
    }
}

// Modified to handle various effects when mortar hits something, & to set hit
// location in team's artillery targets so it's marked on the map for artillery
// crew. Also includes a debug option.
simulated function Explode(Vector HitLocation, Vector HitNormal)
{
    if (Role == ROLE_Authority)
    {
        MakeNoise(1.0); // shell landing makes noise, even if a dud & doesn't detonate
    }

    SpawnImpactEffects(HitLocation, HitNormal);

    if (!bDud)
    {
        if (Role == ROLE_Authority && HitMapMarkerClass != none)
        {
            SaveHitPosition(HitLocation, HitNormal, HitMapMarkerClass);
        }

        SpawnExplosionEffects(HitLocation, HitNormal);
        BlowUp(HitLocation);
    }

    if (bDebug)
    {
        if (Level.NetMode != NM_DedicatedServer)
        {
            DrawStayingDebugLine(DebugLocation, DebugLocation, 255, 0, 255);
        }

        Log(Class'DHUnits'.static.UnrealToMeters(DebugForward dot (HitLocation - OrigLoc)) @ Class'DHUnits'.static.UnrealToMeters(DebugRight dot (HitLocation - OrigLoc)));
    }

    HandleDestruction(); // allows subclasses to handle destruction differently rather than always Destroy()
}

// Emptied out so we don't cause blast damage by default (add in subclass if required) & because we call MakeNoise() when shell lands, even if doesn't blow up
function BlowUp(Vector HitLocation)
{
    // TODO: add the calibration code back in here.
    super.BlowUp(HitLocation);
}

// New function to spawn impact effects when the shell lands
simulated function SpawnImpactEffects(Vector HitLocation, Vector HitNormal)
{
    local ESurfaceTypes  HitSurfaceType;
    local class<Emitter> HitEmitterClass;
    local Sound          HitSound;

    if (Level.NetMode != NM_DedicatedServer)
    {
        GetHitSurfaceType(HitSurfaceType, HitNormal);

        GetHitSound(HitSound, HitSurfaceType);
        GetHitEmitterClass(HitEmitterClass, HitSurfaceType);

        PlaySound(HitSound, SLOT_None, 4.0 * TransientSoundVolume);
        Spawn(HitEmitterClass,,, HitLocation, Rotator(HitNormal));
    }
}

// New function to spawn explosion effects - implement is subclasses as required
simulated function SpawnExplosionEffects(Vector HitLocation, Vector HitNormal)
{
}

// New function to spawn a firing effect, allowing a net client to calculate correct location for effect, rather than just use projectile's location
// This is because (1) client & server locations of weapon differ, & (2) projectile will have travelled upwards some distance before replicating to client
// Probably not too significant for mortar, but very relevant to smoke launcher subclass as it suffers from server/client location differences, being mobile
simulated function SpawnFiringEffect()
{
    local VehicleWeaponPawn WP;

    WP = VehicleWeaponPawn(Instigator);

    if (WP != none && WP.Gun != none)
    {
        if (Role < ROLE_Authority)
        {
            WP.Gun.CalcWeaponFire(false); // net client calculates & records WeaponFireLocation, as will only have been done on the server (no FlashMuzzleFlash() for mortars)
        }

        Spawn(FireEmitterClass,,, WP.Gun.WeaponFireLocation, Rotation);
    }
}

// Modified to give additional points to the observer & the mortarman for working together for a kill
// Also to handle new collision mesh actor - if we hit a col mesh, we switch hit actor to col mesh's owner & proceed as if we'd hit that actor
// Also to call CheckVehicleOccupantsRadiusDamage() instead of DriverRadiusDamage() on a hit vehicle, to properly handle blast damage to any exposed vehicle occupants
// And to fix problem affecting many vehicles with hull mesh modelled with origin on the ground, where even a slight ground bump could block all blast damage
// Also to update Instigator, so HurtRadius attributes damage to the player's current pawn
function HurtRadius(float DamageAmount, float DamageRadius, class<DamageType> DamageType, float Momentum, Vector HitLocation)
{
    local Actor         Victim, TraceActor;
    local DHVehicle     V;
    local DHConstruction C;
    local ROPawn        P;
    local array<ROPawn> CheckedROPawns;
    local bool          bAlreadyChecked, bAlreadyDead;
    local Vector        VictimLocation, Direction, TraceHitLocation, TraceHitNormal;
    local float         DamageScale, Distance, DamageExposure;
    local int           i;

    // Make sure nothing else runs HurtRadius() while we are in the middle of the function
    if (bHurtEntry)
    {
        return;
    }

    bHurtEntry = true;

    UpdateInstigator();

    // Find all colliding actors within blast radius, which the blast should damage
    // No longer use VisibleCollidingActors as much slower (FastTrace on every actor found), but we can filter actors & then we do our own, more accurate trace anyway
    foreach CollidingActors(Class'Actor', Victim, DamageRadius, HitLocation)
    {
        if (!Victim.bBlockActors)
        {
            continue;
        }

        // If hit a collision mesh actor, switch to its owner
        if (Victim.IsA('DHCollisionMeshActor'))
        {
            if (DHCollisionMeshActor(Victim).bWontStopBlastDamage)
            {
                continue; // ignore col mesh actor if it is set not to stop blast damage
            }

            Victim = Victim.Owner;
        }

        // Don't damage this projectile, an actor already damaged by projectile impact (HurtWall), cannon actors, non-authority actors, or fluids
        // We skip damage on cannons because the blast will hit the vehicle base so we don't want to double up on damage to the same vehicle
        if (Victim == none || Victim == self || Victim == HurtWall || Victim.IsA('DHVehicleCannon') || Victim.Role < ROLE_Authority || Victim.IsA('FluidSurfaceInfo'))
        {
            continue;
        }

        // Before tracing the victim, we must adjust its location for certain types of actors
        // Tracing to origin can be unreliable as it's usually located at the bottom and can sink under the terrain, blocking the blast damage
        C = DHConstruction(Victim);

        if (C != none)
        {
            VictimLocation = C.GetExplosiveDamageTraceLocation();
        }
        else
        {
            VictimLocation = Victim.Location;

            V = DHVehicle(Victim);

            if (V != none && V.Cannon != none && V.Cannon.AttachmentBone != '')
            {
                // Raise the trace location to the cannon bone height
                VictimLocation.Z = V.GetBoneCoords(V.Cannon.AttachmentBone).Origin.Z;
            }
        }

        // Trace from explosion point to the actor to check whether anything is in the way that could shield it from the blast
        TraceActor = Trace(TraceHitLocation, TraceHitNormal, VictimLocation, HitLocation);

        if (DHCollisionMeshActor(TraceActor) != none)
        {
            if (DHCollisionMeshActor(TraceActor).bWontStopBlastDamage)
            {
                continue;
            }

            TraceActor = TraceActor.Owner; // as normal, if hit a collision mesh actor then switch to its owner
        }

        // Ignore the actor if the blast is blocked by world geometry, a vehicle, or a turret (but don't let a turret block damage to its own vehicle)
        if (TraceActor != none && TraceActor != Victim && (TraceActor.bWorldGeometry || TraceActor.IsA('ROVehicle') || (TraceActor.IsA('DHVehicleCannon') && Victim != TraceActor.Base)))
        {
            continue;
        }

        // Check for hit on player pawn
        P = ROPawn(Victim);

        if (P != none)
        {
            // If we hit a player pawn, make sure we haven't already registered the hit & add pawn to array of already hit/checked pawns
            for (i = 0; i < CheckedROPawns.Length; ++i)
            {
                if (P == CheckedROPawns[i])
                {
                    bAlreadyChecked = true;
                    break;
                }
            }

            if (bAlreadyChecked)
            {
                bAlreadyChecked = false;
                continue;
            }

            CheckedROPawns[CheckedROPawns.Length] = P;

            // If player is partially shielded from the blast, calculate damage reduction scale
            DamageExposure = P.GetExposureTo(HitLocation + 15.0 * -Normal(PhysicsVolume.Gravity));

            if (DamageExposure <= 0.0)
            {
                continue;
            }

            bAlreadyDead = P.Health <= 0; // added so we don't score points for a artillery observer unless it's a live kill
        }

        // Calculate damage based on distance from explosion
        Direction = VictimLocation - HitLocation;
        Distance = FMax(1.0, VSize(Direction));
        Direction = Direction / Distance;
        DamageScale = 1.0 - FMax(0.0, (Distance - Victim.CollisionRadius) / DamageRadius);

        if (P != none)
        {
            DamageScale *= DamageExposure;
        }

        // Record player responsible for damage caused, & if we're damaging LastTouched actor, reset that to avoid damaging it again at end of function
        if (Instigator == none || Instigator.Controller == none)
        {
            Victim.SetDelayedDamageInstigatorController(InstigatorController);
        }

        if (Victim == LastTouched)
        {
            LastTouched = none;
        }

        // Damage the actor hit by the blast - if it's a vehicle, check for damage to any exposed occupants
        Victim.TakeDamage(DamageScale * DamageAmount, Instigator, VictimLocation - 0.5 * (Victim.CollisionHeight + Victim.CollisionRadius) * Direction,
            DamageScale * Momentum * Direction, DamageType);

        if (ROVehicle(Victim) != none && ROVehicle(Victim).Health > 0)
        {
            CheckVehicleOccupantsRadiusDamage(ROVehicle(Victim), DamageAmount, DamageRadius, DamageType, Momentum, HitLocation);
        }
    }

    // Same (or very similar) process for the last actor this projectile hit (Touched), but only happens if actor wasn't found by the check for CollidingActors
    if (LastTouched != none && LastTouched != self && LastTouched.Role == ROLE_Authority && !LastTouched.IsA('FluidSurfaceInfo'))
    {
        Direction = LastTouched.Location - HitLocation;
        Distance = FMax(1.0, VSize(Direction));
        Direction = Direction / Distance;
        DamageScale = FMax(LastTouched.CollisionRadius / (LastTouched.CollisionRadius + LastTouched.CollisionHeight),
            1.0 - FMax(0.0, (Distance - LastTouched.CollisionRadius) / DamageRadius));

        if (Instigator == none || Instigator.Controller == none)
        {
            LastTouched.SetDelayedDamageInstigatorController(InstigatorController);
        }

        LastTouched.TakeDamage(DamageScale * DamageAmount, Instigator,
            LastTouched.Location - 0.5 * (LastTouched.CollisionHeight + LastTouched.CollisionRadius) * Direction, DamageScale * Momentum * Direction, DamageType);

        if (ROVehicle(LastTouched) != none && ROVehicle(LastTouched).Health > 0)
        {
            CheckVehicleOccupantsRadiusDamage(ROVehicle(LastTouched), DamageAmount, DamageRadius, DamageType, Momentum, HitLocation);
        }

        LastTouched = none;
    }

    bHurtEntry = false;
}

// New function to check for possible blast damage to all vehicle occupants that don't have collision of their own & so won't be 'caught' by HurtRadius()
function CheckVehicleOccupantsRadiusDamage(ROVehicle V, float DamageAmount, float DamageRadius, class<DamageType> DamageType, float Momentum, Vector HitLocation)
{
    local ROVehicleWeaponPawn WP;
    local int i;

    if (V.Driver != none && V.DriverPositions[V.DriverPositionIndex].bExposed && !V.Driver.bCollideActors && !V.bRemoteControlled)
    {
        VehicleOccupantRadiusDamage(V.Driver, DamageAmount, DamageRadius, DamageType, Momentum, HitLocation);
    }

    for (i = 0; i < V.WeaponPawns.Length; ++i)
    {
        WP = ROVehicleWeaponPawn(V.WeaponPawns[i]);

        if (WP != none && WP.Driver != none && ((WP.bMultiPosition && WP.DriverPositions[WP.DriverPositionIndex].bExposed) || WP.bSinglePositionExposed)
            && !WP.bCollideActors && !WP.bRemoteControlled)
        {
            VehicleOccupantRadiusDamage(WP.Driver, DamageAmount, DamageRadius, DamageType, Momentum, HitLocation);
        }
    }
}

// New function to handle blast damage to vehicle occupants
function VehicleOccupantRadiusDamage(Pawn P, float DamageAmount, float DamageRadius, class<DamageType> DamageType, float Momentum, Vector HitLocation)
{
    local Actor  TraceHitActor;
    local Coords HeadBoneCoords;
    local Vector HeadLocation, TraceHitLocation, TraceHitNormal, Direction;
    local float  Distance, DamageScale;

    if (P != none)
    {
        HeadBoneCoords = P.GetBoneCoords(P.HeadBone);
        HeadLocation = HeadBoneCoords.Origin + ((P.HeadHeight + (0.5 * P.HeadRadius)) * P.HeadScale * HeadBoneCoords.XAxis);

        // Trace from the explosion to the top of player pawn's head & if there's a blocking actor in between (probably the vehicle), exit without damaging pawn
        foreach TraceActors(Class'Actor', TraceHitActor, TraceHitLocation, TraceHitNormal, HeadLocation, HitLocation)
        {
            if (TraceHitActor.bBlockActors)
            {
                return;
            }
        }

        // Calculate damage based on distance from explosion
        Direction = P.Location - HitLocation;
        Distance = FMax(1.0, VSize(Direction));
        Direction = Direction / Distance;
        DamageScale = 1.0 - FMax(0.0, (Distance - P.CollisionRadius) / DamageRadius);

        // Damage the vehicle occupant
        if (DamageScale > 0.0)
        {
            P.SetDelayedDamageInstigatorController(InstigatorController);
            P.TakeDamage(DamageScale * DamageAmount, InstigatorController.Pawn,
                         P.Location - (0.5 * (P.CollisionHeight + P.CollisionRadius)) * Direction,
                         DamageScale * Momentum * Direction, DamageType);
        }
    }
}

// Implemented so if hits water we play a splash effect (same as a cannon shell) & the projectile explodes
simulated function PhysicsVolumeChange(PhysicsVolume NewVolume)
{
    if (NewVolume != none && NewVolume.bWaterVolume)
    {
        bHitWater = true;
        MortarExplode();
    }
}

// New function to get the surface type the projectile has hit
simulated function GetHitSurfaceType(out ESurfaceTypes HitSurfaceType, Vector HitNormal)
{
    local Material M;

    if (bHitWater)
    {
        HitSurfaceType = EST_Water;
        return;
    }

    Trace(HitLocation, HitNormal, Location - (16.0 * HitNormal), Location, false,, M);

    if (M == none)
    {
        HitSurfaceType = EST_Default;
    }
    else
    {
        HitSurfaceType = ESurfaceTypes(M.SurfaceType);
    }
}

// New function to appropriate emitter class for shell hitting a given surface type
simulated function GetHitEmitterClass(out class<Emitter> HitEmitterClass, ESurfaceTypes SurfaceType)
{
    switch (SurfaceType)
    {
        case EST_Snow:
        case EST_Ice:
            HitEmitterClass = HitSnowEmitterClass;
            return;

        case EST_Water:
            HitEmitterClass = HitWaterEmitterClass;
            return;

        case EST_Wood:
            HitEmitterClass = HitWoodEmitterClass;
            return;

        case EST_Rock:
            HitEmitterClass = HitRockEmitterClass;
            return;

        default:
            HitEmitterClass = HitDirtEmitterClass;
            return;
    }
}

// New function to appropriate impact sound for shell hitting a given surface type
simulated function GetHitSound(out sound HitSound, ESurfaceTypes SurfaceType)
{
    switch (SurfaceType)
    {
        case EST_Rock:
            HitSound = HitRockSound;
            return;

        case EST_Water:
            HitSound = HitWaterSound;
            return;

        case EST_Wood:
            HitSound = HitWoodSound;
            return;

        default:
            HitSound = HitDirtSound;
            return;
    }
}

// Gets the pitch and volume of shell's descent sound.
// Rounds far away will seem to drone, while being close to the descent will make the sounds scream.
// When you're immediately under the shell, there is actually no sound at all, so fade out the sound the closer we are.
simulated function GetDescendingSoundPitchAndVolume(out float Pitch, out float Volume)
{
    local float Distance;

    const PITCH_DISTANCE_METERS_MIN = 10;
    const PITCH_DISTANCE_METERS_MAX = 50;
    const PITCH_MIN = 0.875;
    const PITCH_MAX = 1.125;
    const VOLUME_DISTANCE_METERS_MIN = 10;
    const VOLUME_DISTANCE_METERS_MAX = 20;
    const VOLUME_MIN = 0.0;
    const VOLUME_MAX = 1.0;

    Distance = Class'DHUnits'.static.UnrealToMeters(VSize(Location - Level.GetLocalPlayerController().CalcViewLocation));
    
    Pitch = Class'UInterp'.static.MapRangeClamped(
        Distance,
        PITCH_DISTANCE_METERS_MIN,
        PITCH_DISTANCE_METERS_MAX,
        PITCH_MAX,
        PITCH_MIN
    );
    Volume = Class'UInterp'.static.MapRangeClamped(
        Distance,
        VOLUME_DISTANCE_METERS_MIN,
        VOLUME_DISTANCE_METERS_MAX,
        VOLUME_MIN,
        VOLUME_MAX
    );
}

// New function updating Instigator reference to ensure damage is attributed to correct player, as may have switched to different pawn since firing, e.g. undeployed mortar
simulated function UpdateInstigator()
{
    if (InstigatorController != none && InstigatorController.Pawn != none)
    {
        Instigator = InstigatorController.Pawn;
    }
}

simulated function bool EffectIsRelevant(Vector SpawnLocation, bool bForceDedicated)
{
    // More effects should always be relevant as they are large and long-lasting.
    return true;
}

defaultproperties
{
    DudChance=0.01
    bAlwaysRelevant=true // always relevant to every net client, so they hear the whistle sound, & for smoke rounds so the smoke effect always gets spawned
    DrawType=DT_None
    LifeSpan=60.0
    BallisticCoefficient=1.0
    bBlockHitPointTraces=false
    FireEmitterClass=Class'DHMortarFireEffect'
    DescendingSound=SoundGroup'DH_MortarSounds.81mm_mortar_whistle'

    HitDirtEmitterClass=Class'TankAPHitDirtEffect'
    HitRockEmitterClass=Class'TankAPHitRockEffect'
    HitWoodEmitterClass=Class'TankAPHitWoodEffect'
    HitSnowEmitterClass=Class'TankAPHitSnowEffect'
    HitWaterEmitterClass=Class'DHShellSplashEffect'
    HitDirtSound=SoundGroup'ProjectileSounds.AP_Impact_Dirt'
    HitRockSound=SoundGroup'ProjectileSounds.AP_Impact_Rock'
    HitWoodSound=SoundGroup'ProjectileSounds.AP_Impact_Wood'
    HitWaterSound=SoundGroup'ProjectileSounds.AP_Impact_Water'
}<|MERGE_RESOLUTION|>--- conflicted
+++ resolved
@@ -15,11 +15,7 @@
 
 // Effects for firing mortar & for shell descending just before it lands
 var     class<Emitter>  FireEmitterClass;
-<<<<<<< HEAD
 var     Sound           DescendingSound;
-=======
-var     Sound   DescendingSound;
->>>>>>> 3eef2f6e
 
 // Impact effects & sounds for a dud round
 var     class<Emitter>  HitDirtEmitterClass;
