//==============================================================================
// Darkest Hour: Europe '44-'45
// Copyright (c) Darklight Games.  All rights reserved.
//==============================================================================

class DHConstructionProxy extends DHActorProxy
    dependson(DHConstruction);

var class<DHConstruction>   ConstructionClass;

var int                     VariantIndex;       // The current selected variant index.
var int                     DefaultSkinIndex;   // The default skin index for the current variant.
var int                     SkinIndex;          // The current selected skin index. This is unbounded here, but modulo'd downstream.

var private DHConstruction.RuntimeData  RuntimeData;

function DHConstruction.RuntimeData GetRuntimeData()
{
    return RuntimeData;
}

function DHActorProxy.Context GetContext()
{
    local DHActorProxy.Context Context;

<<<<<<< HEAD
    Context = super.GetContext();
    
    // TODO: replace this with optional object?
=======
    Context.TeamIndex = Instigator.GetTeamNum();
    Context.LevelInfo = Class'DH_LevelInfo'.static.GetInstance(Level);
    Context.PlayerController = PlayerOwner;
    Context.GroundActor = GroundActor;
>>>>>>> 3eef2f6e
    Context.VariantIndex = VariantIndex;
    Context.SkinIndex = DefaultSkinIndex + SkinIndex;

    return Context;
}

final function SetConstructionClass(class<DHConstruction> ConstructionClass)
{
    if (ConstructionClass == none)
    {
        Warn("Cannot set the construction class to none");
        return;
    }

    // Reset the variant and skin indices.
    VariantIndex = 0;
    SkinIndex = 0;

    self.ConstructionClass = ConstructionClass;

    UpdateDefaultSkinIndex();
    UpdateAppearance();

    // Initialize the local rotation based on the parameters in the new construction class
    LocalRotation = Class'URotator'.static.RandomRange(ConstructionClass.default.StartRotationMin, ConstructionClass.default.StartRotationMax);
}

final function UpdateDefaultSkinIndex()
{
    DefaultSkinIndex = ConstructionClass.static.GetDefaultSkinIndexForVariant(GetContext(), VariantIndex);
}

final function CycleVariant()
{
    VariantIndex++;

    UpdateDefaultSkinIndex();
    UpdateAppearance();
}

final function CycleSkin()
{
    SkinIndex++;

    UpdateAppearance();
}

// TODO: Bit of a misnomer right now.
function UpdateProxyAppearance()
{
    if (ConstructionClass != none)
    {
        ConstructionClass.static.UpdateProxy(self);
    }

    RuntimeData = ConstructionClass.static.CreateProxyRuntimeData(self);
}

function GetCollisionSize(Context Context, out float OutRadius, out float OutHeight)
{
    if (ConstructionClass != none)
    {
        ConstructionClass.static.GetCollisionSize(Context, OutRadius, OutHeight);
    }
    else
    {
        super.GetCollisionSize(Context, OutRadius, OutHeight);
    }
}

// TODO: maybe create a context object? :think:
protected simulated function float GetGroundSlopeMaxDegrees()
{
    return ConstructionClass.default.GroundSlopeMaxInDegrees;
}

protected simulated function float GetArcLengthTraceIntervalMeters()
{
<<<<<<< HEAD
    return ConstructionClass.default.ArcLengthTraceIntervalInMeters;
=======
    switch (ProxyError.Type)
    {
        case ERROR_None:
            return Class'UColor'.default.Green;
        case ERROR_Fatal:
        case ERROR_PlayerBusy:
            return Class'UColor'.default.Black;
        default:
            return Class'UColor'.default.Red;
    }
>>>>>>> 3eef2f6e
}

protected simulated function float GetFloatToleranceMeters()
{
    return ConstructionClass.default.FloatToleranceInMeters;
}

protected simulated function bool CanOnlyPlaceOnTerrain()
{
    return ConstructionClass.default.bCanOnlyPlaceOnTerrain;
}
protected simulated function bool ShouldAlignToGround()
{
    return ConstructionClass.default.bShouldAlignToGround;
}

protected simulated function bool CanPlaceIndoors()
{
    return ConstructionClass.default.bCanPlaceIndoors;
}

protected simulated function bool ShouldSnapToTerrainVertex()
{
    return ConstructionClass.default.bSnapToTerrainVertex;
}

protected simulated function bool CanPlaceInDangerZone()
{
    return ConstructionClass.default.bCanBePlacedInDangerZone;
}

protected simulated function bool CanPlaceInMinefield()
{
    return false;
}

protected simulated function bool CanPlaceInObjective(DHObjective Objective)
{
    return ConstructionClass.default.bCanPlaceInObjective;
}

protected simulated function bool CanPlaceOnTerrainSurfaceType(Material.ESurfaceTypes SurfaceType)
{
    local int i;

    if (!ConstructionClass.default.bLimitTerrainSurfaceTypes)
    {
        return true;
    }

    // Search for the surface type in the allowed surface types array.
    for (i = 0; i < ConstructionClass.default.TerrainSurfaceTypes.Length; ++i)
    {
        if (SurfaceType == ConstructionClass.default.TerrainSurfaceTypes[i])
        {
            return true;
        }
    }
    
    return false;
}

protected simulated function Vector GetPlacementOffset()
{
    return ConstructionClass.static.GetPlacementOffset(GetContext());
}

protected simulated function bool CanPlaceOnTerrain(TerrainInfo TerrainInfo)
{
    if (TerrainInfo.TerrainScale.X > ConstructionClass.default.TerrainScaleMax ||
        TerrainInfo.TerrainScale.Y > ConstructionClass.default.TerrainScaleMax)
    {
        return false;
    }
<<<<<<< HEAD

    return true;
}
=======
    else
    {
        // Ground is some sort of static geometry.
        BaseLocation = Location;

        if (ConstructionClass.default.bCanOnlyPlaceOnTerrain && !GroundActor.IsA('TerrainInfo'))
        {
            E.Type = ERROR_NotOnTerrain;
        }

        HitNormal = GroundNormal;

        // Terrain alignment steps.
        // Get the terrain info that's hit
        if (ConstructionClass.default.bSnapToTerrain && GroundActor.IsA('TerrainInfo'))
        {
            TI = TerrainInfo(GroundActor);

            // Transform location into the terrain's local space.
            BaseLocation -= TI.Location;

            // Snap X and Y to nearest vertex.
            BaseLocation.X = Round(BaseLocation.X / TI.TerrainScale.X) * TI.TerrainScale.X;
            BaseLocation.Y = Round(BaseLocation.Y / TI.TerrainScale.Y) * TI.TerrainScale.Y;

            // Transform location back to world-space.
            BaseLocation += TI.Location;

            // Trace down to get the height at this vertex (no other way to query the height!)
            TraceStart = BaseLocation;
            TraceStart.Z += 100.0;    // TODO: Magic number used for now, in future find out the maximum terrain z-height programmatically.

            TraceEnd = BaseLocation;
            TraceEnd.Z -= 100.0;

            // An explanation is in order. For some reason, this trace can fail
            // for no discernible reason. I can only assume this it's some sort
            // floating point limitation or perhaps a bug in the engine.
            // This can be remedied by making this an extents trace, but then
            // the hit location is not actually going to be at the same location
            // as the vertex we are trying to align to, which in turn can create
            // problems with the super unreliable terrain poking functionality.
            // To keep things as reliable as possible, we disallow placement
            // if this trace fails and report it as "ground too hard".
            TI = TerrainInfo(Trace(HitLocation, HitNormal, TraceEnd, TraceStart, false,, HitMaterial));

            if (TI != none)
            {
                if (TI.TerrainScale.X > ConstructionClass.default.TerrainScaleMax ||
                    TI.TerrainScale.Y > ConstructionClass.default.TerrainScaleMax)
                {
                    E.Type = ERROR_GroundTooHard;
                }

                BaseLocation = HitLocation;

                if (ConstructionClass.default.bLimitTerrainSurfaceTypes)
                {
                    // Search for the surface type in the allowed surface types array.
                    for (i = 0; i < ConstructionClass.default.TerrainSurfaceTypes.Length; ++i)
                    {
                        if (HitMaterial.SurfaceType == ConstructionClass.default.TerrainSurfaceTypes[i])
                        {
                            bIsTerrainSurfaceTypeAllowed = true;
                            break;
                        }
                    }

                    if (!bIsTerrainSurfaceTypeAllowed)
                    {
                        // Surface type is not allowed.
                        E.Type = ERROR_BadSurface;
                    }
                }
            }
            else
            {
                E.Type = ERROR_GroundTooHard;
            }
        }

        if (!ConstructionClass.default.bShouldAlignToGround)
        {
            // Not aligning to ground, just use world up vector as the hit normal.
            HitNormal = vect(0, 0, 1);
        }

        Forward = Normal(Vector(Direction));
        Left = Forward cross HitNormal;
        Forward = HitNormal cross Left;

        // Hit something static in the world.
        GroundSlopeDegrees = Class'UUnits'.static.RadiansToDegrees(Acos(HitNormal dot vect(0, 0, 1)));

        if (E.Type == ERROR_None && GroundSlopeDegrees >= ConstructionClass.default.GroundSlopeMaxInDegrees)
        {
            // Too steep!
            E.Type = ERROR_TooSteep;
        }

        if (E.Type == ERROR_None)
        {
            GetAxes(Rotator(Forward), X, Y, Z);

            CircumferenceInMeters = Class'DHUnits'.static.UnrealToMeters(CollisionRadius * Pi * 2);
            ArcLengthTraceCount = (CircumferenceInMeters / ConstructionClass.default.ArcLengthTraceIntervalInMeters) / 2;

            // For safety's sake, make sure we don't overdo or underdo it.
            ArcLengthTraceCount = Clamp(ArcLengthTraceCount, 8, 64);

            for (i = 0; i < ArcLengthTraceCount; ++i)
            {
                AngleRadians = (float(i) / ArcLengthTraceCount) * Pi;

                TraceStart = vect(0, 0, 0);
                TraceStart.Z = CollisionHeight;
                TraceEnd = TraceStart;
                TraceEnd.X = Sin(AngleRadians) * CollisionRadius;
                TraceEnd.Y = Cos(AngleRadians) * CollisionRadius;
                TraceStart.X = -TraceEnd.X;
                TraceStart.Y = -TraceEnd.Y;

                TraceStart = BaseLocation + QuatRotateVector(QuatFromRotator(Rotator(X)), TraceStart);
                TraceEnd = BaseLocation + QuatRotateVector(QuatFromRotator(Rotator(X)), TraceEnd);

                // Trace across the diameter of the collision cylinder
                HitActor = Trace(HitLocation, OtherHitNormal, TraceEnd, TraceStart, true);

                if (HitActor != none && !HitActor.IsA('ROBulletWhipAttachment') && !HitActor.IsA('Volume'))
                {
                    E.Type = ERROR_NoRoom;
                    break;
                }

                // Trace down from the top of the cylinder to the bottom
                TraceEnd = TraceStart - (Z * (CollisionHeight + Class'DHUnits'.static.MetersToUnreal(ConstructionClass.default.FloatToleranceInMeters)));

                HitActor = Trace(HitLocation, OtherHitNormal, TraceEnd, TraceStart, false);

                if (HitActor == none)
                {
                    E.Type = ERROR_NoGround;
                    break;
                }
                else
                {
                    if (ConstructionClass.default.bCanOnlyPlaceOnTerrain && !HitActor.IsA('TerrainInfo'))
                    {
                        E.Type = ERROR_NotOnTerrain;
                        break;
                    }

                    HitNormalAverage += OtherHitNormal;
                }
            }
        }

        if (E.Type == ERROR_None)
        {
            HitNormalAverage.X /= ArcLengthTraceCount;
            HitNormalAverage.Y /= ArcLengthTraceCount;
            HitNormalAverage.Z /= ArcLengthTraceCount;
        }
        else
        {
            HitNormalAverage = vect(0, 0, 1);
        }

        // Now check the groundslope again.
        GroundSlopeDegrees = Class'UUnits'.static.RadiansToDegrees(Acos(HitNormalAverage dot vect(0, 0, 1)));
>>>>>>> 3eef2f6e

function ActorProxyError GetContextError(Context Context)
{
    local ActorProxyError Error;

    Error = super.GetContextError(Context);

    if (Error.Type != ERROR_None)
    {
        return Error;
    }

    return ConstructionClass.static.GetContextError(Context);
}

function ActorProxyError GetPositionError()
{
    local ActorProxyError E;
    local int i;
    local float Distance, DistanceMin, F;
    local int ObjectiveIndex;
    local DHGameReplicationInfo GRI;
    local DHRestrictionVolume RV;
    local Actor A;
    local bool bDidSatisfyProximityRequirement;
    local DHConstruction C;

<<<<<<< HEAD
    E = super.GetPositionError();
=======
    if (Level.NetMode != NM_DedicatedServer && !bHidden)
    {
        foreach TouchingActors(Class'DHConstructionProxy', CP)
        {
            if (CP != none && !CP.bHidden && CP != self)
            {
                E.Type = ERROR_NoRoom;
                return E;
            }
        }
    }
>>>>>>> 3eef2f6e

    if (E.Type != ERROR_None)
    {
        return E;
    }

<<<<<<< HEAD
    if (ConstructionClass == none)
=======
    if (!ConstructionClass.default.bCanBePlacedInDangerZone)
    {
        if (Class'DHDangerZone'.static.IsIn(GRI, Location.X, Location.Y, Instigator.GetTeamNum()))
        {
            E.Type = ERROR_InDangerZone;
            return E;
        }
    }

    // Don't allow constructions to overlap restriction volumes that restrict constructions.
    foreach TouchingActors(Class'DHRestrictionVolume', RV)
    {
        if (RV != none)
        {
            if (RV.bNoConstructions)
            {
                E.Type = ERROR_Restricted;
                return E;
            }
            else
            {
                for (i = 0; i < RV.ConstructionClasses.Length; ++i)
                {
                    if (ConstructionClass == RV.ConstructionClasses[i])
                    {
                        E.Type = ERROR_Restricted;
                        return E;
                    }
                }
            }
        }
    }

    // Don't allow constructions in active minefields.
    foreach TouchingActors(Class'ROMineVolume', MV)
    {
        if (MV != none &&
            MV.bActive &&
            (MV.MineKillStyle == KS_All ||
             (PawnOwner.GetTeamNum() == AXIS_TEAM_INDEX && MV.MineKillStyle == KS_Axis) ||
             (PawnOwner.GetTeamNum() == ALLIES_TEAM_INDEX && MV.MineKillStyle == KS_Allies)))
        {
            E.Type = ERROR_InMinefield;
            return E;
        }
    }

    // Don't allow construction to be placed in objectives if this is disallowed.
    if (!ConstructionClass.default.bCanPlaceInObjective)
>>>>>>> 3eef2f6e
    {
        E.Type = ERROR_Fatal;
        return E;
    }
    
    GRI = DHGameReplicationInfo(PlayerOwner.GameReplicationInfo);

    // TODO: Make the evaluation of these two errors dependent on the values
    // since we want the more restrictive check to be run first. For now, this
    // order will suffice.
    if (ConstructionClass.default.EnemyObjectiveDistanceMinMeters > 0.0)
    {
        // Don't allow this construction to be placed too close to an enemy-controlled objective.
        ObjectiveIndex = -1;
        DistanceMin = Class'UFloat'.static.Infinity();

        for (i = 0; i < arraycount(GRI.DHObjectives); ++i)
        {
            if (GRI.DHObjectives[i] != none && PawnOwner.GetTeamNum() != int(GRI.DHObjectives[i].ObjState))
            {
                Distance = VSize(Location - GRI.DHObjectives[i].Location);

                if (Distance < Class'DHUnits'.static.MetersToUnreal(ConstructionClass.default.EnemyObjectiveDistanceMinMeters) &&
                    Distance < DistanceMin)
                {
                    DistanceMin = Distance;
                    ObjectiveIndex = i;
                }
            }
        }

        if (ObjectiveIndex != -1)
        {
            E.Type = ERROR_TooCloseToEnemyObjective;
            E.OptionalString = GRI.DHObjectives[ObjectiveIndex].ObjName;
            E.OptionalInteger = Max(1, ConstructionClass.default.EnemyObjectiveDistanceMinMeters - Class'DHUnits'.static.UnrealToMeters(DistanceMin));
            return E;
        }
    }

    if (ConstructionClass.default.ObjectiveDistanceMinMeters > 0.0)
    {
        // Don't allow this construction to be placed too close to an objective.
        DistanceMin = Class'DHUnits'.static.MetersToUnreal(ConstructionClass.default.ObjectiveDistanceMinMeters);
        ObjectiveIndex = -1;

        for (i = 0; i < arraycount(GRI.DHObjectives); ++i)
        {
            if (GRI.DHObjectives[i] != none)
            {
                Distance = VSize(Location - GRI.DHObjectives[i].Location);

                if (Distance < DistanceMin)
                {
                    DistanceMin = Distance;
                    ObjectiveIndex = i;
                }
            }
        }

        if (ObjectiveIndex != -1)
        {
            E.Type = ERROR_TooCloseToObjective;
            E.OptionalString = GRI.DHObjectives[ObjectiveIndex].ObjName;
            E.OptionalInteger = Max(1, ConstructionClass.default.ObjectiveDistanceMinMeters - Class'DHUnits'.static.UnrealToMeters(DistanceMin));
            return E;
        }
    }

        // Don't allow constructions to overlap restriction volumes that restrict constructions.
    foreach TouchingActors(class'DHRestrictionVolume', RV)
    {
<<<<<<< HEAD
        if (RV != none)
=======
        foreach TouchingActors(Class'Actor', TouchingActor)
        {
            if (TouchingActor != none && TouchingActor.bBlockActors)
            {
                E.Type = ERROR_NoRoom;
                return E;
            }
        }

        // Don't allow constructions to have overlapping collision radii.
        // NOTE: We are using a 25 meter radius here just to include the largest
        // likely combined radius. Using AllActors would be incredibly slow, and
        // keeping a separate list of constructions via replication or some other
        // mechanism would probably be a bad idea.
        foreach CollidingActors(Class'DHConstruction', C, Class'DHUnits'.static.MetersToUnreal(25.0))
>>>>>>> 3eef2f6e
        {
            if (RV.bNoConstructions)
            {
                E.Type = ERROR_Restricted;
                return E;
            }
<<<<<<< HEAD
            else
=======
        }
    }

    if (!ConstructionClass.default.bCanPlaceIndoors)
    {
        // Knowing whether or not we are "indoors" is somewhat subjective,
        // therefore, any attempt to systemize will not be 100% correct to all
        // people all the time.
        //
        // The primary reason for classifying constructions as being unable to
        // be built inside is to stop players from blocking tight entrances and
        // walkways (eg. stairs, hallways, doors etc.)
        //
        // Most of these tight spaces are inside of buildings, where BSP and
        // static meshes are likely to be on the floor. It's also true that most
        // of these spaces have a fairly low roof. Therefore, we hit on the
        // following solution.
        //
        // A construction is deemed "inside" if both of these are true:
        // 1. The floor below it is BSP or static mesh.
        // 2. The space above it is obstructed with static geometry.
        //
        // This will work perfectly fine for the vast majority of cases. Some
        // cases where this logic could produce incorrect results include:
        // 1. On a bridge with low metal girders. [FALSE POSITIVE]
        // 2. On the top floor of a house with no roof. [FALSE NEGATIVE]
        // 3. In a garage where the floor is terrain. [FALSE NEGATIVE]
        //
        // We are more concerned with reducing false negatives (allowing
        // placement when it would be detrimental to gameplay) than eliminating
        // false positives, so a DHRestrictionVolume can be used by levelers to
        // plug any holes left open by the programmatic logic.
        if (GroundActor != none && GroundActor.bStatic && !GroundActor.IsA('TerrainInfo'))
        {
            // Determine the size of the extents trace (a square that is
            // inscribed inside a circle with the collision radius).
            SquareLength = Sin(Pi / 4) * CollisionRadius;

            // Do an extents trace upwards to determine if there is a ceiling
            // above us. We start the trace slightly higher than the ground
            // because uneven terrain tends to produce false positives.
            TraceStart = Location + (vect(0, 0, 1) * ConstructionClass.default.CollisionHeight / 2);
            TraceEnd = Location + (vect(0, 0, 1) * Class'DHUnits'.static.MetersToUnreal(ConstructionClass.default.IndoorsCeilingHeightInMeters));
            HitActor = Trace(CeilingHitLocation, CeilingHitNormal, TraceEnd, TraceStart,, vect(1.0, 1.0, 0.0) * SquareLength);

            if (HitActor != none)
>>>>>>> 3eef2f6e
            {
                for (i = 0; i < RV.ConstructionClasses.Length; ++i)
                {
                    if (ConstructionClass == RV.ConstructionClasses[i])
                    {
                        E.Type = ERROR_Restricted;
                        return E;
                    }
                }
            }
        }
    }

<<<<<<< HEAD
=======
    // Don't allow constructions within 2 meters of spawn points or location hints.
    foreach RadiusActors(Class'DHSpawnPointBase', SP, CollisionRadius + Class'DHUnits'.static.MetersToUnreal(2.0))
    {
        E.Type = ERROR_NearSpawnPoint;
        return E;
    }

    foreach RadiusActors(Class'DHLocationHint', LH, CollisionRadius + Class'DHUnits'.static.MetersToUnreal(2.0))
    {
        E.Type = ERROR_NearSpawnPoint;
        return E;
    }

>>>>>>> 3eef2f6e
    // If a duplicate distance is specified, don't allow the construction to be
    // placed if is within the duplicate distance.
    if (ConstructionClass.default.DuplicateFriendlyDistanceInMeters > 0.0)
    {
        F = 0.0;

        foreach RadiusActors(ConstructionClass, A, Class'DHUnits'.static.MetersToUnreal(ConstructionClass.default.DuplicateFriendlyDistanceInMeters))
        {
            C = DHConstruction(A);

            if (C != none && !C.IsDummy() && (C.GetTeamIndex() == NEUTRAL_TEAM_INDEX || C.GetTeamIndex() == PawnOwner.GetTeamNum()))
            {
                F = FMax(F, ConstructionClass.default.DuplicateFriendlyDistanceInMeters - Class'DHUnits'.static.UnrealToMeters(VSize(C.Location - Location)));
            }
        }

        if (F > 0.0)
        {
            E.Type = ERROR_TooCloseFriendly;
            E.OptionalInteger = int(Ceil(F));
            return E;
        }
    }

    if (ConstructionClass.default.DuplicateEnemyDistanceInMeters > 0.0)
    {
        F = 0.0;

        foreach RadiusActors(ConstructionClass, A, Class'DHUnits'.static.MetersToUnreal(ConstructionClass.default.DuplicateEnemyDistanceInMeters))
        {
            C = DHConstruction(A);

            if (C != none && !C.IsDummy() && C.GetTeamIndex() != NEUTRAL_TEAM_INDEX && C.GetTeamIndex() != PawnOwner.GetTeamNum())
            {
                F = FMax(F, ConstructionClass.default.DuplicateEnemyDistanceInMeters - Class'DHUnits'.static.UnrealToMeters(VSize(C.Location - Location)));
            }
        }

        if (F > 0.0)
        {
            E.Type = ERROR_TooCloseEnemy;
            E.OptionalInteger = int(Ceil(F));
            return E;
        }
    }

    for (i = 0; i < ConstructionClass.default.ProximityRequirements.Length; ++i)
    {
        bDidSatisfyProximityRequirement = false;

        foreach RadiusActors(ConstructionClass.default.ProximityRequirements[i].ConstructionClass, A,
                             Class'DHUnits'.static.MetersToUnreal(ConstructionClass.default.ProximityRequirements[i].DistanceMeters))
        {
            C = DHConstruction(A);

            if (C != none && C.GetTeamIndex() == PawnOwner.GetTeamNum() && C.IsConstructed())
            {
                bDidSatisfyProximityRequirement = true;
                break;
            }
        }

        if (!bDidSatisfyProximityRequirement)
        {
            E.Type = ERROR_MissingRequirement;
            E.OptionalInteger = ConstructionClass.default.ProximityRequirements[i].DistanceMeters;
            E.OptionalString = ConstructionClass.default.ProximityRequirements[i].ConstructionClass.default.MenuName;
            return E;
        }
    }

    // We give the construction class an opportunity to return a class-specific error, if one is defined.
    E = ConstructionClass.static.GetCustomProxyError(self);

    return E;
}

function string GetMenuName()
{
    return GetRuntimeData().MenuName;
}

function string GetMenuVerb()
{
    if (ConstructionClass == none)
    {
        return super.GetMenuName();
    }


    return ConstructionClass.default.ConstructionVerb;
}

defaultproperties
{
    RemoteRole=ROLE_None
    DrawType=DT_StaticMesh
    bCollideActors=true
    bCollideWorld=false
    bBlockActors=false
    bAcceptsProjectors=false
}<|MERGE_RESOLUTION|>--- conflicted
+++ resolved
@@ -23,16 +23,9 @@
 {
     local DHActorProxy.Context Context;
 
-<<<<<<< HEAD
     Context = super.GetContext();
     
     // TODO: replace this with optional object?
-=======
-    Context.TeamIndex = Instigator.GetTeamNum();
-    Context.LevelInfo = Class'DH_LevelInfo'.static.GetInstance(Level);
-    Context.PlayerController = PlayerOwner;
-    Context.GroundActor = GroundActor;
->>>>>>> 3eef2f6e
     Context.VariantIndex = VariantIndex;
     Context.SkinIndex = DefaultSkinIndex + SkinIndex;
 
@@ -111,20 +104,7 @@
 
 protected simulated function float GetArcLengthTraceIntervalMeters()
 {
-<<<<<<< HEAD
     return ConstructionClass.default.ArcLengthTraceIntervalInMeters;
-=======
-    switch (ProxyError.Type)
-    {
-        case ERROR_None:
-            return Class'UColor'.default.Green;
-        case ERROR_Fatal:
-        case ERROR_PlayerBusy:
-            return Class'UColor'.default.Black;
-        default:
-            return Class'UColor'.default.Red;
-    }
->>>>>>> 3eef2f6e
 }
 
 protected simulated function float GetFloatToleranceMeters()
@@ -199,182 +179,9 @@
     {
         return false;
     }
-<<<<<<< HEAD
 
     return true;
 }
-=======
-    else
-    {
-        // Ground is some sort of static geometry.
-        BaseLocation = Location;
-
-        if (ConstructionClass.default.bCanOnlyPlaceOnTerrain && !GroundActor.IsA('TerrainInfo'))
-        {
-            E.Type = ERROR_NotOnTerrain;
-        }
-
-        HitNormal = GroundNormal;
-
-        // Terrain alignment steps.
-        // Get the terrain info that's hit
-        if (ConstructionClass.default.bSnapToTerrain && GroundActor.IsA('TerrainInfo'))
-        {
-            TI = TerrainInfo(GroundActor);
-
-            // Transform location into the terrain's local space.
-            BaseLocation -= TI.Location;
-
-            // Snap X and Y to nearest vertex.
-            BaseLocation.X = Round(BaseLocation.X / TI.TerrainScale.X) * TI.TerrainScale.X;
-            BaseLocation.Y = Round(BaseLocation.Y / TI.TerrainScale.Y) * TI.TerrainScale.Y;
-
-            // Transform location back to world-space.
-            BaseLocation += TI.Location;
-
-            // Trace down to get the height at this vertex (no other way to query the height!)
-            TraceStart = BaseLocation;
-            TraceStart.Z += 100.0;    // TODO: Magic number used for now, in future find out the maximum terrain z-height programmatically.
-
-            TraceEnd = BaseLocation;
-            TraceEnd.Z -= 100.0;
-
-            // An explanation is in order. For some reason, this trace can fail
-            // for no discernible reason. I can only assume this it's some sort
-            // floating point limitation or perhaps a bug in the engine.
-            // This can be remedied by making this an extents trace, but then
-            // the hit location is not actually going to be at the same location
-            // as the vertex we are trying to align to, which in turn can create
-            // problems with the super unreliable terrain poking functionality.
-            // To keep things as reliable as possible, we disallow placement
-            // if this trace fails and report it as "ground too hard".
-            TI = TerrainInfo(Trace(HitLocation, HitNormal, TraceEnd, TraceStart, false,, HitMaterial));
-
-            if (TI != none)
-            {
-                if (TI.TerrainScale.X > ConstructionClass.default.TerrainScaleMax ||
-                    TI.TerrainScale.Y > ConstructionClass.default.TerrainScaleMax)
-                {
-                    E.Type = ERROR_GroundTooHard;
-                }
-
-                BaseLocation = HitLocation;
-
-                if (ConstructionClass.default.bLimitTerrainSurfaceTypes)
-                {
-                    // Search for the surface type in the allowed surface types array.
-                    for (i = 0; i < ConstructionClass.default.TerrainSurfaceTypes.Length; ++i)
-                    {
-                        if (HitMaterial.SurfaceType == ConstructionClass.default.TerrainSurfaceTypes[i])
-                        {
-                            bIsTerrainSurfaceTypeAllowed = true;
-                            break;
-                        }
-                    }
-
-                    if (!bIsTerrainSurfaceTypeAllowed)
-                    {
-                        // Surface type is not allowed.
-                        E.Type = ERROR_BadSurface;
-                    }
-                }
-            }
-            else
-            {
-                E.Type = ERROR_GroundTooHard;
-            }
-        }
-
-        if (!ConstructionClass.default.bShouldAlignToGround)
-        {
-            // Not aligning to ground, just use world up vector as the hit normal.
-            HitNormal = vect(0, 0, 1);
-        }
-
-        Forward = Normal(Vector(Direction));
-        Left = Forward cross HitNormal;
-        Forward = HitNormal cross Left;
-
-        // Hit something static in the world.
-        GroundSlopeDegrees = Class'UUnits'.static.RadiansToDegrees(Acos(HitNormal dot vect(0, 0, 1)));
-
-        if (E.Type == ERROR_None && GroundSlopeDegrees >= ConstructionClass.default.GroundSlopeMaxInDegrees)
-        {
-            // Too steep!
-            E.Type = ERROR_TooSteep;
-        }
-
-        if (E.Type == ERROR_None)
-        {
-            GetAxes(Rotator(Forward), X, Y, Z);
-
-            CircumferenceInMeters = Class'DHUnits'.static.UnrealToMeters(CollisionRadius * Pi * 2);
-            ArcLengthTraceCount = (CircumferenceInMeters / ConstructionClass.default.ArcLengthTraceIntervalInMeters) / 2;
-
-            // For safety's sake, make sure we don't overdo or underdo it.
-            ArcLengthTraceCount = Clamp(ArcLengthTraceCount, 8, 64);
-
-            for (i = 0; i < ArcLengthTraceCount; ++i)
-            {
-                AngleRadians = (float(i) / ArcLengthTraceCount) * Pi;
-
-                TraceStart = vect(0, 0, 0);
-                TraceStart.Z = CollisionHeight;
-                TraceEnd = TraceStart;
-                TraceEnd.X = Sin(AngleRadians) * CollisionRadius;
-                TraceEnd.Y = Cos(AngleRadians) * CollisionRadius;
-                TraceStart.X = -TraceEnd.X;
-                TraceStart.Y = -TraceEnd.Y;
-
-                TraceStart = BaseLocation + QuatRotateVector(QuatFromRotator(Rotator(X)), TraceStart);
-                TraceEnd = BaseLocation + QuatRotateVector(QuatFromRotator(Rotator(X)), TraceEnd);
-
-                // Trace across the diameter of the collision cylinder
-                HitActor = Trace(HitLocation, OtherHitNormal, TraceEnd, TraceStart, true);
-
-                if (HitActor != none && !HitActor.IsA('ROBulletWhipAttachment') && !HitActor.IsA('Volume'))
-                {
-                    E.Type = ERROR_NoRoom;
-                    break;
-                }
-
-                // Trace down from the top of the cylinder to the bottom
-                TraceEnd = TraceStart - (Z * (CollisionHeight + Class'DHUnits'.static.MetersToUnreal(ConstructionClass.default.FloatToleranceInMeters)));
-
-                HitActor = Trace(HitLocation, OtherHitNormal, TraceEnd, TraceStart, false);
-
-                if (HitActor == none)
-                {
-                    E.Type = ERROR_NoGround;
-                    break;
-                }
-                else
-                {
-                    if (ConstructionClass.default.bCanOnlyPlaceOnTerrain && !HitActor.IsA('TerrainInfo'))
-                    {
-                        E.Type = ERROR_NotOnTerrain;
-                        break;
-                    }
-
-                    HitNormalAverage += OtherHitNormal;
-                }
-            }
-        }
-
-        if (E.Type == ERROR_None)
-        {
-            HitNormalAverage.X /= ArcLengthTraceCount;
-            HitNormalAverage.Y /= ArcLengthTraceCount;
-            HitNormalAverage.Z /= ArcLengthTraceCount;
-        }
-        else
-        {
-            HitNormalAverage = vect(0, 0, 1);
-        }
-
-        // Now check the groundslope again.
-        GroundSlopeDegrees = Class'UUnits'.static.RadiansToDegrees(Acos(HitNormalAverage dot vect(0, 0, 1)));
->>>>>>> 3eef2f6e
 
 function ActorProxyError GetContextError(Context Context)
 {
@@ -402,41 +209,85 @@
     local bool bDidSatisfyProximityRequirement;
     local DHConstruction C;
 
-<<<<<<< HEAD
     E = super.GetPositionError();
-=======
-    if (Level.NetMode != NM_DedicatedServer && !bHidden)
-    {
-        foreach TouchingActors(Class'DHConstructionProxy', CP)
-        {
-            if (CP != none && !CP.bHidden && CP != self)
-            {
-                E.Type = ERROR_NoRoom;
-                return E;
-            }
-        }
-    }
->>>>>>> 3eef2f6e
 
     if (E.Type != ERROR_None)
     {
         return E;
     }
 
-<<<<<<< HEAD
     if (ConstructionClass == none)
-=======
-    if (!ConstructionClass.default.bCanBePlacedInDangerZone)
-    {
-        if (Class'DHDangerZone'.static.IsIn(GRI, Location.X, Location.Y, Instigator.GetTeamNum()))
-        {
-            E.Type = ERROR_InDangerZone;
+    {
+        E.Type = ERROR_Fatal;
+        return E;
+    }
+    
+    GRI = DHGameReplicationInfo(PlayerOwner.GameReplicationInfo);
+
+    // TODO: Make the evaluation of these two errors dependent on the values
+    // since we want the more restrictive check to be run first. For now, this
+    // order will suffice.
+    if (ConstructionClass.default.EnemyObjectiveDistanceMinMeters > 0.0)
+    {
+        // Don't allow this construction to be placed too close to an enemy-controlled objective.
+        ObjectiveIndex = -1;
+        DistanceMin = Class'UFloat'.static.Infinity();
+
+        for (i = 0; i < arraycount(GRI.DHObjectives); ++i)
+        {
+            if (GRI.DHObjectives[i] != none && PawnOwner.GetTeamNum() != int(GRI.DHObjectives[i].ObjState))
+            {
+                Distance = VSize(Location - GRI.DHObjectives[i].Location);
+
+                if (Distance < Class'DHUnits'.static.MetersToUnreal(ConstructionClass.default.EnemyObjectiveDistanceMinMeters) &&
+                    Distance < DistanceMin)
+                {
+                    DistanceMin = Distance;
+                    ObjectiveIndex = i;
+                }
+            }
+        }
+
+        if (ObjectiveIndex != -1)
+        {
+            E.Type = ERROR_TooCloseToEnemyObjective;
+            E.OptionalString = GRI.DHObjectives[ObjectiveIndex].ObjName;
+            E.OptionalInteger = Max(1, ConstructionClass.default.EnemyObjectiveDistanceMinMeters - Class'DHUnits'.static.UnrealToMeters(DistanceMin));
             return E;
         }
     }
 
-    // Don't allow constructions to overlap restriction volumes that restrict constructions.
-    foreach TouchingActors(Class'DHRestrictionVolume', RV)
+    if (ConstructionClass.default.ObjectiveDistanceMinMeters > 0.0)
+    {
+        // Don't allow this construction to be placed too close to an objective.
+        DistanceMin = Class'DHUnits'.static.MetersToUnreal(ConstructionClass.default.ObjectiveDistanceMinMeters);
+        ObjectiveIndex = -1;
+
+        for (i = 0; i < arraycount(GRI.DHObjectives); ++i)
+        {
+            if (GRI.DHObjectives[i] != none)
+            {
+                Distance = VSize(Location - GRI.DHObjectives[i].Location);
+
+                if (Distance < DistanceMin)
+                {
+                    DistanceMin = Distance;
+                    ObjectiveIndex = i;
+                }
+            }
+        }
+
+        if (ObjectiveIndex != -1)
+        {
+            E.Type = ERROR_TooCloseToObjective;
+            E.OptionalString = GRI.DHObjectives[ObjectiveIndex].ObjName;
+            E.OptionalInteger = Max(1, ConstructionClass.default.ObjectiveDistanceMinMeters - Class'DHUnits'.static.UnrealToMeters(DistanceMin));
+            return E;
+        }
+    }
+
+        // Don't allow constructions to overlap restriction volumes that restrict constructions.
+    foreach TouchingActors(class'DHRestrictionVolume', RV)
     {
         if (RV != none)
         {
@@ -459,199 +310,6 @@
         }
     }
 
-    // Don't allow constructions in active minefields.
-    foreach TouchingActors(Class'ROMineVolume', MV)
-    {
-        if (MV != none &&
-            MV.bActive &&
-            (MV.MineKillStyle == KS_All ||
-             (PawnOwner.GetTeamNum() == AXIS_TEAM_INDEX && MV.MineKillStyle == KS_Axis) ||
-             (PawnOwner.GetTeamNum() == ALLIES_TEAM_INDEX && MV.MineKillStyle == KS_Allies)))
-        {
-            E.Type = ERROR_InMinefield;
-            return E;
-        }
-    }
-
-    // Don't allow construction to be placed in objectives if this is disallowed.
-    if (!ConstructionClass.default.bCanPlaceInObjective)
->>>>>>> 3eef2f6e
-    {
-        E.Type = ERROR_Fatal;
-        return E;
-    }
-    
-    GRI = DHGameReplicationInfo(PlayerOwner.GameReplicationInfo);
-
-    // TODO: Make the evaluation of these two errors dependent on the values
-    // since we want the more restrictive check to be run first. For now, this
-    // order will suffice.
-    if (ConstructionClass.default.EnemyObjectiveDistanceMinMeters > 0.0)
-    {
-        // Don't allow this construction to be placed too close to an enemy-controlled objective.
-        ObjectiveIndex = -1;
-        DistanceMin = Class'UFloat'.static.Infinity();
-
-        for (i = 0; i < arraycount(GRI.DHObjectives); ++i)
-        {
-            if (GRI.DHObjectives[i] != none && PawnOwner.GetTeamNum() != int(GRI.DHObjectives[i].ObjState))
-            {
-                Distance = VSize(Location - GRI.DHObjectives[i].Location);
-
-                if (Distance < Class'DHUnits'.static.MetersToUnreal(ConstructionClass.default.EnemyObjectiveDistanceMinMeters) &&
-                    Distance < DistanceMin)
-                {
-                    DistanceMin = Distance;
-                    ObjectiveIndex = i;
-                }
-            }
-        }
-
-        if (ObjectiveIndex != -1)
-        {
-            E.Type = ERROR_TooCloseToEnemyObjective;
-            E.OptionalString = GRI.DHObjectives[ObjectiveIndex].ObjName;
-            E.OptionalInteger = Max(1, ConstructionClass.default.EnemyObjectiveDistanceMinMeters - Class'DHUnits'.static.UnrealToMeters(DistanceMin));
-            return E;
-        }
-    }
-
-    if (ConstructionClass.default.ObjectiveDistanceMinMeters > 0.0)
-    {
-        // Don't allow this construction to be placed too close to an objective.
-        DistanceMin = Class'DHUnits'.static.MetersToUnreal(ConstructionClass.default.ObjectiveDistanceMinMeters);
-        ObjectiveIndex = -1;
-
-        for (i = 0; i < arraycount(GRI.DHObjectives); ++i)
-        {
-            if (GRI.DHObjectives[i] != none)
-            {
-                Distance = VSize(Location - GRI.DHObjectives[i].Location);
-
-                if (Distance < DistanceMin)
-                {
-                    DistanceMin = Distance;
-                    ObjectiveIndex = i;
-                }
-            }
-        }
-
-        if (ObjectiveIndex != -1)
-        {
-            E.Type = ERROR_TooCloseToObjective;
-            E.OptionalString = GRI.DHObjectives[ObjectiveIndex].ObjName;
-            E.OptionalInteger = Max(1, ConstructionClass.default.ObjectiveDistanceMinMeters - Class'DHUnits'.static.UnrealToMeters(DistanceMin));
-            return E;
-        }
-    }
-
-        // Don't allow constructions to overlap restriction volumes that restrict constructions.
-    foreach TouchingActors(class'DHRestrictionVolume', RV)
-    {
-<<<<<<< HEAD
-        if (RV != none)
-=======
-        foreach TouchingActors(Class'Actor', TouchingActor)
-        {
-            if (TouchingActor != none && TouchingActor.bBlockActors)
-            {
-                E.Type = ERROR_NoRoom;
-                return E;
-            }
-        }
-
-        // Don't allow constructions to have overlapping collision radii.
-        // NOTE: We are using a 25 meter radius here just to include the largest
-        // likely combined radius. Using AllActors would be incredibly slow, and
-        // keeping a separate list of constructions via replication or some other
-        // mechanism would probably be a bad idea.
-        foreach CollidingActors(Class'DHConstruction', C, Class'DHUnits'.static.MetersToUnreal(25.0))
->>>>>>> 3eef2f6e
-        {
-            if (RV.bNoConstructions)
-            {
-                E.Type = ERROR_Restricted;
-                return E;
-            }
-<<<<<<< HEAD
-            else
-=======
-        }
-    }
-
-    if (!ConstructionClass.default.bCanPlaceIndoors)
-    {
-        // Knowing whether or not we are "indoors" is somewhat subjective,
-        // therefore, any attempt to systemize will not be 100% correct to all
-        // people all the time.
-        //
-        // The primary reason for classifying constructions as being unable to
-        // be built inside is to stop players from blocking tight entrances and
-        // walkways (eg. stairs, hallways, doors etc.)
-        //
-        // Most of these tight spaces are inside of buildings, where BSP and
-        // static meshes are likely to be on the floor. It's also true that most
-        // of these spaces have a fairly low roof. Therefore, we hit on the
-        // following solution.
-        //
-        // A construction is deemed "inside" if both of these are true:
-        // 1. The floor below it is BSP or static mesh.
-        // 2. The space above it is obstructed with static geometry.
-        //
-        // This will work perfectly fine for the vast majority of cases. Some
-        // cases where this logic could produce incorrect results include:
-        // 1. On a bridge with low metal girders. [FALSE POSITIVE]
-        // 2. On the top floor of a house with no roof. [FALSE NEGATIVE]
-        // 3. In a garage where the floor is terrain. [FALSE NEGATIVE]
-        //
-        // We are more concerned with reducing false negatives (allowing
-        // placement when it would be detrimental to gameplay) than eliminating
-        // false positives, so a DHRestrictionVolume can be used by levelers to
-        // plug any holes left open by the programmatic logic.
-        if (GroundActor != none && GroundActor.bStatic && !GroundActor.IsA('TerrainInfo'))
-        {
-            // Determine the size of the extents trace (a square that is
-            // inscribed inside a circle with the collision radius).
-            SquareLength = Sin(Pi / 4) * CollisionRadius;
-
-            // Do an extents trace upwards to determine if there is a ceiling
-            // above us. We start the trace slightly higher than the ground
-            // because uneven terrain tends to produce false positives.
-            TraceStart = Location + (vect(0, 0, 1) * ConstructionClass.default.CollisionHeight / 2);
-            TraceEnd = Location + (vect(0, 0, 1) * Class'DHUnits'.static.MetersToUnreal(ConstructionClass.default.IndoorsCeilingHeightInMeters));
-            HitActor = Trace(CeilingHitLocation, CeilingHitNormal, TraceEnd, TraceStart,, vect(1.0, 1.0, 0.0) * SquareLength);
-
-            if (HitActor != none)
->>>>>>> 3eef2f6e
-            {
-                for (i = 0; i < RV.ConstructionClasses.Length; ++i)
-                {
-                    if (ConstructionClass == RV.ConstructionClasses[i])
-                    {
-                        E.Type = ERROR_Restricted;
-                        return E;
-                    }
-                }
-            }
-        }
-    }
-
-<<<<<<< HEAD
-=======
-    // Don't allow constructions within 2 meters of spawn points or location hints.
-    foreach RadiusActors(Class'DHSpawnPointBase', SP, CollisionRadius + Class'DHUnits'.static.MetersToUnreal(2.0))
-    {
-        E.Type = ERROR_NearSpawnPoint;
-        return E;
-    }
-
-    foreach RadiusActors(Class'DHLocationHint', LH, CollisionRadius + Class'DHUnits'.static.MetersToUnreal(2.0))
-    {
-        E.Type = ERROR_NearSpawnPoint;
-        return E;
-    }
-
->>>>>>> 3eef2f6e
     // If a duplicate distance is specified, don't allow the construction to be
     // placed if is within the duplicate distance.
     if (ConstructionClass.default.DuplicateFriendlyDistanceInMeters > 0.0)
