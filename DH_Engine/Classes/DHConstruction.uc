--- conflicted
+++ resolved
@@ -95,12 +95,8 @@
 var     int     SquadMemberCountMinimum;        // The number of members you must have in your squad to create this.
 var     float   ArcLengthTraceIntervalInMeters; // The arc-length interval, in meters, used when tracing "outwards" during placement to check for blocking objects.
 
-<<<<<<< HEAD
-var     float   ObjectiveDistanceMinMeters;                     // The minimum distance, in meters, that this construction must be placed away from all objectives.
-var     float   EnemyObjectiveDistanceMinMeters;                // The minimum distance, in meters, that this construction must be placed away from enemy objectives.
-var     float   EnemySecuredObjectiveDistanceMinMeters;         // The minimum distance, in meters, that this construction must be placed away from inactive enemy objectives. Can be overriden by PermittedFriendlyControlledDistanceMeters
-var     float   PermittedFriendlyControlledDistanceMeters;      // The distance, in meters, that will allow this construction to be placed closer to inactive enemy objectives, if a friendly duplicate exists in
-=======
+var     float   ObjectiveDistanceMinMeters;             // The minimum distance, in meters, that this construction must be placed away from all objectives.
+var     float   EnemyObjectiveDistanceMinMeters;        // The minimum distance, in meters, that this construction must be placed away from enemy objectives.
 var     bool    bShouldSwitchToLastWeaponOnPlacement;
 var     bool    bCanBePlacedWithControlPoints;
 
@@ -108,10 +104,6 @@
 {
     var float SpacingDistanceMeters;
 } ControlPointParameters;
-
-var     float   ObjectiveDistanceMinMeters;         // The minimum distance, in meters, that this construction must be placed away from all objectives.
-var     float   EnemyObjectiveDistanceMinMeters;    // The minimum distance, in meters, that this construction must be placed away from enemy objectives.
->>>>>>> e3dbddb5
 
 // Terrain placement
 var     bool    bSnapToTerrain;                 // If true, the origin of the placement (prior to the PlacementOffset) will coincide with the nearest terrain vertex during placement.
@@ -226,8 +218,6 @@
 var bool bDidReportMetrics;
 
 var localized string ConstructionVerb;  // eg. dig, emplace, build etc.
-
-var string OperatorClassName;
 
 replication
 {
@@ -1074,7 +1064,6 @@
     bWorldGeometry=true
 
     // Placement
-    OperatorClassName"DH_Construction.DHConstructionOperator_Single"
     bCanPlaceInWater=false
     bCanPlaceIndoors=false
     FloatToleranceInMeters=0.5
