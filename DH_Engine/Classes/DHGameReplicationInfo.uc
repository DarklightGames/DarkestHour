//==============================================================================
// Darkest Hour: Europe '44-'45
// Copyright (c) Darklight Games.  All rights reserved.
//==============================================================================

class DHGameReplicationInfo extends ROGameReplicationInfo;

const RADIOS_MAX = 32;
const ROLES_MAX = 48;
const ROLES_MAX_PER_SQUAD = 8;
const SQUADS_MAX = 8;
const MORTAR_TARGETS_MAX = 2;
const VEHICLE_POOLS_MAX = 32;
const SPAWN_POINTS_MAX = 63;
const OBJECTIVES_MAX = 32;
const CONSTRUCTION_CLASSES_MAX = 63;
const VOICEID_MAX = 255;
const SUPPLY_POINTS_MAX = 15;
const MAP_MARKERS_MAX = 20;
const MAP_MARKERS_CLASSES_MAX = 16;
const ARTILLERY_TYPES_MAX = 8;
const ARTILLERY_MAX = 8;
const MINE_VOLUMES_MAX = 64;
const NO_ARTY_VOLUMES_MAX = 32;

enum EVehicleReservationError
{
    ERROR_None,
    ERROR_Fatal,
    ERROR_InvalidCredentials,
    ERROR_TeamMaxActive,
    ERROR_PoolOutOfSpawns,
    ERROR_PoolInactive,
    ERROR_PoolMaxActive,
    ERROR_NoReservations,
    ERROR_NoLicense
};

struct SpawnVehicle
{
    var int             SpawnPointIndex;
    var int             VehiclePoolIndex;
    var Vehicle         Vehicle;
};

struct SupplyPoint
{
    var byte bIsActive;
    var byte TeamIndex;
    var DHConstructionSupplyAttachment Actor;
    var class<DHConstructionSupplyAttachment> ActorClass;
};

// The request error type.
enum EArtilleryTypeError
{
    ERROR_None,
    ERROR_Fatal,
    ERROR_Unavailable,
    ERROR_Exhausted,
    ERROR_Unqualified,
    ERROR_NotEnoughSquadMembers,
    ERROR_Cooldown,
    ERROR_Ongoing,
    ERROR_SquadTooSmall,
    ERROR_Cancellable
};

struct STeamScores
{
    var int Kills;
    var int Deaths;
    var int CategoryScores[2];
};

var STeamScores         TeamScores[2];

var class<DHGameType>   GameType;

var SupplyPoint         SupplyPoints[SUPPLY_POINTS_MAX];

var DHRadio             Radios[RADIOS_MAX];

var int                 AxisNationID;
var int                 AlliedNationID;
var int                 AlliesVictoryMusicIndex;
var int                 AxisVictoryMusicIndex;

var int                 RoundEndTime;       // Length of a round in seconds (this can be modified at real time unlike RoundDuration, which it replaces)
var int                 RoundOverTime;      // The time stamp at which the round is over
var int                 SpawningEnableTimes[2]; // When spawning for the round should be enabled (default: 0)

var int                 DHRoundLimit;       // Added this so that a changing round limit can be replicated to clients.
var int                 DHRoundDuration;    // Added this so that a more flexible changing round duration can be replicated to clients (e.g change to unlimited)

var DHRoleInfo          DHAxisRoles[ROLES_MAX];
var DHRoleInfo          DHAlliesRoles[ROLES_MAX];

var DHArtillery         DHArtillery[ARTILLERY_MAX];

var byte                DHAlliesRoleLimit[ROLES_MAX];
var byte                DHAlliesRoleBotCount[ROLES_MAX];
var byte                DHAlliesRoleCount[ROLES_MAX];

var byte                DHAxisRoleLimit[ROLES_MAX];
var byte                DHAxisRoleBotCount[ROLES_MAX];
var byte                DHAxisRoleCount[ROLES_MAX];

const ROLES_TEST = 120;
var byte                DHAlliesSquadRoleCounts[ROLES_TEST];
var byte                DHAxisSquadRoleCounts[ROLES_TEST];

var int                 SpawnsRemaining[2];
var float               AttritionRate[2];
var float               CurrentAlliedToAxisRatio;

// TODO: vehicle classes should have been made available in static data for client and server to read
var class<ROVehicle>    VehiclePoolVehicleClasses[VEHICLE_POOLS_MAX];
var byte                VehiclePoolIsActives[VEHICLE_POOLS_MAX];
var float               VehiclePoolNextAvailableTimes[VEHICLE_POOLS_MAX];
var byte                VehiclePoolActiveCounts[VEHICLE_POOLS_MAX];
var byte                VehiclePoolMaxActives[VEHICLE_POOLS_MAX];
var byte                VehiclePoolMaxSpawns[VEHICLE_POOLS_MAX];
var byte                VehiclePoolSpawnCounts[VEHICLE_POOLS_MAX];
var byte                VehiclePoolIsSpawnVehicles[VEHICLE_POOLS_MAX];
var byte                VehiclePoolReservationCount[VEHICLE_POOLS_MAX];
var int                 VehiclePoolIgnoreMaxTeamVehiclesFlags;

// It is impossible to get DHMineVolume to actually replicate variables so this is needed as proxy.
var byte                    DHMineVolumeIsActives[MINE_VOLUMES_MAX];
var array<RONoArtyVolume>   DHNoArtyVolumes;
var byte                    DHNoArtyVolumeIsActives[NO_ARTY_VOLUMES_MAX];

var int                 MaxTeamVehicles[2];

var float               TeamMunitionPercentages[2];

var DHSpawnPointBase    SpawnPoints[SPAWN_POINTS_MAX];

var DHObjective             DHObjectives[OBJECTIVES_MAX];
var Hashtable_string_int    DHObjectiveTable; // not replicated, but clients create their own so can be used by both client/server

var bool                bIsInSetupPhase;
var bool                bRoundIsOver;

var localized string    ForceScaleText;
var localized string    ReinforcementsInfiniteText;

<<<<<<< HEAD
var private array<string>   ConstructionClassNames;
var class<DHConstruction>   ConstructionClasses[CONSTRUCTION_CLASSES_MAX];
var DHConstructionManager   ConstructionManager;
var DHSquadReplicationInfo  SRI;

struct STeamConstruction
=======
// Holds the runtime status of the construction classes.
struct ConstructionInfo
>>>>>>> fb29bd59
{
    var byte Active;
    var byte Remaining;
};

var ConstructionInfo        Constructions[CONSTRUCTION_CLASSES_MAX];
var DHConstructionManager   ConstructionManager;

var bool                bAreConstructionsEnabled;
var bool                bAllChatEnabled;

var byte                ServerTickHealth;
var int                 ServerNetHealth;

var private bool        bIsDangerZoneEnabled;
var private byte        DangerZoneNeutral;
var private byte        DangerZoneBalance;
var private byte        OldDangerZoneNeutral;
var private byte        OldDangerZoneBalance;

// Map markers
struct MapMarker
{
    var DHPlayerReplicationInfo Author;
    var class<DHMapMarker> MapMarkerClass;
    var byte LocationX;                     // Quantized representation of 0.0..1.0 - X coordinate
    var byte LocationY;                     // Quantized representation of 0.0..1.0 - Y coordinate
    var byte SquadIndex;                    // The squad index that owns the marker, or -1 if team-wide
    var int CreationTime;                   // The time this marker was created, relative to ElapsedTime
    var int ExpiryTime;                     // The expiry time, relative to ElapsedTime
    var Vector WorldLocation;               // World location of the marker
};

// This handles the mutable artillery type info (classes, team indices can be fetched from static data in DH_LevelInfo).
// TODO: reset this somewhere on round begin
struct ArtilleryTypeInfo
{
    var bool                bIsAvailable;               // Whether or not this type of artillery is available (can be made available and unavailable during a round).
    var int                 UsedCount;                  // The amount of times this artillery type has been confirmed.
    var int                 Limit;                      // The amount of these types of artillery strikes that are available.
    var int                 NextConfirmElapsedTime;     // The next time, relative to ElapsedTime, that a request can confirmed for this artillery type.
    var DHArtillery         ArtilleryActor;             // Artillery actor.
};
var ArtilleryTypeInfo                   ArtilleryTypeInfos[ARTILLERY_TYPES_MAX];

// to do: add airstrikes
enum EArtilleryType
{
    ArtyType_Barrage,
    ArtyType_Paradrop,
    ArtyType_Airstrikes
};

struct SAvailableArtilleryInfoEntry
{
    var int Count;
    var EArtilleryType Type;
};

var private array<string>               MapMarkerClassNames;
var class<DHMapMarker>                  MapMarkerClasses[MAP_MARKERS_CLASSES_MAX];
var MapMarker                           AxisMapMarkers[MAP_MARKERS_MAX];
var MapMarker                           AlliesMapMarkers[MAP_MARKERS_MAX];
var byte                                bOffMapArtilleryEnabled[2];
var byte                                bOnMapArtilleryEnabled[2];

// Delayed round ending
var byte   RoundWinnerTeamIndex;
var string RoundEndReason;

var         bool bIsSurrenderVoteEnabled;
var private byte SurrenderVotesInProgress[2];

replication
{
    // Variables the server will replicate to all clients
    reliable if (bNetDirty && Role == ROLE_Authority)
        RoundEndTime,
        SpawnsRemaining,
        DHAxisRoles,
        DHAlliesRoles,
        DHAlliesRoleLimit,
        DHAlliesRoleCount,
        DHAlliesSquadRoleCounts,
        DHAxisRoleLimit,
        DHAxisRoleCount,
        DHAxisSquadRoleCounts,
        DHAlliesRoleBotCount,
        DHAxisRoleBotCount,
        Radios,
        VehiclePoolVehicleClasses,
        VehiclePoolIsActives,
        VehiclePoolNextAvailableTimes,
        VehiclePoolActiveCounts,
        VehiclePoolMaxActives,
        VehiclePoolMaxSpawns,
        VehiclePoolSpawnCounts,
        VehiclePoolIsSpawnVehicles,
        VehiclePoolReservationCount,
        VehiclePoolIgnoreMaxTeamVehiclesFlags,
        MaxTeamVehicles,
        DHObjectives,
        AttritionRate,
        GameType,
        CurrentAlliedToAxisRatio,
        SpawnPoints,
        SpawningEnableTimes,
        bIsInSetupPhase,
        bRoundIsOver,
        bAreConstructionsEnabled,
        SupplyPoints,
        AxisMapMarkers,
        AlliesMapMarkers,
        bAllChatEnabled,
        RoundOverTime,
        DHRoundLimit,
        DHRoundDuration,
        ServerTickHealth,
        ServerNetHealth,
        ArtilleryTypeInfos,
        DHArtillery,
        TeamMunitionPercentages,
        AlliesVictoryMusicIndex,
        AxisVictoryMusicIndex,
        bIsDangerZoneEnabled,
        DangerZoneNeutral,
        DangerZoneBalance,
        RoundWinnerTeamIndex,
        bIsSurrenderVoteEnabled,
        SurrenderVotesInProgress,
        Constructions,
        bOffMapArtilleryEnabled,
        bOnMapArtilleryEnabled,
        DHMineVolumeIsActives,
        DHNoArtyVolumeIsActives,
        TeamScores;

    reliable if (bNetInitial && Role == ROLE_Authority)
        AxisNationID, AlliedNationID, MapMarkerClasses;
}

function SetSRI()
{
    if (Role == ROLE_Authority)
    {
        SRI = DarkestHourGame(Level.Game).SquadReplicationInfo;
    }
}

simulated function int GetRoleLimit(int TeamIndex, int SquadIndex, int RoleNum)
{
    local DHRoleInfo RI;

    RI = GetRole(TeamIndex, RoleNum);

    if (RI == none)
    {
        return 255;
    }

    if (SRI == none)
    {
        SetSRI();
    }

    if (SRI != none)
    {
        return SRI.GetRoleLimit(RI, TeamIndex, SquadIndex);
    }
    return 255;
}

simulated function int GetRoleCount(int TeamIndex, int SquadIndex, int RoleIndex)
{
    local int SelectedIndex;

    if (RoleIndex < 0 || RoleIndex >= ROLES_MAX || TeamIndex < 0 || TeamIndex >= 2)
    {
        return 255; // TODOD: this should be returning 0 or -1
    }

    SelectedIndex = GetSquadIndexStart(TeamIndex, SquadIndex);

    // We don't have multi arrays so we gotta do this, yay.
    switch (TeamIndex)
    {
        case AXIS_TEAM_INDEX:
            return DHAxisSquadRoleCounts[SelectedIndex + RoleIndex];
        case ALLIES_TEAM_INDEX:
            return DHAlliesSquadRoleCounts[SelectedIndex + RoleIndex];
        default:
            return 255;
    }
}

function SetRoleCount(int TeamIndex, int SquadIndex, int RoleIndex, int RoleCount)
{
    local int SelectedIndex;

    SelectedIndex = GetSquadIndexStart(TeamIndex, SquadIndex);

    //We don't have multi arrays so we gotta do this, yay
    switch (TeamIndex)
    {
        case AXIS_TEAM_INDEX:
            DHAxisSquadRoleCounts[SelectedIndex + RoleIndex] = RoleCount;
            break;
        case ALLIES_TEAM_INDEX:
            DHAlliesSquadRoleCounts[SelectedIndex + RoleIndex] = RoleCount;
            break;
        default:
            Log("SetRoleCount: Invalid team index");
    }
}

simulated event PreBeginPlay()
{
    super.PreBeginPlay();

    DHObjectiveTable = Class'Hashtable_string_int'.static.Create(OBJECTIVES_MAX * 2);
}

// Modified to build SpawnPoints array
// Also to nullify all water splash effects in WaterVolumes & FluidSurfaceInfos, as they clash with splash effects in projectile classes that are more specific to the projectile
// Another problem is a big splash effect was being played for every ejected bullet shell case that hit water, looking totally wrong for such a small, relatively slow object
simulated function PostBeginPlay()
{
    local WaterVolume                   WV;
    local FluidSurfaceInfo              FSI;
    local int                           i, j;
    local class<DHMapMarker>            MapMarkerClass;

    super.PostBeginPlay();

    foreach AllActors(Class'WaterVolume', WV)
    {
        WV.PawnEntryActor = none;
        WV.PawnEntryActorName = "";
        WV.EntryActor = none;
        WV.EntryActorName = "";
        WV.EntrySound = none;
        WV.EntrySoundName = "";
        WV.ExitActor = none;
        WV.ExitSound = none;
        WV.ExitSoundName = "";
    }

    foreach AllActors(Class'FluidSurfaceInfo', FSI)
    {
        FSI.TouchEffect = none;
    }

    if (Role == ROLE_Authority)
    {
        ResetConstructionRuntimeInfo();

        // Add usable map markers to the class list to be replicated!
        j = 0;

        for (i = 0; i < MapMarkerClassNames.Length; ++i)
        {
            MapMarkerClass = class<DHMapMarker>(DynamicLoadObject(MapMarkerClassNames[i], Class'class'));
            MapMarkerClasses[j++] = MapMarkerClass;
        }

        RegisterMineVolumes();
    }

    RegisterNoArtyVolumes();
}

// TODO: All this construction stuff in here is a disaster. Move it to a separate class.
function ResetConstructionRuntimeInfo()
{
    local int i;
    local DH_LevelInfo LI;
    
    LI = Class'DH_LevelInfo'.static.GetInstance(Level);

    if (LI != none)
    {
        for (i = 0; i < LI.ConstructionsEvaluated.Length; ++i)
        {
            Constructions[i].Active = 0;
            Constructions[i].Remaining = LI.ConstructionsEvaluated[i].Limit;
        }

        bAreConstructionsEnabled = LI.GameTypeClass.default.bAreConstructionsEnabled;
    }
}

simulated function int GetTeamConstructionIndex(int TeamIndex, class<DHConstruction> ConstructionClass)
{
    local DH_LevelInfo LevelInfo;

    LevelInfo = Class'DH_LevelInfo'.static.GetInstance(Level);

    if (LevelInfo == none)
    {
        return -1;
    }

    return LevelInfo.GetConstructionIndex(TeamIndex, ConstructionClass);
}

// Returns whether a team has any construction remaining of a certain class.
simulated function bool HasTeamConstructionRemaining(int TeamIndex, class<DHConstruction> ConstructionClass)
{
    local int ConstructionIndex;
    local DH_LevelInfo LevelInfo;

    LevelInfo = Class'DH_LevelInfo'.static.GetInstance(Level);

    ConstructionIndex = LevelInfo.GetConstructionIndex(TeamIndex, ConstructionClass);

    if (ConstructionIndex == -1)
    {
        return false;
    }

    return LevelInfo.ConstructionsEvaluated[ConstructionIndex].Limit == -1 || Constructions[ConstructionIndex].Remaining > 0;
}

// Returns the remaining construction count for a team of a certain class, or -1 if the class construction is unlimited.
// Also returns -1 if the team has no construction of that class.
simulated function int GetTeamConstructionRemaining(int TeamIndex, class<DHConstruction> ConstructionClass)
{
    local int ConstructionIndex;
    local DH_LevelInfo LI;

    LI = Class'DH_LevelInfo'.static.GetInstance(Level);
    ConstructionIndex = GetTeamConstructionIndex(TeamIndex, ConstructionClass);

    if (ConstructionIndex == -1)
    {
       return -1;
    }

    if (LI.ConstructionsEvaluated[ConstructionIndex].Limit == -1)
    {
        return -1;
    }

    return Constructions[ConstructionIndex].Remaining;
}

// Returns the active construction count for a team of a certain class, or -1 if the class construction is unlimited.
simulated function int GetTeamConstructionActive(int TeamIndex, class<DHConstruction> ConstructionClass)
{
    local int ConstructionIndex;
    local DH_LevelInfo LI;

    LI = Class'DH_LevelInfo'.static.GetInstance(Level);
    ConstructionIndex = GetTeamConstructionIndex(TeamIndex, ConstructionClass);

    if (ConstructionIndex == -1 || LI.ConstructionsEvaluated[ConstructionIndex].MaxActive == -1)
    {
        return -1;
    }

    return Constructions[ConstructionIndex].Active;
}

simulated function PostNetBeginPlay()
{
    local DHObjective Obj;
    local int i, ObjIndex;

    super.PostNetBeginPlay();

    // Loop all objectives to setup the hash table
    foreach AllActors(Class'DHObjective', Obj)
    {
        if (Obj != none)
        {
            // Add tag and obj index into the table (runs on both server and client) so both can use the table
            DHObjectiveTable.Put(Obj.Tag, Obj.ObjNum);
        }
    }

    // Loop all objectives to set index variables up based on tag ones (uses hash table)
    foreach AllActors(Class'DHObjective', Obj)
    {
        if (Obj == none)
        {
            continue;
        }

        // Loop through the Axis Required Objectives (by tag) and set the (by index) values up
        for (i = 0; i < Obj.AxisRequiredObjTagForCapture.Length; ++i)
        {
            if (DHObjectiveTable.Get(string(Obj.AxisRequiredObjTagForCapture[i]), ObjIndex))
            {
                Class'UArray'.static.IAddUnique(Obj.AxisRequiredObjForCapture, ObjIndex);
            }
        }

        // Loop through the Allies Required Objectives (by tag) and set the (by index) values up
        for (i = 0; i < Obj.AlliesRequiredObjTagForCapture.Length; ++i)
        {
            if (DHObjectiveTable.Get(string(Obj.AlliesRequiredObjTagForCapture[i]), ObjIndex))
            {
                Class'UArray'.static.IAddUnique(Obj.AlliesRequiredObjForCapture, ObjIndex);
            }
        }

        // Link up objective reliances from tags (add to the existing list, for backwards compatibility).
        for (i = 0; i < Obj.GroupedObjectiveReliancesTags.Length; ++i)
        {
            if (DHObjectiveTable.Get(string(Obj.GroupedObjectiveReliancesTags[i]), ObjIndex))
            {
                Class'UArray'.static.IAddUnique(Obj.GroupedObjectiveReliances, ObjIndex);
            }
        }
    }
}

simulated function PostNetReceive()
{
    super.PostNetReceive();

    if (OldDangerZoneNeutral != DangerZoneNeutral || OldDangerZoneBalance != DangerZoneBalance)
    {
        DangerZoneUpdated();

        OldDangerZoneNeutral = DangerZoneNeutral;
        OldDangerZoneBalance = DangerZoneBalance;
    }
}

simulated function ObjectiveCompleted()
{
    if (bIsDangerZoneEnabled)
    {
        DangerZoneUpdated();
    }
}

function bool ObjectiveTreeNodeDepthComparatorFunction(int LHS, int RHS)
{
    return (LHS >> 16) > (RHS >> 16);
}

// This function returns all objectives (via array of indices) which meets objective spawn criteria
function GetIndicesForObjectiveSpawns(int Team, out array<int> Indices)
{
    local int i, ObjIndex;
    local array<DHObjectiveTreeNode> Roots;
    local DHObjective Obj;
    local array<int> ObjectiveIndices, RejectedObjectiveIndices;
    local UComparator_int Comparator;
    local int Depth, MinDepth;
    local bool bWasRejected;

    for (i = 0; i < arraycount(DHObjectives); ++i)
    {
        Obj = DHObjectives[i];

        if (Obj == none)
        {
            continue;
        }

        ObjectiveIndices.Length = 0;

        // Root objectives are those that are active
        if (Obj.IsActive())
        {
            Roots[Roots.Length] = GetObjectiveTree(Team, Obj, ObjectiveIndices);
        }
    }

    // We have the root objectives, lets traverse the trees to find the nearest objective with spawnpoint hints defined.
    for (i = 0; i < Roots.Length; ++i)
    {
        TraverseTreeNode(Team, Roots[i], Roots[i], Indices, RejectedObjectiveIndices);
    }

    // Sort the indices by depth.
    Comparator = new Class'UComparator_int';
    Comparator.CompareFunction = ObjectiveTreeNodeDepthComparatorFunction;
    Class'USort'.static.ISort(Indices, Comparator);

    // Eliminate all indices that are below the Minimum Required Depth or have been rejected.
    MinDepth = GetMinRequiredDepth();
    for (i = Indices.Length - 1; i >= 0; --i)
    {
        ObjIndex = Indices[i] & 0xFFFF;
        bWasRejected = Class'UArray'.static.IIndexOf(RejectedObjectiveIndices, ObjIndex) != -1;

        if (bWasRejected)
        {
            // If the objective was rejected, remove it.
            Indices.Remove(i, 1);
            continue;
        }
        else if ((Indices[i] >> 16) < MinDepth)
        {
            // If the objective is below the minimum depth, remove it.
            Indices.Remove(i, 1);
            continue;
        }
    }

    // TODO: eliminate this
    // Eliminate all objective indices that do not match the lowest depth
    if (Indices.Length > 0)
    {
        Depth = Indices[0] >> 16;
    }

    for (i = Indices.Length - 1; i >= 0; --i)
    {
        if ((Indices[i] >> 16) != Depth)
        {
            Indices.Remove(i, 1);
        }
    }

    // Clear the depth bits from the indices.
    for (i = 0; i < Indices.Length; ++i)
    {
        Indices[i] = Indices[i] & 0xFFFF;
    }
}

function TraverseTreeNode(int Team, DHObjectiveTreeNode Root, DHObjectiveTreeNode Node, out array<int> ObjectiveIndices, out array<int> RejectedObjectiveIndices, optional int Depth)
{
    local int i;
    local bool bIsFarEnoughAway;
    local bool bNodeHasHints;
    local bool bIsActive;
    local DH_LevelInfo LI;

    if (Node == none)
    {
        return;
    }

    LI = Class'DH_LevelInfo'.static.GetInstance(Level);

    if (LI == none)
    {
        return;
    }

    if (Root != Node)
    {
        bNodeHasHints = Node.Objective.SpawnPointHintTags[Team] != '';
        bIsActive = Node.Objective.IsActive();

        if (bNodeHasHints && !bIsActive)
        {
            bIsFarEnoughAway = VSize(Root.Objective.Location - Node.Objective.Location) > Class'DHUnits'.static.MetersToUnreal(LI.ObjectiveSpawnDistanceThreshold);

            if (bIsFarEnoughAway)
            {
                Class'UArray'.static.IAddUnique(ObjectiveIndices, (Depth << 16) | Node.Objective.ObjNum);
            }
            else
            {
                Class'UArray'.static.IAddUnique(RejectedObjectiveIndices, Node.Objective.ObjNum);
            }
        }
    }

    for (i = 0; i < Node.Children.Length; ++i)
    {
        TraverseTreeNode(Team, Root, Node.Children[i], ObjectiveIndices, RejectedObjectiveIndices, Depth + 1);
    }
}

// Function which determines
function int GetMinRequiredDepth()
{
    local DH_LevelInfo LI;

    LI = Class'DH_LevelInfo'.static.GetInstance(Level);

    if (LI == none)
    {
        Warn("Something has gone very wrong in GetMinDepth in class DHGameReplicationInfo, LevelInfo is none!");
        return 1; // return with a fair value
    }

    // If the level overrides the gametype, return the override
    if (LI.ObjectiveSpawnMinimumDepth != -1)
    {
        return LI.ObjectiveSpawnMinimumDepth;
    }

    // Otherwise return the Gametype's min depth
    return LI.GameTypeClass.default.ObjSpawnMinimumDepth;
}

function DHObjectiveTreeNode GetObjectiveTree(int Team, DHObjective Objective, out array<int> ObjectiveIndices)
{
    local int i;
    local DHObjectiveTreeNode Node;
    local DHObjectiveTreeNode Child;

    if (Objective == none)
    {
        return none;
    }

    if (Class'UArray'.static.IIndexOf(ObjectiveIndices, Objective.ObjNum) != -1)
    {
        return none;
    }

    ObjectiveIndices[ObjectiveIndices.Length] = Objective.ObjNum;

    Node = new Class'DHObjectiveTreeNode';
    Node.Objective = Objective;

    if (Team == AXIS_TEAM_INDEX)
    {
        for (i = 0; i < Objective.AxisRequiredObjForCapture.Length; ++i)
        {
            if (DHObjectives[Objective.AxisRequiredObjForCapture[i]].IsActive())
            {
                continue;
            }

            Child = GetObjectiveTree(Team, DHObjectives[Objective.AxisRequiredObjForCapture[i]], ObjectiveIndices);

            if (Child != none)
            {
                Node.Children[Node.Children.Length] = Child;
            }
        }
    }
    else if (Team == ALLIES_TEAM_INDEX)
    {
        for (i = 0; i < Objective.AlliesRequiredObjForCapture.Length; ++i)
        {
            if (DHObjectives[Objective.AlliesRequiredObjForCapture[i]].IsActive())
            {
                continue;
            }

            Child = GetObjectiveTree(Team, DHObjectives[Objective.AlliesRequiredObjForCapture[i]], ObjectiveIndices);

            if (Child != none)
            {
                Node.Children[Node.Children.Length] = Child;
            }
        }
    }

    return Node;
}

// Modified for net client to check whether local local player has his weapons locked & it's now time to unlock them
simulated event Timer()
{
    super.Timer();

    if (Role < ROLE_Authority && DHPlayer(Level.GetLocalPlayerController()) != none)
    {
        DHPlayer(Level.GetLocalPlayerController()).CheckUnlockWeapons();
    }

    if (Role == ROLE_Authority)
    {
        UpdateNoArtyVolumeStatuses();
    }
}

//==============================================================================
// Supply Points
//==============================================================================

function int AddSupplyPoint(DHConstructionSupplyAttachment CSA)
{
    local int i;

    if (CSA != none)
    {
        for (i = 0; i < arraycount(SupplyPoints); ++i)
        {
            if (SupplyPoints[i].Actor == none)
            {
                SupplyPoints[i].bIsActive = 1;
                SupplyPoints[i].Actor = CSA;
                SupplyPoints[i].TeamIndex = CSA.GetTeamIndex();
                SupplyPoints[i].ActorClass = CSA.Class;
                return i;
            }
        }
    }

    return -1;
}

function RemoveSupplyPoint(DHConstructionSupplyAttachment CSA)
{
    local int i;

    if (CSA != none)
    {
        for (i = 0; i < arraycount(SupplyPoints); ++i)
        {
            if (SupplyPoints[i].Actor == CSA)
            {
                SupplyPoints[i].bIsActive = 0;
                SupplyPoints[i].Actor = none;
                break;
            }
        }
    }
}

// Function will collect resources from Main Cache if it exists, will return -1 if it doesn't
// Collect means it will pass the supply from the main cache (subtracting it) and give it to the vehicle (adding it)
// This is meant to be used by vehicles with vehicle supply attachements
function int CollectSupplyFromMainCache(int Team, int MaxCarryingCapacity)
{
    local int                               i, n;
    local DHConstructionSupplyAttachment    SupplyAttachment;

    for (i = 0; i < arraycount(SupplyPoints); ++i)
    {
        if (SupplyPoints[i].ActorClass == none)
        {
            continue;
        }

        // Find the main cache for the team
        if (SupplyPoints[i].ActorClass.default.bIsMainSupplyCache && SupplyPoints[i].TeamIndex == Team)
        {
            if (SupplyPoints[i].Actor != none)
            {
                SupplyAttachment = SupplyPoints[i].Actor;
            }

            // Calculate the supply we can give
            n = Clamp(SupplyAttachment.GetSupplyCount(), 0, MaxCarryingCapacity);

            // Subtract the supply we will give
            SupplyAttachment.SetSupplyCount(FClamp(SupplyAttachment.GetSupplyCount() - n, 0.0, float(SupplyAttachment.SupplyCountMax)));

            // Return the supply amount we are giving
            return n;
        }
    }

    // We did not find a main cache
    return -1;
}

// This will return supply caches that are able to generate supply (aka not full)
function int GetNumberOfGeneratingSupplyPointsForTeam(int Team)
{
    local int i, Count;

    // Count active unfilled supply points that generate supply based on team
    for (i = 0; i < arraycount(SupplyPoints); ++i)
    {
        if (SupplyPoints[i].Actor != none &&
            SupplyPoints[i].bIsActive == 1 &&
            SupplyPoints[i].TeamIndex == Team &&
            SupplyPoints[i].Actor.IsGeneratingSupplies())
        {
            ++Count;
        }
    }

    return Count;
}

// This will return supply caches (only they can generate supply)
simulated function int GetNumberOfSupplyCachesForTeam(int Team, optional bool bExcludeMainCache)
{
    local int i, Count;

    // Count active supply points based on team
    for (i = 0; i < arraycount(SupplyPoints); ++i)
    {
        if (SupplyPoints[i].Actor != none &&
            SupplyPoints[i].bIsActive == 1 &&
            SupplyPoints[i].TeamIndex == Team &&
            SupplyPoints[i].ActorClass.default.bCanGenerateSupplies)
        {
            ++Count;

            if (bExcludeMainCache && SupplyPoints[i].ActorClass.default.bIsMainSupplyCache)
            {
                --Count;
            }
        }
    }

    return Count;
}

//==============================================================================
// Spawn Points
//==============================================================================

simulated function int AddSpawnPoint(DHSpawnPointBase SP)
{
    local int i;

    if (SP == none)
    {
        return -1;
    }

    for (i = 0; i < arraycount(SpawnPoints); ++i)
    {
        if (SP == SpawnPoints[i])
        {
            return -1;
        }
    }

    for (i = 0; i < arraycount(SpawnPoints); ++i)
    {
        if (SpawnPoints[i] == none)
        {
            SpawnPoints[i] = SP;
            return i;
        }
    }

    // All spawn points slots are filled. If the new spawn point is not
    // low-priority, we can search for a spawn point to destroy and replace
    // it with.
    if (!SP.bIsLowPriority)
    {
        for (i = 0; i < arraycount(SpawnPoints); ++i)
        {
            if (SpawnPoints[i].bIsLowPriority)
            {
                SpawnPoints[i].Destroy();
                SpawnPoints[i] = SP;
                return i;
            }
        }
    }

    return -1;
}

simulated function DHSpawnPointBase GetSpawnPoint(int SpawnPointIndex)
{
    if (SpawnPointIndex < 0 || SpawnPointIndex >= arraycount(SpawnPoints))
    {
        return none;
    }

    return SpawnPoints[SpawnPointIndex];
}

simulated function DHSpawnPointBase GetMostDesirableSpawnPoint(DHPlayer PC, optional out int OutDesirability)
{
    local int i, Desirability;
    local DHSpawnPointBase SP;

    OutDesirability = -MaxInt;

    for (i = 0; i < arraycount(SpawnPoints); ++i)
    {
        if (SpawnPoints[i] != none && SpawnPoints[i].IsVisibleToPlayer(PC)) // TODO: should probably check if we can even spawn here
        {
            Desirability = SpawnPoints[i].GetDesirability();

            if (Desirability > OutDesirability)
            {
                SP = SpawnPoints[i];
                OutDesirability = Desirability;
            }
        }
    }

    return SP;
}

simulated function bool IsRallyPointIndexValid(DHPlayer PC, byte RallyPointIndex, int TeamIndex)
{
    local DHSpawnPoint_SquadRallyPoint RP;
    local DHPlayerReplicationInfo PRI;

    if (PC == none || PC.SquadReplicationInfo == none)
    {
        return false;
    }

    PRI = DHPlayerReplicationInfo(PC.PlayerReplicationInfo);

    RP = PC.SquadReplicationInfo.RallyPoints[RallyPointIndex];

    if (RP == none || PRI == none || PRI.Team.TeamIndex != RP.GetTeamIndex() || PRI.SquadIndex != RP.SquadIndex)
    {
        return false;
    }

    return true;
}

simulated function bool CanSpawnWithParameters(int SpawnPointIndex, int TeamIndex, int RoleIndex, int SquadIndex, int VehiclePoolIndex, optional bool bSkipTimeCheck)
{
    local DHSpawnPointBase SP;
    local class<DHVehicle> VehicleClass;

    if (VehiclePoolIndex != -1)
    {
        VehicleClass = class<DHVehicle>(GetVehiclePoolVehicleClass(VehiclePoolIndex));

        if (VehicleClass == none || !CanSpawnVehicle(VehiclePoolIndex, bSkipTimeCheck))
        {
            return false;
        }
    }

    SP = GetSpawnPoint(SpawnPointIndex);

    return SP != none && SP.CanSpawnWithParameters(self, TeamIndex, RoleIndex, SquadIndex, VehiclePoolIndex, bSkipTimeCheck);
}

simulated function bool CanSpawnVehicle(int VehiclePoolIndex, optional bool bSkipTimeCheck)
{
    local class<ROVehicle> VC;

    if (VehiclePoolIndex < 0 || VehiclePoolIndex >= VEHICLE_POOLS_MAX)
    {
        return false;
    }

    VC = VehiclePoolVehicleClasses[VehiclePoolIndex];

    if (!IgnoresMaxTeamVehiclesFlags(VehiclePoolIndex) && MaxTeamVehicles[VC.default.VehicleTeam] <= 0)
    {
        return false;
    }

    if (!IsVehiclePoolActive(VehiclePoolIndex))
    {
        return false;
    }

    if (!bSkipTimeCheck && ElapsedTime < VehiclePoolNextAvailableTimes[VehiclePoolIndex])
    {
        return false;
    }

    if (VehiclePoolSpawnCounts[VehiclePoolIndex] >= VehiclePoolMaxSpawns[VehiclePoolIndex])
    {
        return false;
    }

    if (VehiclePoolActiveCounts[VehiclePoolIndex] >= VehiclePoolMaxActives[VehiclePoolIndex])
    {
        return false;
    }

    return true;
}

//------------------------------------------------------------------------------
// Vehicle Pool Functions
//------------------------------------------------------------------------------

function SetVehiclePoolIsActive(byte VehiclePoolIndex, bool bIsActive)
{
    local Controller C;
    local DHPlayer PC;

    if (bIsActive)
    {
        VehiclePoolIsActives[VehiclePoolIndex] = 1;
    }
    else
    {
        VehiclePoolIsActives[VehiclePoolIndex] = 0;

        for (C = Level.ControllerList; C != none; C = C.NextController)
        {
            PC = DHPlayer(C);

            if (PC != none && PC.VehiclePoolIndex == VehiclePoolIndex)
            {
                PC.VehiclePoolIndex = -1;
                PC.bSpawnParametersInvalidated = true;
            }
        }
    }
}

simulated function bool IsVehiclePoolInfinite(byte VehiclePoolIndex)
{
    return VehiclePoolMaxSpawns[VehiclePoolIndex] == 255;
}

simulated function bool IsVehiclePoolActive(byte VehiclePoolIndex)
{
    return VehiclePoolIsActives[VehiclePoolIndex] != 0;
}

simulated function byte GetVehiclePoolSpawnsRemaining(byte VehiclePoolIndex)
{
    if (IsVehiclePoolInfinite(VehiclePoolIndex))
    {
        return 255;
    }

    return VehiclePoolMaxSpawns[VehiclePoolIndex] - VehiclePoolSpawnCounts[VehiclePoolIndex];
}

simulated function class<Vehicle> GetVehiclePoolVehicleClass(int VehiclePoolIndex)
{
    if (VehiclePoolIndex == -1 || VehiclePoolIndex >= arraycount(VehiclePoolVehicleClasses))
    {
        return none;
    }

    return VehiclePoolVehicleClasses[VehiclePoolIndex];
}

simulated function byte GetVehiclePoolAvailableReservationCount(int VehiclePoolIndex)
{
    local int Active, MaxActive, ReservationCount, VehiclePoolSpawnsRemaning;

    Active = VehiclePoolActiveCounts[VehiclePoolIndex];
    MaxActive = VehiclePoolMaxActives[VehiclePoolIndex];
    ReservationCount = VehiclePoolReservationCount[VehiclePoolIndex];
    VehiclePoolSpawnsRemaning = GetVehiclePoolSpawnsRemaining(VehiclePoolIndex);

    return Min(VehiclePoolSpawnsRemaning, (MaxActive - Active) - ReservationCount);
}

function bool ReserveVehicle(DHPlayer PC, int VehiclePoolIndex)
{
    if (PC == none || VehiclePoolIndex != -1 && GetVehicleReservationError(PC, DHRoleInfo(PC.GetRoleInfo()), PC.GetTeamNum(), VehiclePoolIndex) != ERROR_None)
    {
        return false;
    }

    PC.VehiclePoolIndex = VehiclePoolIndex;

    if (VehiclePoolIndex != -1)
    {
        ++VehiclePoolReservationCount[VehiclePoolIndex];
    }

    return true;
}

function UnreserveVehicle(DHPlayer PC)
{
    if (PC.VehiclePoolIndex != -1)
    {
        --VehiclePoolReservationCount[PC.VehiclePoolIndex];
    }

    PC.VehiclePoolIndex = -1;
}

simulated function bool IgnoresMaxTeamVehiclesFlags(int VehiclePoolIndex)
{
    if (VehiclePoolIndex >= 0)
    {
        return (VehiclePoolIgnoreMaxTeamVehiclesFlags & (1 << VehiclePoolIndex)) != 0;
    }

    return false;
}

//------------------------------------------------------------------------------
// Roles
//------------------------------------------------------------------------------

simulated function DHRoleInfo GetRole(int TeamIndex, int RoleIndex)
{
    if (RoleIndex < 0 || RoleIndex >= arraycount(DHAxisRoles))
    {
        return none;
    }

    switch (TeamIndex)
    {
        case AXIS_TEAM_INDEX:
            return DHAxisRoles[RoleIndex];
        case ALLIES_TEAM_INDEX:
            return DHAlliesRoles[RoleIndex];
    }

    return none;
}

simulated function int GetDefaultRoleIndexForTeam(byte TeamIndex)
{
    local int i;

    if (TeamIndex == AXIS_TEAM_INDEX)
    {
        for (i = 0; i < arraycount(DHAxisRoles); ++i)
        {
            if (DHAxisRoles[i] != none && SRI != none && SRI.GetERoleEnabledResult(DHAxisRoles[i], none, TeamIndex, -1) == 1)
            {
                return i;
            }
        }
    }
    else if (TeamIndex == ALLIES_TEAM_INDEX)
    {
        for (i = 0; i < arraycount(DHAlliesRoles); ++i)
        {
            if (DHAlliesRoles[i] != none && SRI != none && SRI.GetERoleEnabledResult(DHAlliesRoles[i], none, TeamIndex, -1) == 1)
            {
                return i;
            }
        }
    }

    return -1;
}

simulated function int GetRoleIndexAndTeam(RORoleInfo RI, optional out byte Team)
{
    local int i;

    for (i = 0; i < arraycount(DHAxisRoles); ++i)
    {
        if (RI == DHAxisRoles[i])
        {
            Team = AXIS_TEAM_INDEX;

            return i;
        }
    }

    for (i = 0; i < arraycount(DHAlliesRoles); ++i)
    {
        if (RI == DHAlliesRoles[i])
        {
            Team = ALLIES_TEAM_INDEX;

            return i;
        }
    }

    Team = NEUTRAL_TEAM_INDEX;

    return -1;
}

simulated function GetRoleCounts(RORoleInfo RI, out int Count, out int BotCount)
{
    local int Index;
    local byte Team;

    Index = GetRoleIndexAndTeam(RI, Team);

    if (Index == -1)
    {
        return;
    }

    switch (Team)
    {
        case AXIS_TEAM_INDEX:
            // Limit = DHAxisRoleLimit[Index];
            Count = DHAxisRoleCount[Index];
            BotCount = DHAxisRoleBotCount[Index];
            break;
        case ALLIES_TEAM_INDEX:
            // Limit = DHAlliesRoleLimit[Index];
            Count = DHAlliesRoleCount[Index];
            BotCount = DHAlliesRoleBotCount[Index];
            break;
    }
}

private simulated function int GetSquadIndexStart(int TeamIndex, int SquadIndex)
{
    local int i;
    local int IndexStart;

    if (SRI == none)
    {
        SetSRI();
    }

    if (SquadIndex > 0)
    {
        for (i = 0; i < SquadIndex; ++i)
        {
            IndexStart += SRI.GetTeamSquadSize(TeamIndex, i);
        }
    }
    if (IndexStart >= ROLES_TEST - 1)
    {
        IndexStart = ROLES_TEST - 2;
    }
    return IndexStart;
}

simulated function GetSquadRoleCounts(RORoleInfo RI, int SquadIndex, out int Count, out int BotCount)
{
    local int Index;
    local byte Team;

    Index = GetRoleIndexAndTeam(RI, Team);

    if (Index == -1)
    {
        return;
    }

    Count = GetRoleCount(Team, SquadIndex, Index);

    switch (Team)
    {
        case AXIS_TEAM_INDEX:
            BotCount = DHAxisRoleBotCount[Index];
            break;
        case ALLIES_TEAM_INDEX: 
            BotCount = DHAlliesRoleBotCount[Index];
            break;
    }
}

//------------------------------------------------------------------------------
// Artillery Functions
//------------------------------------------------------------------------------

simulated function bool IsArtilleryEnabled(int TeamIndex)
{
    return bOffMapArtilleryEnabled[TeamIndex] == 1 || bOffMapArtilleryEnabled[TeamIndex] == 1;
}

function AddArtillery(DHArtillery Artillery)
{
    local int i;

    for (i = 0; i < arraycount(DHArtillery); ++i)
    {
        if (DHArtillery[i] == none)
        {
            DHArtillery[i] = Artillery;
            break;
        }
    }
}

function AddRadio(DHRadio Radio)
{
    local int i;

    for (i = 0; i < arraycount(Radios); ++i)
    {
        if (Radios[i] == none)
        {
            Radios[i] = Radio;
            break;
        }
    }
}

function RemoveRadio(DHRadio Radio)
{
    local int i;

    for (i = 0; i < arraycount(Radios); ++i)
    {
        if (Radios[i] == Radio)
        {
            Radios[i] = none;
        }
    }
}

//------------------------------------------------------------------------------
// Overhead Map Help Request Functions
//------------------------------------------------------------------------------

// Modified to avoid "accessed none" errors on PRI.Team
function AddRallyPoint(PlayerReplicationInfo PRI, Vector NewLoc, optional bool bRemoveFromList)
{
    if (PRI != none && PRI.Team != none)
    {
        super.AddRallyPoint(PRI, NewLoc, bRemoveFromList);
    }
}

// Modified to avoid "accessed none" errors on PRI.Team
function AddHelpRequest(PlayerReplicationInfo PRI, int ObjectiveID, int RequestType, optional Vector RequestLocation)
{
    if (PRI != none && PRI.Team != none)
    {
        super.AddHelpRequest(PRI, ObjectiveID, RequestType, RequestLocation);
    }
}

// Modified to fix incorrect RequestType used to identify resupply request (was 2, which is a defend objective request - should be 3)
function RemoveMGResupplyRequestFor(PlayerReplicationInfo PRI)
{
    local int i;

    if (PRI == none || PRI.Team == none)
    {
        return;
    }

    // Search request array to see if there's an MG resupply request for this player & clear it if there is
    if (PRI.Team.TeamIndex == AXIS_TEAM_INDEX)
    {
        for (i = 0; i < arraycount(AxisHelpRequests); ++i)
        {
            if (AxisHelpRequests[i].OfficerPRI == PRI && AxisHelpRequests[i].RequestType == 2)
            {
                AxisHelpRequests[i].OfficerPRI = none;
                AxisHelpRequests[i].RequestType = 255;
                break;
            }
        }
    }
    else if (PRI.Team.TeamIndex == ALLIES_TEAM_INDEX)
    {
        for (i = 0; i < arraycount(AlliedHelpRequests); ++i)
        {
            if (AlliedHelpRequests[i].OfficerPRI == PRI && AlliedHelpRequests[i].RequestType == 2)
            {
                AlliedHelpRequests[i].OfficerPRI = none;
                AlliedHelpRequests[i].RequestType = 255;
                break;
            }
        }
    }
}

//------------------------------------------------------------------------------
// Miscellaneous Functions
//------------------------------------------------------------------------------
// New helper function to calculate the round time remaining
// Avoids re-stating this logic in various functionality that display time remaining, e.g. scoreboard, overhead map, deploy screen & spectator HUD
simulated function int GetRoundTimeRemaining()
{
    local int SecondsRemaining;

    if (bMatchHasBegun)
    {
        SecondsRemaining = RoundEndTime - ElapsedTime;

        if (bRoundIsOver)
        {
            SecondsRemaining = RoundOverTime;
        }
    }
    else
    {
        SecondsRemaining = RoundStartTime + PreStartTime - ElapsedTime;
    }

    return Max(0, SecondsRemaining);
}

simulated function string GetTeamScaleString(int Team)
{
   local float     d;
   local int       i;

   if (Team == AXIS_TEAM_INDEX)
   {
       d = (1.0 - CurrentAlliedToAxisRatio) - (1.0 - (1.0 - CurrentAlliedToAxisRatio));
   }

   else if (Team == ALLIES_TEAM_INDEX)
   {
       d = CurrentAlliedToAxisRatio - (1.0 - CurrentAlliedToAxisRatio);
   }

   i = int(Round(d * 100));

   if (i > 0)
   {
       return "+" $ i $ "%";
   }
   else
   {
       return string(i) $ "%";
   }
}

// Modified to allow VoiceID to be greater than 32
simulated function AddPRI(PlayerReplicationInfo PRI)
{
    local byte      NewVoiceID;
    local int       i;

    if (Level.NetMode == NM_ListenServer || Level.NetMode == NM_DedicatedServer)
    {
        for (i = 0; i < PRIArray.Length; ++i)
        {
            if (PRIArray[i].VoiceID == NewVoiceID)
            {
                i = -1;
                ++NewVoiceID;
                continue;
            }
        }

        if (NewVoiceID >= VOICEID_MAX)
        {
            NewVoiceID = 0;
        }

        PRI.VoiceID = NewVoiceID;
    }

    PRIArray[PRIArray.Length] = PRI;
}

simulated function int GetTankReservationCount(int TeamIndex)
{
    local int i, Count;

    for (i = 0; i < arraycount(VehiclePoolReservationCount); ++i)
    {
        if (VehiclePoolVehicleClasses[i] != none &&
            VehiclePoolVehicleClasses[i].default.VehicleTeam == TeamIndex &&
            !IgnoresMaxTeamVehiclesFlags(i))
        {
            Count += VehiclePoolReservationCount[i];
        }
    }

    return Count;
}

simulated function int GetReservableTankCount(int TeamIndex)
{
    return MaxTeamVehicles[TeamIndex] - GetTankReservationCount(TeamIndex);
}

simulated function EVehicleReservationError GetVehicleReservationError(DHPlayer PC, DHRoleInfo RI, int TeamIndex, int VehiclePoolIndex)
{
    local class<DHVehicle> VC;

    VC = class<DHVehicle>(GetVehiclePoolVehicleClass(VehiclePoolIndex));

    if (PC == none || RI == none || VC == none || (TeamIndex != AXIS_TEAM_INDEX && TeamIndex != ALLIES_TEAM_INDEX) || (PC.Pawn != none && PC.Pawn.Health > 0) || VC.default.VehicleTeam != RI.Side)
    {
        return ERROR_Fatal;
    }

    if (!RI.default.bCanBeTankCrew && VC.default.bMustBeTankCommander)
    {
        return ERROR_InvalidCredentials;
    }

    if (GetVehiclePoolSpawnsRemaining(VehiclePoolIndex) <= 0)
    {
        return ERROR_PoolOutOfSpawns;
    }

    if (!IsVehiclePoolActive(VehiclePoolIndex))
    {
        return ERROR_PoolInactive;
    }

    if (VehiclePoolActiveCounts[VehiclePoolIndex] >= VehiclePoolMaxActives[VehiclePoolIndex])
    {
        return ERROR_PoolMaxActive;
    }

    if (GetVehiclePoolAvailableReservationCount(VehiclePoolIndex) <= 0)
    {
        return ERROR_NoReservations;
    }

    if (VC.default.bRequiresDriverLicense && !DHPlayerReplicationInfo(PC.PlayerReplicationInfo).IsPlayerLicensedToDrive(PC))
    {
        return ERROR_NoLicense;
    }

    if (!IgnoresMaxTeamVehiclesFlags(VehiclePoolIndex) && GetReservableTankCount(TeamIndex) <= 0)
    {
        return ERROR_TeamMaxActive;
    }

    return ERROR_None;
}

// Overridden to undo the exclusion of players who hadn't yet selected a role.
simulated function GetTeamSizes(out int TeamSizes[2])
{
    local int i;
    local PlayerReplicationInfo PRI;

    TeamSizes[AXIS_TEAM_INDEX] = 0;
    TeamSizes[ALLIES_TEAM_INDEX] = 0;

    for (i = 0; i < PRIArray.Length; ++i)
    {
        PRI = PRIArray[i];

        if (PRI != none &&
            PRI.Team != none &&
            (PRI.Team.TeamIndex == AXIS_TEAM_INDEX || PRI.Team.TeamIndex == ALLIES_TEAM_INDEX))
        {
            ++TeamSizes[PRI.Team.TeamIndex];
        }
    }
}

simulated function bool IsPlayerCountInRange(int Floor, int Ceiling)
{
    local int PlayerCount;

    PlayerCount = Min(PRIArray.Length, MaxPlayers);
    return PlayerCount >= Floor && PlayerCount <= Ceiling;
}

//==============================================================================
// MAP MARKERS
//==============================================================================

simulated function bool GetMapMarker(int TeamIndex, int MapMarkerIndex, optional out MapMarker MapMarker)
{
    local DHGameReplicationInfo.MapMarker MM;

    if (MapMarkerIndex < 0 || MapMarkerIndex >= MAP_MARKERS_MAX)
    {
        return false;
    }

    switch (TeamIndex)
    {
        case AXIS_TEAM_INDEX:
            MM = AxisMapMarkers[MapMarkerIndex];
            break;
        case ALLIES_TEAM_INDEX:
            MM = AlliesMapMarkers[MapMarkerIndex];
            break;
        default:
            return false;
    }

    if (MM.MapMarkerClass == none || IsMapMarkerExpired(MM))
    {
        return false;
    }

    MapMarker = MM;

    return true;
}

// Trying to refactor this function to access AxisMapMarkers and AlliesMapMarkers directly from other objects
// will most likely cause "Context expression: Variable is too large (480 bytes, 255 max)" compilation error.
// You can't access big static arrays of structs from outside of the given object; you have to
// use a proxy function like this one to retrive elements of a static array as a dynamic array.
simulated function array<MapMarker> GetMapMarkers(DHPlayer PC)
{
    local int i;
    local array<MapMarker> MapMarkers;

    switch (PC.GetTeamNum())
    {
        case AXIS_TEAM_INDEX:
            for (i = 0; i < arraycount(AxisMapMarkers); ++i)
            {
                MapMarkers[MapMarkers.Length] = AxisMapMarkers[i];
            }
            break;
        case ALLIES_TEAM_INDEX:
            for (i = 0; i < arraycount(AlliesMapMarkers); ++i)
            {
                MapMarkers[MapMarkers.Length] = AlliesMapMarkers[i];
            }
            break;
        default:
            break;
    }

    return MapMarkers;
}

simulated function array<MapMarker> GetFireSupportMapMarkersAtLocation(DHPlayer PC, Vector WorldLocation)
{
    local int i;
    local array<MapMarker> MapMarkers;
    local float Distance, DistanceThreshold;

    DistanceThreshold = Class'DHUnits'.static.MetersToUnreal(Class'DHMapMarker_ArtilleryHit'.default.VisibilityRange);

    MapMarkers = GetMapMarkers(PC);

    for (i = MapMarkers.Length - 1; i >= 0; --i)
    {
        Distance = VSize(MapMarkers[i].WorldLocation - WorldLocation);

        if (IsMapMarkerExpired(MapMarkers[i]) ||
            MapMarkers[i].MapMarkerClass == none ||
            MapMarkers[i].MapMarkerClass.default.Type != MT_OnMapArtilleryRequest ||
            Distance > DistanceThreshold)
        {
            MapMarkers.Remove(i, 1);
            continue;
        }
    }

    return MapMarkers;
}

simulated function bool IsMapMarkerExpired(MapMarker MM)
{
    return MM.ExpiryTime != -1 && MM.ExpiryTime <= ElapsedTime;
}

simulated function GetGlobalArtilleryMapMarkers(DHPlayer PC, out array<MapMarker> MapMarkers)
{
    local int i;
    local DHPlayerReplicationInfo PRI;
    local MapMarker Marker;
    local bool bIsArtillerySpotter;

    if (PC == none)
    {
        return;
    }

    PRI = DHPlayerReplicationInfo(PC.PlayerReplicationInfo);

    if (PRI == none)
    {
        return;
    }

    bIsArtillerySpotter = PRI.IsArtillerySpotter();

    switch (PC.GetTeamNum())
    {
        case AXIS_TEAM_INDEX:
            for (i = 0; i < arraycount(AxisMapMarkers); ++i)
            {
                Marker = AxisMapMarkers[i];

                if (!IsMapMarkerExpired(Marker)
                    && Marker.MapMarkerClass != none
                    && Marker.MapMarkerClass.static.CanSeeMarker(PRI, Marker)
                    && Marker.MapMarkerClass.default.Type == MT_OnMapArtilleryRequest
                    && !(bIsArtillerySpotter && Marker.SquadIndex == PRI.SquadIndex))
                {
                    MapMarkers[MapMarkers.Length] = Marker;
                }
            }
            break;
        case ALLIES_TEAM_INDEX:
            for (i = 0; i < arraycount(AlliesMapMarkers); ++i)
            {
                Marker = AlliesMapMarkers[i];

                if (!IsMapMarkerExpired(Marker)
                    && Marker.MapMarkerClass != none
                    && Marker.MapMarkerClass.static.CanSeeMarker(PRI, Marker)
                    && Marker.MapMarkerClass.default.Type == MT_OnMapArtilleryRequest
                    && !(bIsArtillerySpotter && Marker.SquadIndex == PRI.SquadIndex))
                {
                    MapMarkers[MapMarkers.Length] = Marker;
                }
            }
            break;
        default:
            break;
    }
}

function int AddMapMarker(DHPlayerReplicationInfo PRI, class<DHMapMarker> MapMarkerClass, Vector MapLocation, Vector WorldLocation)
{
    local int i;
    local MapMarker M;

    if (PRI == none || PRI.Team == none || MapMarkerClass == none || !MapMarkerClass.static.CanBeUsed(self) || !MapMarkerClass.static.CanPlaceMarker(PRI))
    {
        return -1;
    }

    M.Author = PRI;
    M.MapMarkerClass = MapMarkerClass;
    M.CreationTime = ElapsedTime;

    // Quantize map-space coordinates for transmission.
    M.LocationX = byte(255.0 * FClamp(MapLocation.X, 0.0, 1.0));
    M.LocationY = byte(255.0 * FClamp(MapLocation.Y, 0.0, 1.0));
    M.WorldLocation = WorldLocation;

    M.SquadIndex = PRI.SquadIndex;

    if (MapMarkerClass.default.LifetimeSeconds != -1)
    {
        M.ExpiryTime = ElapsedTime + MapMarkerClass.default.LifetimeSeconds;
    }
    else
    {
        M.ExpiryTime = -1;
    }

    switch (PRI.Team.TeamIndex)
    {
        case AXIS_TEAM_INDEX:
            switch (MapMarkerClass.default.OverwritingRule)
            {
                case UNIQUE_PER_GROUP:
                    for (i = 0; i < arraycount(AxisMapMarkers); ++i)
                    {
                        if (AxisMapMarkers[i].MapMarkerClass != none
                          && AxisMapMarkers[i].MapMarkerClass.default.GroupIndex == MapMarkerClass.default.GroupIndex
                          && (MapMarkerClass.default.Scope == SQUAD && AxisMapMarkers[i].SquadIndex == PRI.SquadIndex)
                            || MapMarkerClass.default.Scope == TEAM)
                        {
                            AxisMapMarkers[i] = M;
                            MapMarkerClass.static.OnMapMarkerPlaced(DHPlayer(PRI.Owner), M);
                            return i;
                        }
                    }
                    break;

                case UNIQUE:
                    for (i = 0; i < arraycount(AxisMapMarkers); ++i)
                    {
                        if (AxisMapMarkers[i].MapMarkerClass == MapMarkerClass
                          && (MapMarkerClass.default.Scope == SQUAD && AxisMapMarkers[i].SquadIndex == PRI.SquadIndex)
                            || MapMarkerClass.default.Scope == TEAM)
                        {
                            AxisMapMarkers[i] = M;
                            MapMarkerClass.static.OnMapMarkerPlaced(DHPlayer(PRI.Owner), M);
                            return i;
                        }
                    }
                    break;
                case OFF:
                    break;
            }
            for (i = 0; i < arraycount(AxisMapMarkers); ++i)
            {
                if (AxisMapMarkers[i].MapMarkerClass == none || IsMapMarkerExpired(AxisMapMarkers[i]))
                {
                    AxisMapMarkers[i] = M;
                    MapMarkerClass.static.OnMapMarkerPlaced(DHPlayer(PRI.Owner), M);
                    return i;
                }
            }
            break;
        case ALLIES_TEAM_INDEX:
            switch (MapMarkerClass.default.OverwritingRule)
            {
                case UNIQUE_PER_GROUP:
                    for (i = 0; i < arraycount(AlliesMapMarkers); ++i)
                    {
                        if (AlliesMapMarkers[i].MapMarkerClass != none &&
                            AlliesMapMarkers[i].MapMarkerClass.default.GroupIndex == MapMarkerClass.default.GroupIndex
                            && (MapMarkerClass.default.Scope == SQUAD && AlliesMapMarkers[i].SquadIndex == PRI.SquadIndex)
                            || MapMarkerClass.default.Scope == TEAM)
                        {
                            AlliesMapMarkers[i] = M;
                            MapMarkerClass.static.OnMapMarkerPlaced(DHPlayer(PRI.Owner), M);
                            return i;
                        }
                    }
                    break;
                case UNIQUE:
                    for (i = 0; i < arraycount(AlliesMapMarkers); ++i)
                    {
                        if (AlliesMapMarkers[i].MapMarkerClass == MapMarkerClass
                          && (MapMarkerClass.default.Scope == TEAM
                          || (MapMarkerClass.default.Scope == SQUAD && AlliesMapMarkers[i].SquadIndex == PRI.SquadIndex)))
                        {
                            AlliesMapMarkers[i] = M;
                            MapMarkerClass.static.OnMapMarkerPlaced(DHPlayer(PRI.Owner), M);
                            return i;
                        }
                    }
                    break;
                case OFF:
                        break;
            }
            for (i = 0; i < arraycount(AlliesMapMarkers); ++i)
            {
                if (AlliesMapMarkers[i].MapMarkerClass == none || IsMapMarkerExpired(AlliesMapMarkers[i]))
                {
                    AlliesMapMarkers[i] = M;
                    MapMarkerClass.static.OnMapMarkerPlaced(DHPlayer(PRI.Owner), M);
                    return i;
                }
            }
    }

    return -1;
}

function RemoveMapMarker(int TeamIndex, int MapMarkerIndex)
{
    if (MapMarkerIndex < 0 || MapMarkerIndex >= MAP_MARKERS_MAX)
    {
        return;
    }

    switch (TeamIndex)
    {
        case AXIS_TEAM_INDEX:
            AxisMapMarkers[MapMarkerIndex].MapMarkerClass = none;
            break;
        case ALLIES_TEAM_INDEX:
            AlliesMapMarkers[MapMarkerIndex].MapMarkerClass = none;
            break;
        default:
            break;
    }
}

function ClearSquadMapMarkers(int TeamIndex, int SquadIndex)
{
    local int i;

    switch (TeamIndex)
    {
        case AXIS_TEAM_INDEX:
            for (i = 0; i < arraycount(AxisMapMarkers); ++i)
            {
                if (AxisMapMarkers[i].SquadIndex == SquadIndex)
                {
                    AxisMapMarkers[i].MapMarkerClass = none;
                }
            }
            break;
        case ALLIES_TEAM_INDEX:
            for (i = 0; i < arraycount(AlliesMapMarkers); ++i)
            {
                if (AlliesMapMarkers[i].SquadIndex == SquadIndex)
                {
                    AlliesMapMarkers[i].MapMarkerClass = none;
                }
            }
            break;
    }
}

// This is stupid, but for now
// there can only be 1 active off-map artillery strike anyway
function InvalidateOngoingBarrageMarker(int TeamIndex)
{
    local int i;

    switch (TeamIndex)
    {
        case ALLIES_TEAM_INDEX:
            for (i = 0; i < arraycount(AlliesMapMarkers); i++)
            {
                if (AlliesMapMarkers[i].MapMarkerClass != none
                  && AlliesMapMarkers[i].MapMarkerClass.default.Type == MT_ArtilleryBarrage)
                {
                    AlliesMapMarkers[i].ExpiryTime = 0;
                }
            }
            break;
        case AXIS_TEAM_INDEX:
            for (i = 0; i < arraycount(AxisMapMarkers); i++)
            {
                if (AxisMapMarkers[i].MapMarkerClass != none
                  && AxisMapMarkers[i].MapMarkerClass.default.Type == MT_ArtilleryBarrage)
                {
                    AxisMapMarkers[i].ExpiryTime = 0;
                }
            }
            break;
    }
}

function ClearMapMarkers()
{
    local int i;

    for (i = 0; i < arraycount(AxisMapMarkers); ++i)
    {
        AxisMapMarkers[i].MapMarkerClass = none;
    }

    for (i = 0; i < arraycount(AlliesMapMarkers); ++i)
    {
        AlliesMapMarkers[i].MapMarkerClass = none;
    }
}

simulated function float GetMapIconYaw(float WorldYaw)
{
    local float MapIconYaw;

    MapIconYaw = -WorldYaw;

    switch (OverheadOffset)
    {
        case 90:
            MapIconYaw -= 32768;
            break;

        case 180:
            MapIconYaw -= 49152;
            break;

        case 270:
            break;

        default:
            MapIconYaw -= 16384;
    }

    return MapIconYaw;
}

// Gets the map coordindates (0..1) from a world location.
simulated function GetMapCoords(Vector WorldLocation, out float X, out float Y, optional float Width, optional float Height)
{
    local float  MapScale;
    local Vector MapCenter;

    MapScale = FMax(1.0, Abs((SouthWestBounds - NorthEastBounds).X));
    MapCenter = NorthEastBounds + ((SouthWestBounds - NorthEastBounds) * 0.5);
    WorldLocation = GetAdjustedHudLocation(WorldLocation - MapCenter, false);

    X = 1.0 - FClamp(0.5 + (WorldLocation.X / MapScale) - (Width * 0.5),
                     0.0,
                     1.0 - Width);

    Y = 1.0 - FClamp(0.5 + (WorldLocation.Y / MapScale) - (Height * 0.5),
                     0.0,
                     1.0 - Height);
}

// Gets the world location from map coordinates.
simulated function Vector GetWorldCoords(float X, float Y)
{
    local float MapScale;
    local Vector MapCenter, WorldLocation;

    MapScale = FMax(1.0, Abs((SouthWestBounds - NorthEastBounds).X));
    MapCenter = NorthEastBounds + ((SouthWestBounds - NorthEastBounds) * 0.5);
    WorldLocation.X = (0.5 - X) * MapScale;
    WorldLocation.Y = (0.5 - Y) * MapScale;
    WorldLocation = GetAdjustedHudLocation(WorldLocation, true);
    WorldLocation += MapCenter;

    return WorldLocation;
}

// Gets surface location from map coordinates
simulated function Vector GetWorldSurfaceCoords(float X, float Y, float TraceHeight)
{
    local Vector TraceStart, TraceEnd, HitNormal, HitLocation;
    local Actor HitActor;

    TraceStart = GetWorldCoords(X, Y);
    TraceStart.Z += TraceHeight;

    TraceEnd = TraceStart + vect(0, 0, -1) * TraceHeight * 2;

    foreach TraceActors(Class'Actor', HitActor, HitLocation, HitNormal, TraceEnd, TraceStart)
    {
        if (HitActor.bStatic && !HitActor.IsA('ROBulletWhipAttachment') && !HitActor.IsA('Volume'))
        {
            return HitLocation;
        }
    }
}

// This function will adjust a hud map location based on the rotation offset of
// the overhead map.
// NOTE: This is functionally identical to same function in ROHud. It has been
// moved here because it had no business being in that class since it only
// referenced things in the GRI class.
simulated function Vector GetAdjustedHudLocation(Vector HudLoc, optional bool bInvert)
{
    local float SwapX, SwapY;
    local int Offset;

    Offset = OverheadOffset;

    if (bInvert)
    {
        if (OverheadOffset == 90)
        {
            Offset = 270;
        }
        else if (OverheadOffset == 270)
        {
            Offset = 90;
        }
    }

    if (Offset == 90)
    {
        SwapX = HudLoc.Y * -1;
        SwapY = HudLoc.X;
        HudLoc.X = SwapX;
        HudLoc.Y = SwapY;
    }
    else if (Offset == 180)
    {
        SwapX = HudLoc.X * -1;
        SwapY = HudLoc.Y * -1;
        HudLoc.X = SwapX;
        HudLoc.Y = SwapY;
    }
    else if (Offset == 270)
    {
        SwapX = HudLoc.Y;
        SwapY = HudLoc.X * -1;
        HudLoc.X = SwapX;
        HudLoc.Y = SwapY;
    }

    return HudLoc;
}

simulated function EArtilleryTypeError GetArtilleryTypeError(DHPlayer PC, int ArtilleryTypeIndex)
{
    local ArtilleryTypeInfo ATI;
    local DH_LevelInfo LI;
    local class<DHArtillery> ArtilleryClass;

    LI = Class'DH_LevelInfo'.static.GetInstance(Level);

    if (PC == none || LI == none ||
        ArtilleryTypeIndex < 0 ||
        ArtilleryTypeIndex >= arraycount(ArtilleryTypeInfos) ||
        LI.ArtilleryTypes[ArtilleryTypeIndex].ArtilleryClass == none ||
        LI.ArtilleryTypes[ArtilleryTypeIndex].TeamIndex != PC.GetTeamNum())
    {
        return ERROR_Fatal;
    }

    ArtilleryClass = LI.ArtilleryTypes[ArtilleryTypeIndex].ArtilleryClass;

    if (!ArtilleryClass.static.HasQualificationToRequest(PC))
    {
        return ERROR_Unqualified;
    }

    if (!ArtilleryClass.static.HasEnoughSquadMembersToRequest(PC))
    {
        return ERROR_NotEnoughSquadMembers;
    }

    ATI = ArtilleryTypeInfos[ArtilleryTypeIndex];

    if (!ATI.bIsAvailable)
    {
        return ERROR_Unavailable;
    }
    else if (ATI.ArtilleryActor != none)
    {
        if (ATI.ArtilleryActor.bCanBeCancelled && PC == ATI.ArtilleryActor.Requester)
        {
            return ERROR_Cancellable;
        }
        else
        {
            return ERROR_Ongoing;
        }
    }
    else if (ATI.UsedCount >= ATI.Limit)
    {
        return ERROR_Exhausted;
    }
    else if (ElapsedTime < ATI.NextConfirmElapsedTime)
    {
        return ERROR_Cooldown;
    }

    return ERROR_None;
}

function UpdateMapIconAttachments()
{
    local DHMapIconAttachment MIA;

    foreach AllActors(Class'DHMapIconAttachment', MIA)
    {
        if (MIA != none && !MIA.bIgnoreGRIUpdates)
        {
            MIA.Updated();
        }
    }
}

//==============================================================================
// DANGER ZONE
//==============================================================================

function SetDangerZoneEnabled(bool bEnabled, optional bool bPostponeUpdate)
{
    bIsDangerZoneEnabled = bEnabled;

    if (!bPostponeUpdate)
    {
        DangerZoneUpdated();
    }
}

function SetDangerZoneNeutral(byte Factor, optional bool bPostponeUpdate)
{
    DangerZoneNeutral = Factor;

    if (!bPostponeUpdate)
    {
        DangerZoneUpdated();
    }
}

function SetDangerZoneBalance(int Factor, optional bool bPostponeUpdate)
{
    DangerZoneBalance = 128 - Clamp(Factor, -127, 127);

    if (!bPostponeUpdate)
    {
        DangerZoneUpdated();
    }
}

simulated function bool IsDangerZoneEnabled()
{
    return bIsDangerZoneEnabled;
}

simulated function byte GetDangerZoneNeutral()
{
    return DangerZoneNeutral;
}

simulated function byte GetDangerZoneBalance()
{
    return DangerZoneBalance;
}

simulated function float GetDangerZoneIntensity(float PointerX, float PointerY, byte TeamIndex)
{
    return Class'DHDangerZone'.static.GetIntensity(self, PointerX, PointerY, TeamIndex);
}

simulated function bool IsInDangerZone(float PointerX, float PointerY, byte TeamIndex)
{
    return Class'DHDangerZone'.static.IsIn(self, PointerX, PointerY, TeamIndex);
}

simulated function bool IsInFriendlyZone(float PointerX, float PointerY, byte TeamIndex)
{
    return IsInDangerZone(PointerX, PointerY, int(!bool(TeamIndex)));
}

simulated function DangerZoneUpdated()
{
    local DHPlayer PC;
    local DHHud Hud;

    // Server
    if (Role == ROLE_Authority)
    {
        if (SRI == none)
        {
            SetSRI();
        }

        if (SRI != none)
        {
            SRI.UpdateRallyPoints();
        }

        UpdateMapIconAttachments();
    }

    // Client
    if (Role < ROLE_Authority || Level.NetMode == NM_Standalone)
    {
        // Notify HUD
        PC = DHPlayer(Level.GetLocalPlayerController());

        if (PC != none)
        {
            Hud = DHHud(PC.myHUD);

            if (Hud != none)
            {
                Hud.DangerZoneOverlayUpdateRequest();
            }
        }
    }
}

//==============================================================================
// SURRENDER VOTE
//==============================================================================

simulated function bool IsSurrenderVoteInProgress(byte TeamIndex)
{
    if (TeamIndex < arraycount(SurrenderVotesInProgress))
    {
        return bool(SurrenderVotesInProgress[TeamIndex]);
    }
}

function SetSurrenderVoteInProgress(byte TeamIndex, bool bInProgress)
{
    if (TeamIndex < arraycount(SurrenderVotesInProgress))
    {
        SurrenderVotesInProgress[TeamIndex] = byte(bInProgress);
    }
}

//==============================================================================
// MINE & NO ARTY VOLUMES
//==============================================================================

function RegisterMineVolumes()
{
    local DHMineVolume MV;
    local int Index;

    if (Role != ROLE_Authority)
    {
        return;
    }

    foreach AllActors(Class'DHMineVolume', MV)
    {
        if (Index >= MINE_VOLUMES_MAX)
        {
            Warn("Too many mine volumes! Only" @ MINE_VOLUMES_MAX @ "minefield activation states can be tracked at once.");
        }

        MV.Index = Index++;
    }
}

simulated function RegisterNoArtyVolumes()
{
    local RONoArtyVolume NAV;

    DHNoArtyVolumes.Length = 0;

    foreach AllActors(Class'RONoArtyVolume', NAV)
    {
        DHNoArtyVolumes[DHNoArtyVolumes.Length] = NAV;
    }
}

// This was, at one point, inside the DHVolumeTest, but in order to make
// client-side polling possible, we have to update the statuses here and
// replicate the "active" status to all clients.
function UpdateNoArtyVolumeStatuses()
{
    local int i;
    local DHSpawnPoint SP;
    local DHObjective O;
    local byte bIsActive;

    for (i = 0; i < DHNoArtyVolumes.Length; ++i)
    {
        SP = DHSpawnPoint(DHNoArtyVolumes[i].AssociatedActor);
        O = DHObjective(DHNoArtyVolumes[i].AssociatedActor);

        bIsActive = 0;

        if (SP != none)
        {
            if (SP.IsActive())
            {
                bIsActive = 1;
            }
        }
        else if (O != none)
        {
            if (O.IsActive())
            {
                bIsActive = 1;
            }
        }
        else
        {
            bIsActive = 1;
        }

        DHNoArtyVolumeIsActives[i] = bIsActive;
    }
}

simulated function bool IsMineVolumeActive(DHMineVolume MineVolume)
{
    if (MineVolume == none || MineVolume.Index < 0 || MineVolume.Index >= MINE_VOLUMES_MAX)
    {
        return false;
    }

    return DHMineVolumeIsActives[MineVolume.Index] == 1;
}

simulated function bool IsNoArtyVolumeActive(RONoArtyVolume NoArtyVolume)
{
    local int i;

    for (i = 0; i < DHNoArtyVolumes.Length; ++i)
    {
        if (NoArtyVolume == DHNoArtyVolumes[i])
        {
            return DHNoArtyVolumeIsActives[i] == 1;
        }
    }

    return false;
}

simulated function array<SAvailableArtilleryInfoEntry> GetTeamOffMapFireSupportCountRemaining(int TeamIndex)
{
    local int i, ArtilleryCount, ParadropCount, AirstrikesCount;
    local DH_LevelInfo LI;
    local array<SAvailableArtilleryInfoEntry> Result;
    local SAvailableArtilleryInfoEntry Entry;

    LI = Class'DH_LevelInfo'.static.GetInstance(Level);

    if (LI == none)
    {
        return Result;
    }

    for (i = 0; i < LI.ArtilleryTypes.Length; ++i)
    {
        if (LI.ArtilleryTypes[i].TeamIndex == TeamIndex && ArtilleryTypeInfos[i].bIsAvailable)
        {
            switch(LI.ArtilleryTypes[i].ArtilleryClass.default.ArtilleryType)
            {
                case ArtyType_Barrage:
                    ArtilleryCount += ArtilleryTypeInfos[i].Limit - ArtilleryTypeInfos[i].UsedCount;
                    break;
                case ArtyType_Paradrop:
                    ParadropCount += ArtilleryTypeInfos[i].Limit - ArtilleryTypeInfos[i].UsedCount;
                    break;
                case ArtyType_Airstrikes:
                    AirstrikesCount += ArtilleryTypeInfos[i].Limit - ArtilleryTypeInfos[i].UsedCount;
                    break;
            }
        }
    }

    if (ArtilleryCount > 0)
    {
        Entry.Type = ArtyType_Barrage;
        Entry.Count = ArtilleryCount;
        Result[Result.Length] = Entry;
    }

    if (ParadropCount > 0)
    {
        Entry.Type = ArtyType_Paradrop;
        Entry.Count = ParadropCount;
        Result[Result.Length] = Entry;
    }

    if (AirstrikesCount > 0)
    {
        Entry.Type = ArtyType_Airstrikes;
        Entry.Count = AirstrikesCount;
        Result[Result.Length] = Entry;
    }

    return Result;
}

simulated function int GetTeamFireSupportBarrage(int TeamIndex)
{
    local int i, BarrageCount;
    local DH_LevelInfo LI;
    LI = class'DH_LevelInfo'.static.GetInstance(Level);

    if (LI == none)
    {
        return 0;
    }

    for (i = 0; i < LI.ArtilleryTypes.Length; ++i)
    {
        if (LI.ArtilleryTypes[i].ArtilleryClass.default.ArtilleryType == ArtyType_Barrage && LI.ArtilleryTypes[i].TeamIndex == TeamIndex && ArtilleryTypeInfos[i].bIsAvailable)
        {
            BarrageCount += ArtilleryTypeInfos[i].Limit - ArtilleryTypeInfos[i].UsedCount;
        }
    }
    return BarrageCount;
}

function AddKillForTeam(int TeamIndex)
{
    if (TeamIndex >= 0 && TeamIndex < arraycount(TeamScores))
    {
        ++TeamScores[TeamIndex].Kills;
    }
}

function AddDeathForTeam(int TeamIndex)
{
    if (TeamIndex >= 0 && TeamIndex < arraycount(TeamScores))
    {
        ++TeamScores[TeamIndex].Deaths;
    }
}

function ResetTeamScores()
{
    local int i, j;

    for (i = 0; i < arraycount(TeamScores); ++i)
    {
        TeamScores[i].Kills = 0;
        TeamScores[i].Deaths = 0;

        for (j = 0; j < arraycount(TeamScores[i].CategoryScores); ++j)
        {
            TeamScores[i].CategoryScores[j] = 0;
        }
    }
}

defaultproperties
{
    bNetNotify=true
    bAllChatEnabled=true
    AlliesVictoryMusicIndex=-1
    AxisVictoryMusicIndex=-1
    ForceScaleText="Size"
    ReinforcementsInfiniteText="Infinite"
    RoundWinnerTeamIndex=255

    // Map Markers
    MapMarkerClassNames(0)="DH_Engine.DHMapMarker_Squad_Move"
    MapMarkerClassNames(1)="DH_Engine.DHMapMarker_Squad_Attack"
    MapMarkerClassNames(2)="DH_Engine.DHMapMarker_Squad_Defend"
    MapMarkerClassNames(3)="DH_Engine.DHMapMarker_Squad_Attention"
    MapMarkerClassNames(4)="DH_Engine.DHMapMarker_Enemy_CommandPost"
    MapMarkerClassNames(5)="DH_Engine.DHMapMarker_Enemy_Infantry"
    MapMarkerClassNameS(6)="DH_Engine.DHMapMarker_Enemy_Vehicle"
    MapMarkerClassNames(7)="DH_Engine.DHMapMarker_Enemy_Tank"
    MapMarkerClassNames(8)="DH_Engine.DHMapMarker_Enemy_ATGun"
    MapMarkerClassNames(9)="DH_Engine.DHMapMarker_Friendly_CommandPost"
    MapMarkerClassNames(10)="DH_Engine.DHMapMarker_Friendly_Supplies"

    // Danger Zone
    // The actual defaults reside in DH_LevelInfo. These are fallbacks in
    // case we fail to retrieve those values.
    DangerZoneNeutral=128
    DangerZoneBalance=128
}<|MERGE_RESOLUTION|>--- conflicted
+++ resolved
@@ -146,17 +146,12 @@
 var localized string    ForceScaleText;
 var localized string    ReinforcementsInfiniteText;
 
-<<<<<<< HEAD
 var private array<string>   ConstructionClassNames;
 var class<DHConstruction>   ConstructionClasses[CONSTRUCTION_CLASSES_MAX];
 var DHConstructionManager   ConstructionManager;
 var DHSquadReplicationInfo  SRI;
 
 struct STeamConstruction
-=======
-// Holds the runtime status of the construction classes.
-struct ConstructionInfo
->>>>>>> fb29bd59
 {
     var byte Active;
     var byte Remaining;
