//==============================================================================
// Darkest Hour: Europe '44-'45
// Copyright (c) Darklight Games.  All rights reserved.
//==============================================================================

class DHVotingHandler extends xVotingHandler;

var class<VotingReplicationInfo> VotingReplicationInfoClass;

var localized string    lmsgMapVotedTooRecently;
var localized string    SwapAndRestartText;

var config    float     MapVoteIntervalDuration;
var config    bool      bUseSwapVote;

var private bool        bIsReapplyingVotes; // HACK: Flag to stop admin votes from force-switching the map upon reapplication of votes

// Deprecated functions
function SaveAccVotes(int WinningMapIndex, int WinningGameIndex){}
function SubmitKickVote(int PlayerID, Actor Voter){}
function UpdateKickVoteCount(int PlayerID, int VoteCountDelta){}
function TallyKickVotes(){}
function KickPlayer(int PlayerIndex){}

// Overriden to allow map voting in single-player (for debug purposes)
function PostBeginPlay()
{
    local int i;

    super(VotingHandler).PostBeginPlay();

    if (Level.NetMode == NM_Standalone &&
        !class'DHVotingReplicationInfo'.default.bEnableSinglePlayerVoting)
    {
        return;
    }

    bMatchSetup = bMatchSetup && MATCHSETUPALLOWED;

    if (bKickVote)
    {
        Log("Kick Voting Enabled", 'MapVote');
    }
    else
    {
        Log("Kick Voting Disabled", 'MapVote');
    }

    if (bMapVote)
    {
        Log("Map Voting Enabled", 'MapVote');

        // Check current game settings
        if (GameConfig.Length > 0)
        {
            if (!(string(Level.Game.Class) ~= GameConfig[CurrentGameConfig].GameClass))
            {
                CurrentGameConfig = 0;

                // Find matching game type in game config
                for (i=0; i < GameConfig.Length; i++)
                {
                    if (GameConfig[i].GameClass ~= string(Level.Game.Class))
                    {
                        CurrentGameConfig = i;
                        break;
                    }
                }
            }
        }
        else
        {
            CurrentGameConfig = 0;
        }

        LoadMapList();
    }
    else
    {
        Log("Map Voting Disabled", 'MapVote');
    }

    if (bMatchSetup)
    {
        Log("MatchSetup Enabled", 'MapVote');

        MatchProfile = CreateMatchProfile();
        MatchProfile.Init(Level);
        MatchProfile.LoadCurrentSettings();
    }
    else
    {
        Log("MatchSetup Disabled", 'MapVote');
    }
}

// Modified to avoid calling PlayCountDown() on the VotingReplicationInfo as that just spams log errors as this game doesn't have a StatusAnnouncer actor
function Timer()
{
    local MapHistoryInfo MapInfo;
    local int            Mapidx, GameIdx;

    if (bLevelSwitchPending)
    {
        if (Level.NextURL == "")
        {
            // If negative then level switch failed
            if (Level.NextSwitchCountdown < 0)
            {
                Log("___Map change FAILED - bad or missing map file", 'MapVote');
                GetDefaultMap(Mapidx, GameIdx);
                MapInfo = History.PlayMap(MapList[Mapidx].MapName);
                ServerTravelString = SetupGameMap(MapList[Mapidx], GameIdx, MapInfo);
                Log("ServerTravelString =" @ ServerTravelString, 'MapVoteDebug');
                History.Save();
                Level.ServerTravel(ServerTravelString, false); // change the map
            }
        }

        return;
    }

    if (ScoreBoardTime > -1)
    {
        if (ScoreBoardTime == 0)
        {
            OpenAllVoteWindows();
        }

        ScoreBoardTime--;

        return;
    }

    TimeLeft--;

    // Force level switch if time limit is up (if no-one has voted a random map will be chosen)
    if (TimeLeft == 0)
    {
        TallyVotes(true);
    }
}

// Overriden to use DHVotingReplicationInfo
function AddMapVoteReplicationInfo(PlayerController Player)
{
    local VotingReplicationInfo M;

    Log("___Spawning VotingReplicationInfo", 'MapVoteDebug');

    M = Spawn(VotingReplicationInfoClass, Player,, Player.Location);

    if (M == None)
    {
        Log("___Failed to spawn VotingReplicationInfo", 'MapVote');
        return;
    }

    M.PlayerID = Player.PlayerReplicationInfo.PlayerID;
    MVRI[MVRI.Length] = M;
}

// Modified to allow for specific repeat limit
function AddMap(string MapName, string Mutators, string GameOptions) // called from the MapListLoader
{
    local MapHistoryInfo MapInfo;
    local bool bUpdate;
    local int i;
    local int RepeatLimitInstance;

    for (i = 0; i < MapList.Length; i++)  // dont add duplicate map names
    {
        if (MapName ~= MapList[i].MapName)
        {
            return;
        }
    }

    // Get the MapInfo (important to have above other stuff)
    MapInfo = History.GetMapHistory(MapName);

    RepeatLimitInstance = RepeatLimit;

    if (MapInfo.U != "" && int(MapInfo.U) >= 0)
    {
        RepeatLimitInstance = int(MapInfo.U);
    }

    MapList.Length = MapCount + 1;
    MapList[MapCount].MapName = MapName;
    MapList[MapCount].PlayCount = MapInfo.P;
    MapList[MapCount].Sequence = MapInfo.S;
    MapList[MapCount].bEnabled = MapInfo.S == 0 || MapInfo.S > RepeatLimitInstance;

    MapCount++;

    /* Commented out to instead support per map vote repeat limit (this might be moved later)
    if (Mutators != "" && Mutators != MapInfo.U)
    {
        MapInfo.U = Mutators;
        bUpdate = true;
    }
    */

    if (GameOptions != "" && GameOptions != MapInfo.G)
    {
        MapInfo.G = GameOptions;
        bUpdate = true;
    }

    if (MapInfo.M == "") // if map not found in MapVoteHistory then add it
    {
        MapInfo.M = MapName;
        bUpdate = true;
    }

    if (bUpdate)
    {
        History.AddMap(MapInfo);
    }
}

// Modified to not include per-map game options in the URL string (so we can instead use it for a level's specific repeat limit for voting)
function string SetupGameMap(MapVoteMapList MapInfo, int GameIndex, MapHistoryInfo MapHistoryInfo)
{
    local string            ReturnString, MutatorString, OptionString;
    local array<string>     MapsInRotation;
    local int               i;

    // Add Per-GameType Mutators
    if (GameConfig[GameIndex].Mutators != "")
    {
        MutatorString = MutatorString $ GameConfig[GameIndex].Mutators;
    }

    // Add Per-Map Mutators
    /* Commented out for support of per-map vote repeat limit
    if (MapHistoryInfo.U != "")
    {
        MutatorString = MutatorString $ "," $ MapHistoryInfo.U;
    }
    */

    // Add Per-GameType Game Options
    if (GameConfig[GameIndex].Options != "")
    {
        OptionString = OptionString $ Repl(Repl(GameConfig[GameIndex].Options,",","?")," ","");
    }

    // Remove the .rom off of the map name, if it exists
    if (Right(MapInfo.MapName, 4) == ".rom")
    {
        ReturnString = Left(MapInfo.MapName, Len(MapInfo.MapName) - 4);
    }
    else
    {
        ReturnString = MapInfo.MapName;
    }

    MapsInRotation = Level.Game.MaplistHandler.GetCurrentMapRotation();

    for (i = 0; i < MapsInRotation.Length; ++i)
    {
        if (InStr(MapsInRotation[i], ReturnString) != -1)
        {
            ReturnString = MapsInRotation[i];
            break;
        }
    }

    ReturnString = ReturnString $ "?Game=" $ GameConfig[GameIndex].GameClass;

    if (MutatorString != "")
    {
        ReturnString = ReturnString $ "?Mutator=" $ MutatorString;
    }

    if (OptionString != "")
    {
        ReturnString = ReturnString $ "?" $ OptionString;
    }

    return ReturnString;
}

// Overriden to add single-player debugging
function PlayerJoin(PlayerController Player)
{
    if (Level.NetMode == NM_Standalone &&
        !class'DHVotingReplicationInfo'.default.bEnableSinglePlayerVoting)
    {
        return;
    }

    if (!Player.IsA('XPlayer')) // no bots
    {
        return;
    }

    if (bMapVote || bKickVote || bMatchSetup)
    {
        Log("___New Player Joined - " $
            Player.PlayerReplicationInfo.PlayerName $
            ", " $
            Player.GetPlayerNetworkAddress(),'MapVote');
        AddMapVoteReplicationInfo(Player);
    }
}

// NOTE: overridden to fix vote 'duplication' bug
function PlayerExit(Controller Exiting)
{
    local int ExitingPlayerIndex, i, x;

    if (Level.NetMode == NM_Standalone &&
        !class'DHVotingReplicationInfo'.default.bEnableSinglePlayerVoting)
    {
        return;
    }

    ExitingPlayerIndex = -1;

    if (bMapVote)
    {
        // Find the MVRI belonging to the exiting player
        for (i = 0; i < MVRI.Length; ++i)
        {
            // Remove players vote from vote count
            if (MVRI[i] != none && (MVRI[i].PlayerOwner == none || MVRI[i].PlayerOwner == Exiting))
            {
                Log("exiting player MVRI found" @ i, 'MapVoteDebug');

                ExitingPlayerIndex = i;

                if (bMapVote && MVRI[ExitingPlayerIndex].MapVote > -1 && MVRI[ExitingPlayerIndex].GameVote > -1)
                {
                    for (x = 0; x < MapVoteCount.Length; x++)
                    {
                        if (MVRI[ExitingPlayerIndex].MapVote == MapVoteCount[x].MapIndex && MVRI[ExitingPlayerIndex].GameVote == MapVoteCount[x].GameConfigIndex)
                        {
                            UpdateVoteCount(MapVoteCount[x].MapIndex, MapVoteCount[x].GameConfigIndex, -MVRI[ExitingPlayerIndex].VoteCount);
                            break;
                        }
                    }
                }
            }

            if (MVRI[i] != none && (MVRI[i].PlayerOwner == none || MVRI[i].PlayerOwner == Exiting))
            {
                Log("___Destroying VRI...", 'MapVoteDebug');

                MVRI[i].Destroy();
                MVRI[i] = none;

                if (bMapVote)
                {
                    TallyVotes(false);
                }
            }
        }
    }
}

// Function to strip prefix
function string PrepMapStr(string MapName)
{
    MapName = Repl(MapName, "DH-", "");  // remove DH- prefix
    MapName = Repl(MapName, ".rom", ""); // remove .rom if it exists
    MapName = Repl(MapName, "_", " ");   // remove _ for space

    return MapName;
}

// Immediately switch to a selected map from the vote list (initiated by an admin)
function ForceMapVote(int MapIndex, int GameIndex, Actor Voter)
{
    local MapHistoryInfo MapInfo;
    local DHPlayer PC;
    local DHPlayerReplicationInfo PRI;
    local bool bSwapAndRestart;
    local xAdminUser Admin;

    PC = DHPlayer(Voter);

    if (bLevelSwitchPending || PC == none)
    {
        return;
    }

    PRI = DHPlayerReplicationInfo(PC.PlayerReplicationInfo);

    if (PRI == none || !PRI.IsAdmin() || !IsValidVote(MapIndex, GameIndex))
    {
        return;
    }

    bSwapAndRestart = MapList[MapIndex].MapName == SwapAndRestartText;

    // Ensure the admin has sufficient privileges
    if (Level.NetMode != NM_Standalone)
    {
        Admin = Level.Game.AccessControl.GetLoggedAdmin(PC);

        if (bSwapAndRestart)
        {
            if (!Admin.HasPrivilege("Mr"))
            {
                PC.ClientMapVoteResponse(0); // Can't restart maps
                return;
            }
        }
        else if (!Admin.HasPrivilege("Mm"))
        {
            PC.ClientMapVoteResponse(1); // Can't change maps
            return;
        }
    }

    // Notify players and log the map switch
    TextMessage = lmsgAdminMapChange;
    TextMessage = Repl(TextMessage, "%mapname%", PrepMapStr(MapList[MapIndex].MapName));
    Level.Game.Broadcast(self, TextMessage);

    Log("Admin " $
        PRI.PlayerName $
        " (" $
        PC.GetPlayerIDHash() $
        ") has forced map switch to " $
        MapList[MapIndex].MapName $
        "(" $
        GameConfig[GameIndex].Acronym $
        ")");

    // Handle "Swap and restart" option
    if (bSwapAndRestart)
    {
        ExitVoteAndSwap();
        return;
    }

    // Travel to the new map
    CloseAllVoteWindows();
    bLevelSwitchPending = true;
    MapInfo = History.PlayMap(MapList[MapIndex].MapName);
    ServerTravelString = SetupGameMap(MapList[MapIndex], GameIndex, MapInfo);
    Log("ServerTravelString = " $ ServerTravelString, 'MapVoteDebug');
    Level.ServerTravel(ServerTravelString, false); // change the map
    SetTimer(1.0, true);
}

// Overridden to stop rapid-fire voting, handle more aesthetic messages, and handle swap teams vote
// also guts out other vote modes as we should only be using 1 in DH
function SubmitMapVote(int MapIndex, int GameIndex, Actor Voter)
{
    local DHPlayer       P;
    local int            Index, VoteCount, PrevMapVote, PrevGameVote;

    P = DHPlayer(Voter);

    if (P != none && P.MapVoteTime != 0.0 && Level.TimeSeconds < (P.MapVoteTime + MapVoteIntervalDuration))
    {
        TextMessage = lmsgMapVotedTooRecently;
        TextMessage = Repl(TextMessage, "%seconds%", int(Ceil(P.MapVoteTime + MapVoteIntervalDuration) - Level.TimeSeconds));

        P.ClientMessage(TextMessage);

        return;
    }

    if (bLevelSwitchPending)
    {
        return;
    }

    Index = GetMVRIIndex(PlayerController(Voter));

    // Check for invalid vote from unpatch players
    if (!IsValidVote(MapIndex, GameIndex))
    {
        return;
    }

    // Spectators cant vote
    if (PlayerController(Voter).PlayerReplicationInfo.bOnlySpectator)
    {
        PlayerController(Voter).ClientMessage(lmsgSpectatorsCantVote);

        return;
    }

    // Check for invalid map, invalid gametype, player isn't re-voting same as previous vote, & map chosen isn't disabled
    if (MapIndex < 0 ||
        MapIndex >= MapCount ||
        GameIndex >= GameConfig.Length ||
        (MVRI[Index].GameVote == GameIndex && MVRI[Index].MapVote == MapIndex) ||
        !MapList[MapIndex].bEnabled)
    {
        return;
    }

    Log("___" $ Index $ " - " $ PlayerController(Voter).PlayerReplicationInfo.PlayerName $ " voted for " $ MapList[MapIndex].MapName $ "(" $ GameConfig[GameIndex].Acronym $ ")", 'MapVote');

    PrevMapVote = MVRI[Index].MapVote;
    PrevGameVote = MVRI[Index].GameVote;
    MVRI[Index].MapVote = MapIndex;
    MVRI[Index].GameVote = GameIndex;

    // Sets the vote count for the player based on the player's score (to a maximum)
    VoteCount = GetPlayerVotePower(PlayerController(Voter));
    TextMessage = lmsgMapVotedForWithCount;

    if (P != none)
    {
        P.MapVoteTime = Level.TimeSeconds;
    }

    if (!DarkestHourGame(Level.Game).IsInState('MatchOver'))
    {
        TextMessage = Repl(TextMessage, "%votecount%", string(VoteCount));
        TextMessage = Repl(TextMessage, "%playername%", PlayerController(Voter).PlayerReplicationInfo.PlayerName);
        TextMessage = Repl(TextMessage, "%mapname%", PrepMapStr(MapList[MapIndex].MapName));
        Level.Game.Broadcast(self, TextMessage);
    }

    UpdateVoteCount(MapIndex, GameIndex, VoteCount);

    if (PrevMapVote > -1 && PrevGameVote > -1)
    {
        UpdateVoteCount(PrevMapVote, PrevGameVote, -MVRI[Index].VoteCount); // undo previous vote
    }

    MVRI[Index].VoteCount = VoteCount;

    TallyVotes(false);
}

// Overridden to fix accessed none errors - the logic of the function itself is a nightmare and whoever wrote it is a criminal
function GetDefaultMap(out int MapIdx, out int GameIdx)
{
    local array<string> PrefixList;
    local bool          bLoop;
    local int           GCIdx, i, p, r, x, y;

    if (MapCount <= 0)
    {
        return;
    }

    // Set the default gametype
    if (bDefaultToCurrentGameType)
    {
        GCIdx = CurrentGameConfig;
    }
    else
    {
        GCIdx = DefaultGameConfig;
    }

    // Parse Prefix list for default game type
    PrefixList.Length = 0;
    p = Split(GameConfig[GCIdx].Prefix, ",", PrefixList);

    if (PrefixList.Length == 0)
    {
        GameIdx = GCIdx;
        MapIdx = 0;

        return;
    }

    // Choose a map at random, check if it is enabled and the prefix is in the prefix list
    r = 0;
    bLoop = true;

    while (bLoop)
    {
        i = Rand(MapCount);

        if (MapList[i].bEnabled)
        {
            for (x = 0; x < PrefixList.Length; ++x)
            {
                if (Left(MapList[i].MapName, Len(PrefixList[x])) ~= PrefixList[x])
                {
                    bLoop = false;
                    break;
                }
            }
        }

        if (bLoop && r++ > 100)
        {
            // Find the first map that matches up to default gametype
            // Give up after 100 unsuccessful attempts
            for (i = 0; i < MapCount; ++i)
            {
                if (MapList[i].bEnabled)
                {
                    for (x = 0; x < PrefixList.Length; ++x)
                    {
                        if (Left(MapList[i].MapName, Len(PrefixList[x])) ~= PrefixList[x])
                        {
                            // ding ding ding, found one
                            bLoop = false;
                            break;
                        }
                    }
                }
            }

            if (bLoop) // still didnt find any, then find the first enabled map and find its gameconfig
            {
                for (i = 0; i < MapCount; ++i)
                {
                    if (MapList[i].bEnabled)
                    {
                        // Find prefix in GameConfigs
                        for (y = 0; y < GameConfig.Length; ++y)
                        {
                            // Parse Prefix list for game type
                            PrefixList.Length = 0;
                            p = Split(GameConfig[y].Prefix, ",", PrefixList);

                            if (PrefixList.Length > 0)
                            {
                                for (x = 0; x < PrefixList.Length; ++x)
                                {
                                    if (Left(MapList[i].MapName, Len(PrefixList[x])) ~= PrefixList[x])
                                    {
                                        // ding ding ding, found one
                                        GCIdx = y;
                                        bLoop = false;
                                        break;
                                    }
                                }
                            }

                            if (!bLoop)
                            {
                                break;
                            }
                        }

                        break;
                    }
                }
            }

            break;
        }
    }

    GameIdx = GCIdx;
    MapIdx = i;

    Log("Default Map Chosen = " $ MapList[MapIdx].MapName $ "(" $ GameConfig[GameIdx].Acronym $ ")", 'MapVoteDebug');
}

// Override to support additional vote options like Swap Teams and Restart
// Guts voting mode options, as DH only uses 1 vote method
function TallyVotes(bool bForceMapSwitch)
{
    local MapHistoryInfo MapInfo;
    local string         CurrentMap;
    local array<int>     VoteCount, Ranking;
    local int            Index, MapIdx, GameIdx, TopMap, PlayersThatVoted, Votes, TieCount, r, x, y;

    if (bLevelSwitchPending)
    {
        return;
    }

    PlayersThatVoted = 0;
    VoteCount.Length = GameConfig.Length * MapCount;

    for (x = 0; x < MVRI.Length; ++x) // for each player
    {
        if (MVRI[x] != none && MVRI[x].MapVote > -1 && MVRI[x].GameVote > -1) // if this player has voted
        {
            PlayersThatVoted++;

            // Get the vote power of the player
            Votes = GetPlayerVotePower(MVRI[x].PlayerOwner);

            VoteCount[MVRI[x].GameVote * MapCount + MVRI[x].MapVote] = VoteCount[MVRI[x].GameVote * MapCount + MVRI[x].MapVote] + Votes;
        }
    }

    Log("___Voted - " $ PlayersThatVoted, 'MapVoteDebug');

    // Mid game vote initiated
    if (Level.Game.GetNumPlayers() > 2 && !Level.Game.bGameEnded && !bMidGameVote && (float(PlayersThatVoted) / float(Level.Game.GetNumPlayers())) * 100 >= MidGameVotePercent)
    {
        MidGameVote();
    }

    Index = 0;

    for (x = 0; x < VoteCount.Length; ++x) // for each map
    {
        if (VoteCount[x] > 0)
        {
            Ranking.Insert(Index, 1);
            Ranking[Index++] = x; // copy all vote indexes to the ranking list if someone has voted for it.
        }
    }

    if (PlayersThatVoted > 1)
    {
        // Bubble sort ranking list by vote count
        for (x = 0; x < Index - 1; ++x)
        {
            for (y = x + 1; y < Index; ++y)
            {
                if (VoteCount[Ranking[x]] < VoteCount[Ranking[y]])
                {
                    TopMap = Ranking[x];
                    Ranking[x] = Ranking[y];
                    Ranking[y] = TopMap;
                }
            }
        }
    }
    else
    {
        if (PlayersThatVoted == 0)
        {
            GetDefaultMap(MapIdx, GameIdx);
            TopMap = GameIdx * MapCount + MapIdx;
        }
        else
        {
            TopMap = Ranking[0]; // only one player voted
        }
    }

    // Check for a tie
    if (PlayersThatVoted > 1) // need more than one player vote for a tie
    {
        if (Index > 1 && VoteCount[Ranking[0]] == VoteCount[Ranking[1]] && VoteCount[Ranking[0]] != 0)
        {
            TieCount = 1;

            for (x = 1; x < Index; ++x)
            {
                if (VoteCount[Ranking[0]] == VoteCount[Ranking[x]])
                {
                    TieCount++;
                }
            }

            // Reminder ---> int Rand(int Max); Returns a random number from 0 to Max-1.
            TopMap = Ranking[Rand(TieCount)];

            // Don't allow same map to be chosen
            CurrentMap = GetURLMap();

            r = 0;

            while (MapList[TopMap - (TopMap / MapCount) * MapCount].MapName ~= CurrentMap)
            {
                TopMap = Ranking[Rand(TieCount)];

                if (r++ > 100)
                {
                    break; // just in case
                }
            }
        }
        else
        {
            TopMap = Ranking[0];
        }
    }

    // If everyone has voted go ahead and change map
    if (bForceMapSwitch || (Level.Game.GetNumPlayers() == PlayersThatVoted && Level.Game.GetNumPlayers() > 0))
    {
        if (MapList[TopMap - TopMap / MapCount * MapCount].MapName == "")
        {
            return;
        }

        if (MapList[TopMap - TopMap / MapCount * MapCount].MapName == SwapAndRestartText)
        {
            ExitVoteAndSwap();

            return;
        }

        TextMessage = lmsgMapWon;
        TextMessage = Repl(TextMessage, "%mapname%", MapList[TopMap - TopMap / MapCount * MapCount].MapName $ "(" $ GameConfig[TopMap / MapCount].Acronym $ ")");
        Level.Game.Broadcast(self, TextMessage);

        CloseAllVoteWindows();

        MapInfo = History.PlayMap(MapList[TopMap - TopMap / MapCount * MapCount].MapName);
        ServerTravelString = SetupGameMap(MapList[TopMap - TopMap / MapCount * MapCount], TopMap / MapCount, MapInfo);
        Log("ServerTravelString =" $ ServerTravelString, 'MapVoteDebug');
        History.Save();

        CurrentGameConfig = TopMap / MapCount;

        if (!bAutoDetectMode)
        {
            SaveConfig();
        }

        bLevelSwitchPending = true;
        SetTimer(Level.TimeDilation, true); // Timer() will monitor the server-travel & detect a failure
        Level.ServerTravel(ServerTravelString, false); // change the map
    }
}

// DH function which will calculate a specific player's voting power
function int GetPlayerVotePower(PlayerController Player)
{
<<<<<<< HEAD
    local DHPlayerReplicationInfo PRI;

    PRI = DHPlayerReplicationInfo(Player.PlayerReplicationInfo);

    if (PRI == none)
    {
        return 0;
    }

=======
>>>>>>> 98320af0
    return 1;
}

function ExitVoteAndSwap()
{
    local DarkestHourGame DHG;

    CloseAllVoteWindows();
    ResetMapVotes();
    bMidGameVote = false;
    SetTimer(0.0, false); // stop the timer
    DHG = DarkestHourGame(Level.Game);

    if (DHG != none)
    {
        DHG.bGameRestarted = false; // have to reset this for the next round, or at the end of it the server will end up jammed (state MatchOver timer won't re-start)
        DHG.bGameEnded = false;
        DHG.SwapTeams();
    }
}

// Resets all player votes
function ResetMapVotes()
{
    local int i, x;

    if (!bMapVote)
    {
        return;
    }

    for (i = 0; i < MVRI.Length; ++i)
    {
        if (MVRI[i] != none && MVRI[i].MapVote > -1 && MVRI[i].GameVote > -1)
        {
            for (x = 0; x < MapVoteCount.Length; x++)
            {
                if (MVRI[i].MapVote == MapVoteCount[x].MapIndex && MVRI[i].GameVote == MapVoteCount[x].GameConfigIndex)
                {
                    UpdateVoteCount(MapVoteCount[x].MapIndex, MapVoteCount[x].GameConfigIndex, -MVRI[i].VoteCount);
                    MVRI[i].MapVote = -1;
                    break;
                }
            }
        }
    }
}

// Updates all map votes that have been cast
function ReapplyMapVotes()
{
    local int i, x;

    bIsReapplyingVotes = true;

    // Reapply votes
    for (i = 0; i < MVRI.Length; ++i)
    {
        if (MVRI[i] != none && MVRI[i].MapVote > -1 && MVRI[i].GameVote > -1) // Did the player vote
        {
            for (x = 0; x < MapVoteCount.Length; x++)
            {
                if (MVRI[i].MapVote == MapVoteCount[x].MapIndex && MVRI[i].GameVote == MapVoteCount[x].GameConfigIndex)
                {
                    SubmitMapVote(MapVoteCount[x].MapIndex, MapVoteCount[x].GameConfigIndex, MVRI[i].PlayerOwner);
                    break;
                }
            }
        }
    }

    bIsReapplyingVotes = false;
}

// Override to add additional vote options
function LoadMapList()
{
    local class<MapListLoader> MapListLoaderClass;
    local MapListLoader        Loader;
    local int                  i;

    MapList.Length = 0;
    MapCount = 0;

    MapVoteHistoryClass = class<MapVoteHistory>(DynamicLoadObject(MapVoteHistoryType, class'Class'));
    History = new(none, "MapVoteHistory" $ string(ServerNumber)) MapVoteHistoryClass;

    if (History == none)
    {
        History = new(none, "MapVoteHistory" $ string(ServerNumber)) class'MapVoteHistory_INI';
    }

    Log("GameTypes:", 'MapVote');

    if (GameConfig.Length == 0)
    {
        bAutoDetectMode = true;

        // Default to ONLY current game type and maps
        GameConfig.Length = 1;
        GameConfig[0].GameClass = string(Level.Game.Class);
        GameConfig[0].Prefix = Level.Game.MapPrefix;
        GameConfig[0].Acronym = Level.Game.Acronym;
        GameConfig[0].GameName = Level.Game.GameName;
        GameConfig[0].Mutators="";
        GameConfig[0].Options="";
    }

    MapCount = 0;

    for (i = 0; i < GameConfig.Length; ++i)
    {
        if (GameConfig[i].GameClass != "")
        {
            Log(GameConfig[i].GameName, 'MapVote');
        }
    }

    Log("MapListLoaderType = " $ MapListLoaderType, 'MapVote');

    MapListLoaderClass = class<MapListLoader>(DynamicLoadObject(MapListLoaderType, class'Class'));
    Loader = Spawn(MapListLoaderClass);

    if (Loader == none)
    {
        Loader = Spawn(class'DefaultMapListLoader');
    }

    if (bUseSwapVote)
    {
        AddMap(SwapAndRestartText, "", "");
    }

    Loader.LoadMapList(self);

    Log(MapCount $ " maps loaded.", 'MapVote');

    History.Save();

    Loader.Destroy();
}

function MidGameVote()
{
    if (bMidGameVote)
    {
        return;
    }

    Level.Game.Broadcast(self, lmsgMidGameVote);
    bMidGameVote = true;
    TimeLeft = VoteTimeLimit;
    ScoreBoardTime = 1;
    SetTimer(1.0, true);
}

// Override to remove deprecated server options
static function FillPlayInfo(PlayInfo PlayInfo)
{
    super(VotingHandler).FillPlayInfo(PlayInfo);

    PlayInfo.AddSetting(default.MapVoteGroup,"bMapVote",default.PropsDisplayText[0],0,1,"Check",,,true,false);
    PlayInfo.AddSetting(default.MapVoteGroup,"bAutoOpen",default.PropsDisplayText[1],0,1,"Check",,,true,true);
    PlayInfo.AddSetting(default.MapVoteGroup,"ScoreBoardDelay",default.PropsDisplayText[2],0,1,"Text","3;0:60",,true,true);
    PlayInfo.AddSetting(default.MapVoteGroup,"RepeatLimit",default.PropsDisplayText[7],0,1,"Text","4;0:9999",,true,true);
    PlayInfo.AddSetting(default.MapVoteGroup,"VoteTimeLimit",default.PropsDisplayText[8],0,1,"Text","3;10:300",,true,true);
    PlayInfo.AddSetting(default.MapVoteGroup,"MidGameVotePercent",default.PropsDisplayText[9],0,1,"Text","3;1:100",,true,true);
    PlayInfo.AddSetting(default.MapVoteGroup,"bDefaultToCurrentGameType",default.PropsDisplayText[10],0,1,"Check",,,true,true);
    PlayInfo.AddSetting(default.MapVoteGroup,"GameConfig",default.PropsDisplayText[15],0, 1,"Custom",";;"$default.GameConfigPage,,true,true);

    class'DefaultMapListLoader'.static.FillPlayInfo(PlayInfo);
    PlayInfo.PopClass();
}

defaultproperties
{
    VotingReplicationInfoClass=class'DHVotingReplicationInfo'

    bUseSwapVote=true
    MapVoteIntervalDuration=3.0
    lmsgMapVotedTooRecently="Please wait %seconds% seconds before voting another map!"
    SwapAndRestartText="DH-[Swap Teams and Restart]"
}<|MERGE_RESOLUTION|>--- conflicted
+++ resolved
@@ -815,18 +815,6 @@
 // DH function which will calculate a specific player's voting power
 function int GetPlayerVotePower(PlayerController Player)
 {
-<<<<<<< HEAD
-    local DHPlayerReplicationInfo PRI;
-
-    PRI = DHPlayerReplicationInfo(Player.PlayerReplicationInfo);
-
-    if (PRI == none)
-    {
-        return 0;
-    }
-
-=======
->>>>>>> 98320af0
     return 1;
 }
 
