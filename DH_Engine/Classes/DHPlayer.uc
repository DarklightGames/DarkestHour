//==============================================================================
// Darkest Hour: Europe '44-'45
// Copyright (c) Darklight Games.  All rights reserved.
//==============================================================================

class DHPlayer extends ROPlayer
    dependson(DHSquadReplicationInfo);

const MORTAR_TARGET_TIME_INTERVAL = 5;
const SPAWN_KILL_RESPAWN_TIME = 2;
const DEATH_PENALTY_FACTOR = 10;
const SIGNALS_MAX = 4;

enum EMapMode
{
    MODE_Map,
    MODE_Squads
};

enum ERoleEnabledResult
{
    RER_Fatal,
    RER_Enabled,
    RER_Limit,
    RER_SquadOnly,
    RER_SquadLeaderOnly,
    RER_NonSquadLeaderOnly,
    RER_Locked,
};

enum EAutomaticVehicleAlerts
{
    AVAM_Never,
    AVAM_OnlyWithCrew,
    AVAM_Always
};

enum EMapMarkerCooldownType
{
    MMCT_Class,
    MMCT_Group
};

struct MapMarkerCooldown
{
    var EMapMarkerCooldownType Type;
    var class<DHMapMarker> MarkerClass;
    var byte GroupIndex;
    var int ExpiryTime;
};

var     array<class<DHMapMarker> >                              PersonalMapMarkerClasses;
var     private array<DHGameReplicationInfo.MapMarker>          PersonalMapMarkers;

const MAX_MAP_MARKER_COOLDOWNS = 8;
var     private MapMarkerCooldown                               MapMarkerCooldowns[MAX_MAP_MARKER_COOLDOWNS];

var     input float             aBaseFire;
var     bool                    bToggleRun;          // user activated toggle run
var     bool                    bIsGagged;           // player is gagged from chatting

var     EMapMode                DeployMenuStartMode; // what the deploy menu is supposed to start out on
var     DH_LevelInfo            ClientLevelInfo;
var     DHHintManager           DHHintManager;
var     DHConstructionManager   ConstructionManager; // client only!
var     float                   MapVoteTime;
var     globalconfig bool       bLockTankOnEntry;    // option to automatically lock an armored vehicle on entering, providing it contains no other tank crew
var     globalconfig bool       bSpawnWithBayonet;   // option to automatically spawn with a bayonet attached if applicable
var     globalconfig int        CorpseStayTime;      // determines how long corpses should stay around (default 30)
var     globalconfig byte       AutomaticVehicleAlerts; // option to automatically alert other crew members of certain events (e.g., shell loaded, on fire etc.)
var     int                     CorpseStayTimeMin;
var     int                     CorpseStayTimeMax;
var     globalconfig string     ROIDHash;            // client ROID hash (this gets set/updated when a player joins a server)
var     globalconfig bool       bDynamicFogRatio;    // client option to have their fog distance dynamic based on FPS and MinDesiredFPS
var     globalconfig int        MinDesiredFPS;       // client option used to calculate fog ratio when dynamic fog ratio is true
var 	config    	bool  		bUseNativeItemNames; // client option to display native item names instead of translated ones
var     globalconfig bool       bIsIncognito;        // when true, patron & developer tags are not displayed on the scoreboard

var     byte                    ArtillerySupportSquadIndex;

// View FOV
var     globalconfig float      ConfigViewFOV;       // allows player to set their own preferred view FOV, within acceptable limits
var     float                   ViewFOVMin;
var     float                   ViewFOVMax;

// Sway
var     float                   DHSwayElasticFactor;
var     float                   DHSwayDampingFactor;

// Mouse sensitivity
var     float                   DHStandardTurnSpeedFactor;
var     float                   DHHalfTurnSpeedFactor;
var     globalconfig float      DHISTurnSpeedFactor;        // 0.0 to 1.0
var     globalconfig float      DHBipodTurnSpeedFactor;     // 0.0 to 1.0
var     globalconfig float      DHScopeTurnSpeedFactor;     // 0.0 to 1.0

// Player flinch
var     Vector                  FlinchRotMag;
var     Vector                  FlinchRotRate;
var     float                   FlinchRotTime;
var     Vector                  FlinchOffsetMag;
var     Vector                  FlinchOffsetRate;
var     float                   FlinchOffsetTime;
var     float                   FlinchMaxOffset;
var     float                   FlinchMeterSwayMultiplier;
var     float                   FlinchMeterValue;
var     float                   FlinchMeterIncrement;
var     float                   FlinchMeterFallOffStrength;
var     float                   LastFlinchTime;

// Mantling
var     float                   MantleCheckTimer;           // makes sure client doesn't try to start mantling without the server
var     float                   MantleFailTimer;            // makes sure we don't get stuck floating in an object unable to end a mantle
var     bool                    bDidMantle;                 // is the mantle complete?
var     bool                    bDidCrouchCheck;
var     bool                    bWaitingToMantle;
var     bool                    bLockJump;
var     bool                    bMantleDebug;
var     int                     MantleLoopCount;

// Spawning
var     int                     SpawnPointIndex;
var     int                     VehiclePoolIndex;
var     bool                    bIsInSpawnMenu;             // player is in spawn menu and should not be auto-spawned
var     bool                    bSpawnedKilled;             // player was spawn killed (set to false, when the spawn time is reduced)
var     int                     NextSpawnTime;              // the next time the player will be able to spawn
var     int                     LastKilledTime;             // the time at which last death occured
var     int                     NextVehicleSpawnTime;       // the time at which a player can spawn a vehicle next (this gets set when a player spawns a vehicle)
var     int                     DHPrimaryWeapon;            // Picking up RO's slack, this should have been replicated from the outset
var     int                     DHSecondaryWeapon;
var     bool                    bSpawnParametersInvalidated;
var     int                     NextChangeTeamTime;         // the time at which a player can change teams next
                                                            // it resets whenever an objective is taken
// Weapon locking (punishment for spawn killing)
var     float                   LastTeamKillTimeSeconds;    // the last time this player got a team-kill
var     int                     WeaponUnlockTime;           // the time at which the player's weapons will be unlocked (being the round's future ElapsedTime in whole seconds)
var     int                     PendingWeaponLockSeconds;   // fix for problem where player re-joins server with saved weapon lock, but client doesn't yet have GRI
var     int                     WeaponLockViolations;       // the number of violations this player has, used to increase the locked period for multiple offences

// Squads
var     DHSquadReplicationInfo  SquadReplicationInfo;
var     bool                    bIgnoreSquadInvitations;
var     bool                    bIgnoreSquadLeaderVolunteerPrompts;
var     bool                    bIgnoreSquadMergeRequestPrompts;
var     int                     SquadMemberLocations[12];   // SQUAD_SIZE_MAX
var     int                     SquadLeaderLocations[8];    // TEAM_SQUADS_MAX
var     float                   NextSquadMergeRequestTimeSeconds;  // The time (relative to TimeSeconds) that this player can send another squad merge request.
var     bool                    bIgnoreSquadPromotionRequestPrompts;

// Squad assistant volunteers
var         bool                           bIgnoreSquadLeaderAssistantVolunteerPrompts;
var private array<DHPlayerReplicationInfo> SquadAssistantVolunteers;

var     DHCommandInteraction    CommandInteraction;

var     Actor                   LookTarget;

// Log File
var     FileLog                 ClientLogFile;

var     bool                    bHasReceivedSquadJoinRecommendationMessage; // True when we have displayed the "you should probably join a squad" message.

var     DHMapDatabase           MapDatabase;

struct Signal
{
    var class<DHSignal> SignalClass;
    var Vector Location;
    var float TimeSeconds;
    var Object OptionalObject;
};

var     Signal             Signals[SIGNALS_MAX];

// Squad Leader HUD Info
var     DHSquadReplicationInfo.RallyPointPlacementResult    RallyPointPlacementResult;
var     int                                                 NextSquadRallyPointTime;
var     byte                                                SquadRallyPointCount;

// This is used to skip ResetInput calls in the GUIController.
// Useful when you want to show a menu over top of the game (e.g. situation map)
// without interrupting player input.
var     bool                    bShouldSkipResetInput;

// Toggle Duck timing
var     float                   ToggleDuckIntervalSeconds;
var     float                   NextToggleDuckTimeSeconds;

// Spectating stuff
var     bool                    bSpectateAllowViewPoints;

var     DHScoreManager          ScoreManager;

// "Lazy" camera controls
var     bool                    bLazyCam;
var     float                   LazyCamLaziness;
var     Rotator                 LazyCamRotationTarget;

// Surrender
var     bool                    bSurrendered;

// Admin-initialed paradrops
var     class<DHMapMarker>      ParadropMarkerClass;
var     float                   ParadropHeight;
var     float                   ParadropSpreadModifier;

// Spotting
var     DHSpottingMarker        SpottingMarker;
var     DHIQManager             IQManager;
var     int                     MinIQToGrowHead;
var     bool                    bIQManaged;

// Client GUID
var globalconfig GUID           ClientGUID;
var     float                   LastListClientGUIDTime;

replication
{
    // Variables the server will replicate to the client that owns this actor
    reliable if (bNetOwner && bNetDirty && Role == ROLE_Authority)
        SpawnPointIndex, VehiclePoolIndex, bSpawnParametersInvalidated,
        NextSpawnTime, NextVehicleSpawnTime, NextChangeTeamTime, LastKilledTime,
        DHPrimaryWeapon, DHSecondaryWeapon, bSpectateAllowViewPoints,
        SquadReplicationInfo, SquadMemberLocations, bSpawnedKilled,
        SquadLeaderLocations, bIsGagged,
        NextSquadRallyPointTime, SquadRallyPointCount,
        bSurrendered, bIQManaged, ArtillerySupportSquadIndex,
        MapMarkerCooldowns;

    reliable if (bNetInitial && bNetOwner && bNetDirty && Role == ROLE_Authority)
        MinIQToGrowHead;

    // Functions a client can call on the server
    reliable if (Role < ROLE_Authority)
        ServerSetPlayerInfo, ServerSetIsInSpawnMenu, ServerSetLockTankOnEntry,
        ServerLoadATAmmo, ServerSetBayonetAtSpawn,
        ServerClearObstacle, ServerCutConstruction,
        ServerAddMapMarker, ServerRemoveMapMarker,
        ServerSquadCreate, ServerSquadRename,
        ServerSquadJoin, ServerSquadJoinAuto, ServerSquadLeave,
        ServerSquadInvite, ServerSquadKick, ServerSquadBan,
        ServerSquadMakeAssistant, ServerSendVote,
        ServerSquadSay, ServerCommandSay, ServerSquadLock, ServerSignal,
        ServerSquadSpawnRallyPoint, ServerSquadDestroyRallyPoint, ServerSquadSwapRallyPoints,
        ServerSetPatronTier, ServerSquadLeaderVolunteer, ServerForgiveLastFFKiller,
        ServerSendSquadMergeRequest, ServerAcceptSquadMergeRequest, ServerDenySquadMergeRequest,
        ServerSendSquadPromotionRequest, ServerAcceptSquadPromotionRequest, ServerDenySquadPromotionRequest,
        ServerSquadVolunteerToAssist, ServerSetIncognitoMode,
        ServerPunishLastFFKiller, ServerRequestArtillery, ServerCancelArtillery, /*ServerVote,*/
        ServerDoLog, ServerLeaveBody, ServerPossessBody, ServerDebugObstacles, ServerLockWeapons, // these ones in debug mode only
        ServerTeamSurrenderRequest, ServerParadropPlayer, ServerParadropSquad, ServerParadropTeam,
        ServerNotifyRoles, ServerSaveArtilleryTarget, ServerSaveArtillerySupportSquadIndex,
        ServerSetAutomaticVehicleAlerts, ServerSetClientGUID, ServerListClientGUIDs,
        ServerPlaceAdminSpawn, ServerDestroyAdminSpawn, ServerDestroyAllAdminSpawns, ServerTeleportToMapLocation;

    // Functions the server can call on the client that owns this actor
    reliable if (Role == ROLE_Authority)
        ClientProne, ClientToggleDuck, ClientLockWeapons,
        ClientAddHudDeathMessage, ClientFadeFromBlack, ClientProposeMenu,
        ClientConsoleCommand, ClientCopyToClipboard, ClientSaveROIDHash,
        ClientSquadInvite, ClientSignal, ClientSquadLeaderVolunteerPrompt,
        ClientTeamKillPrompt, ClientOpenLogFile, ClientLogToFile, ClientCloseLogFile,
        ClientSquadAssistantVolunteerPrompt,
        ClientReceiveSquadMergeRequest, ClientSendSquadMergeRequestResult,
        ClientReceiveSquadPromotionRequest, ClientSendSquadPromotionRequestResult,
        ClientTeamSurrenderResponse,
        ClientReceiveVotePrompt, ClientMapVoteResponse,
        ClientAddPersonalMapMarker;

    unreliable if (Role < ROLE_Authority)
        VehicleVoiceMessage;
}

function ServerChangePlayerInfo(byte newTeam, byte newRole, byte NewWeapon1, byte NewWeapon2) { } // no longer used

// Modified to use DH's InputClass instead of the RO version
// Class is enforced here because InputClass is a config variable & so can easily be changed in the player's .ini file
event InitInputSystem()
{
    InputClass = Class'DHPlayerInput';

    super(UnrealPlayer).InitInputSystem();
}

// Allows the server to tell the client to set a personal map marker
simulated function ClientAddPersonalMapMarker(class<DHMapMarker> MapMarkerClass, Vector MarkerLocation)
{
    local DHGameReplicationInfo GRI;
    local Vector MapLocation;

    GRI = DHGameReplicationInfo(GameReplicationInfo);

    if (GRI != none)
    {
        GRI.GetMapCoords(MarkerLocation, MapLocation.X, MapLocation.Y);
        AddPersonalMarker(MapMarkerClass, MapLocation.X, MapLocation.Y, MarkerLocation);
    }
}

// Modified to have client setup access to DH_LevelInfo so it can get info from it
// Also to set the default view FOV from the player's own setting for ConfigViewFOV
simulated event PostBeginPlay()
{
    if (Level.NetMode != NM_DedicatedServer)
    {
        SetDefaultViewFOV(); // do this before calling the Super, then other FOV settings get matched to it when the super calls FixFOV()
    }

    super.PostBeginPlay();

    VoiceChatCodec = "CODEC_96WB";

    // Make this only run by the owning client
    if (Level.NetMode != NM_DedicatedServer)
    {
        // Find DH_LevelInfo and assign it to ClientLevelInfo, so client can access it
        foreach AllActors(Class'DH_LevelInfo', ClientLevelInfo)
        {
            break;
        }
    }

    // This forces the player to choose a valid spectator mode instead of
    // immediately defaulting to "self" which has no contextual relevance when
    // you are a brand new player.
    if (Role == ROLE_Authority)
    {
        ServerChangeSpecMode();
    }

    if (Role == ROLE_Authority)
    {
        if (DarkestHourGame(Level.Game) != none && DarkestHourGame(Level.Game).bBigBalloony)
        {
            IQManager = Spawn(Class'DHIQManager', self);
        }
    }
}

simulated function InitializeMapDatabase()
{
    // Initialize the map database (for local player only!)
    if (MapDatabase == none && Level.GetLocalPlayerController() == self)
    {
        MapDatabase = new Class'DHMapDatabase';
        MapDatabase.Initialize();
    }
}

simulated event PostNetBeginPlay()
{
    super.PostNetBeginPlay();

    // Make this only run by the owning client
    if (Role < ROLE_Authority)
    {
        ServerSetBayonetAtSpawn(bSpawnWithBayonet);
        ServerSetAutomaticVehicleAlerts(AutomaticVehicleAlerts);
        SetLockTankOnEntry(bLockTankOnEntry);

        if (!HasClientGUID())
        {
            // Client GUID is not set, so generate one.
            GenerateClientGUID();
        }

        ServerSetClientGUID(ClientGUID);
    }
}

// Called by PostLogin event
function OnPlayerLogin()
{
    // Create score manager if it wasn't recovered from a previous session
    if (ScoreManager == none)
    {
        ScoreManager = new Class'DHScoreManager';
    }
}

simulated function bool HasClientGUID()
{
    return ClientGUID.A != 0 || ClientGUID.B != 0 || ClientGUID.C != 0 || ClientGUID.D != 0;
}

simulated function GenerateClientGUID()
{
    // Generate a unique client tag.
    ClientGUID.A = 0x7F010000 | Rand(65536);
    ClientGUID.B = 0x7F230000 | Rand(65536);
    ClientGUID.C = 0x7F450000 | Rand(65536);
    ClientGUID.D = 0x7F670000 | Rand(65536);

    SaveConfig();
}

function ServerSetClientGUID(GUID ClientGUID)
{
    local DarkestHourGame G;

    // Send the client tag to the server.
    self.ClientGUID = ClientGUID;

    // Send a metrics event.
    G = DarkestHourGame(Level.Game);

    if (G != none && G.Metrics != none)
    {
        G.Metrics.OnPlayerClientGUIDReceived(self, ClientGUID);
    }
}

// Client to server function which tells the server the user's setting (also gets called from DHTab_GameSettings, if the user changes the setting mid-game)
function ServerSetBayonetAtSpawn(bool bBayonetAtSpawn)
{
    bSpawnWithBayonet = bBayonetAtSpawn;
}

// This is needed because Unrealscript can't cast ints to enums that are declared in other classes.
static function EAutomaticVehicleAlerts GetAutomaticVehicleAlertsFromIndex(int Index)
{
    return EAutomaticVehicleAlerts(Index);
}

// Client to server function which tells the server the user's setting (also gets called from DHTab_GameSettings, if the user changes the setting mid-game)
function ServerSetAutomaticVehicleAlerts(byte Mode)
{
    self.AutomaticVehicleAlerts = Mode;
}

// New function to set the normal view FOV for this player, based on their own
// config setting ption to pass in new FOV value, otherwise we just use the
// existing ConfigViewFOV. We only accept valid values of 80 to 100, otherwise
// we reset to the default value (stops players manually editing their .ini file
// to invalid values) Note we only ever use the class default.ConfigViewFOV
// value, as that allows us to use it in static functions where there may not be
// a DHPlayer instance
simulated static function SetDefaultViewFOV(optional float NewFOV)
{
    if (NewFOV > 0.0 && NewFOV != default.ConfigViewFOV)
    {
        default.ConfigViewFOV = NewFOV;
        StaticSaveConfig();
    }

    if (default.ConfigViewFOV < default.ViewFOVMin || default.ConfigViewFOV > default.ViewFOVMax)
    {
        ResetConfig("ConfigViewFOV"); // in an invalid value, reset to the default
    }

    if (default.ConfigViewFOV != default.DefaultFOV)
    {
        default.DefaultFOV = default.ConfigViewFOV;
    }
}

// Added so that the DH_LevelInfo can be retrieved easily on both the server and
// client from a DHPlayer instance.
simulated function DH_LevelInfo GetLevelInfo()
{
    local DarkestHourGame G;

    if (Level.NetMode != NM_DedicatedServer)
    {
        return ClientLevelInfo;
    }
    else
    {
        G = DarkestHourGame(Level.Game);

        if (G != none)
        {
            return G.DHLevelInfo;
        }
    }

    return none;
}

// Get the currently open GUI page
simulated function GUIPage GetGUIPage()
{
    local UT2K4GUIController GC;

    GC = UT2K4GUIController(Player.GUIController);

    if (GC != none)
    {
        return GC.FindMenuByClass(Class'GUIPage');
    }
}

// Modified to add hacky fix for problem where player re-joins a server with an active weapon lock saved in his DHPlayerSession
// When that happens the weapon lock is passed to the client, but it doesn't yet have a GRI reference so it all goes wrong
// In that situation we record a PendingWeaponLockSeconds on client, then here we use it to set the weapon lock on client as soon as it receives the GRI
simulated function PostNetReceive()
{
    if (PendingWeaponLockSeconds > 0 && GameReplicationInfo != none)
    {
        LockWeapons(PendingWeaponLockSeconds);
        PendingWeaponLockSeconds = 0;
    }

    super.PostNetReceive();
}

// Modified so we don't disable PostNetReceive() until we've received the GRI, which allows PendingWeaponLockSeconds functionality to work
simulated function bool NeedNetNotify()
{
    return super.NeedNetNotify() || GameReplicationInfo == none;
}

// Modified to avoid "accessed none" error
event ClientReset()
{
    local Actor A;

    // Reset special timed actors on the client
    foreach AllActors(Class'Actor', A)
    {
        if (A.IsA('ClientSpecialTimedSound') || A.IsA('KrivoiPlaneController'))
        {
            A.Reset();
        }
    }

    // Reset camera stuff
    bBehindView = false;
    bFixedCamera = false;
    SetViewTarget(self);
    SetViewDistance();

    if (PlayerReplicationInfo != none && PlayerReplicationInfo.bOnlySpectator) // added PRI != none
    {
        GotoState('Spectating');
    }
    else
    {
        GotoState('PlayerWaiting');
    }
}

// Modified so being in a shallow water volume doesn't send player into swimming state
function EnterStartState()
{
    local name NewState;

    if (Pawn.PhysicsVolume != none && Pawn.PhysicsVolume.bWaterVolume && !(Pawn.PhysicsVolume.IsA('DHWaterVolume') && DHWaterVolume(Pawn.PhysicsVolume).bIsShallowWater))
    {
        NewState = Pawn.WaterMovementState;
    }
    else
    {
        NewState = Pawn.LandMovementState;
    }

    if (Pawn.HeadVolume != none && Pawn.HeadVolume.bWaterVolume)
    {
        Pawn.BreathTime = Pawn.UnderWaterTime;
    }

    if (IsInState(NewState))
    {
        BeginState();
    }
    else
    {
        GotoState(NewState);
    }
}

// Calculate free-aim and process recoil
simulated function Rotator FreeAimHandler(Rotator  NewRotation, float DeltaTime)
{
    local Rotator NewPlayerRotation;
    local int     YawAdjust;
    local int     PitchAdjust;
    local Rotator AppliedRecoil;

    if (Pawn == none || ROWeapon(Pawn.Weapon) == none || !ROWeapon(Pawn.Weapon).ShouldUseFreeAim())
    {
        LastFreeAimSuspendTime = Level.TimeSeconds;

        if (WeaponBufferRotation.Yaw != 0)
        {
            if (WeaponBufferRotation.Yaw > 32768)
            {
                WeaponBufferRotation.Yaw += YawTweenRate * DeltaTime;

                if (WeaponBufferRotation.Yaw > 65536)
                {
                    WeaponBufferRotation.Yaw = 0;
                }
            }
            else
            {
                WeaponBufferRotation.Yaw -= YawTweenRate * DeltaTime;

                if (WeaponBufferRotation.Yaw <  0)
                {
                    WeaponBufferRotation.Yaw = 0;
                }
            }
        }

        if (WeaponBufferRotation.Pitch != 0)
        {
            if (WeaponBufferRotation.Pitch > 32768)
            {
                WeaponBufferRotation.Pitch += PitchTweenRate * DeltaTime;

                if (WeaponBufferRotation.Pitch > 65536)
                {
                    WeaponBufferRotation.Pitch = 0;
                }
            }
            else
            {
                WeaponBufferRotation.Pitch -= PitchTweenRate * DeltaTime;

                if (WeaponBufferRotation.Pitch <  0)
                {
                    WeaponBufferRotation.Pitch = 0;
                }
            }
        }

        if (Level.TimeSeconds - LastRecoilTime <= RecoilSpeed)
        {
            NewRotation += (RecoilRotator/RecoilSpeed) * DeltaTime;
        }
        else
        {
            RecoilRotator = rot(0, 0, 0);
        }

        return NewRotation;
    }

    NewPlayerRotation = NewRotation;

    // Add the freeaim movement in
    if (!bHudLocksPlayerRotation)
    {
        WeaponBufferRotation.Yaw += FAAWeaponRotationFactor * DeltaTime * aTurn;
        WeaponBufferRotation.Pitch += FAAWeaponRotationFactor * DeltaTime * aLookUp;
    }

    if (Level.TimeSeconds - LastRecoilTime <= RecoilSpeed)
    {
        AppliedRecoil = (RecoilRotator/RecoilSpeed) * DeltaTime;
        WeaponBufferRotation += AppliedRecoil;
    }
    else
    {
        RecoilRotator = rot(0, 0, 0);
    }

    // Do the pitch and yaw limitation
    YawAdjust = WeaponBufferRotation.Yaw & 65535;

    if (YawAdjust > FreeAimMaxYawLimit && YawAdjust < FreeAimMinYawLimit)
    {
        if (YawAdjust - FreeAimMaxYawLimit < FreeAimMinYawLimit - YawAdjust)
        {
            YawAdjust = FreeAimMaxYawLimit;
        }
        else
        {
            YawAdjust = FreeAimMinYawLimit;
        }

        NewPlayerRotation.Yaw += AppliedRecoil.Yaw;
    }

    WeaponBufferRotation.Yaw = YawAdjust;

    PitchAdjust = WeaponBufferRotation.Pitch & 65535;

    if (PitchAdjust > FreeAimMaxPitchLimit && PitchAdjust < FreeAimMinPitchLimit)
    {
        if (PitchAdjust - FreeAimMaxPitchLimit < FreeAimMinPitchLimit - PitchAdjust)
        {
            PitchAdjust = FreeAimMaxPitchLimit;
        }
        else
        {
            PitchAdjust = FreeAimMinPitchLimit;
        }

        NewPlayerRotation.Pitch += AppliedRecoil.Pitch;
    }

    WeaponBufferRotation.Pitch = PitchAdjust;

    return NewPlayerRotation;
}

// Modified to optimise by usually avoiding lots of pointless tracing & calculations every time a human player fires, as this functionality is only relevant to bots
// bAimingHelp is false for humans, so so the complicated parent function always returns the Controller's rotation (or pawn's rotation if in behind view)
// But if we're aiming at a bot with certain types of weapons, the Super can be relevant because it results in the bot receiving a warning
// Nearly all the time though, that isn't the case and so there's no point doing traces & calcs to get a target for a warning that won't happen
function Rotator AdjustAim(FireProperties FiredAmmunition, Vector ProjStart, int AimError)
{
    // These are the rare situations where we call the Super as we may be aiming at a bot with a relevant weapon that could result in it receiving a warning
    if (Level.Game.NumBots > 0 &&       // only need to consider this if there are some bots in the game
        (FiredAmmunition.bInstantHit || // if we're using an instant hit weapon (very rare in DH), a targeted bot will get a warning when InstantWarnTarget() gets called
        (FiredAmmunition.ProjectileClass != none && class<ROBallisticProjectile>(FiredAmmunition.ProjectileClass) == none))) // a non-ballistic projectile warns a bot that gets
    {                                                                                                                        // recorded as the ShotTarget pawn in the Super
        return super.AdjustAim(FiredAmmunition, ProjStart, AimError);
    }

    // Otherwise just return the standard rotation, without traces or calcs
    if (bBehindView && Pawn != none)
    {
        return Pawn.Rotation;
    }

    return Rotation;
}

// Menu for the player's entire selection process
exec function PlayerMenu(optional int Tab)
{
    bPendingMapDisplay = false;

    if (PlayerReplicationInfo == none || PlayerReplicationInfo.Team == none)
    {
        ClientReplaceMenu("DH_Interface.DHGUITeamSelection");
    }
    else
    {
        DeployMenuStartMode = MODE_Map;
        ClientReplaceMenu("DH_Interface.DHDeployMenu");
    }
}

exec function PlaceRallyPoint()
{
    ServerSquadSpawnRallyPoint();
}

exec function SquadJoinAuto()
{
    ServerSquadJoinAuto();
}

// Modified to remove pausing in singleplayer and to open the correct menu
function ShowMidGameMenu(bool bPause)
{
    if (Level.NetMode != NM_DedicatedServer)
    {
        StopForceFeedback();
    }

    // Open correct menu
    if (bDemoOwner)
    {
        ClientOpenMenu(DemoMenuClass);
    }
    else
    {
        // If we haven't picked a team or is a spectator... open the team pick menu
        if (PlayerReplicationInfo == none || PlayerReplicationInfo.Team == none)
        {
            ClientReplaceMenu("DH_Interface.DHGUITeamSelection");
        }
        else
        {
            DeployMenuStartMode = MODE_Map;
            ClientReplaceMenu("DH_Interface.DHDeployMenu");
        }
    }
}

// Override for player gag functionality
function bool AllowTextMessage(string Msg)
{
    local int i;

    if (PlayerReplicationInfo.bSilentAdmin || Level.NetMode == NM_Standalone || PlayerReplicationInfo.bAdmin)
    {
        return true;
    }

    if (Level.Pauser == none && Level.TimeSeconds - LastBroadcastTime < 2 || bIsGagged)
    {
        return false;
    }

    // If same text, then lower the allowed frequency
    if (Level.TimeSeconds - LastBroadcastTime < 5)
    {
        Msg = Left(Msg, Clamp(Len(Msg) - 4, 8, 64));

        for (i = 0; i < 4; ++i)
        {
            if (LastBroadcastString[i] ~= Msg)
            {
                return false;
            }
        }
    }
    for (i = 3; i > 0; --i)
    {
        LastBroadcastString[i] = LastBroadcastString[i-1];
    }

    LastBroadcastTime = Level.TimeSeconds;
    return true;
}

// Modified to prevent broadcast of public chat if "all chat" is disabled
exec function Say(string Msg)
{
    Msg = Left(Msg,128);

    // If all chat is not allowed, then don't broadcast (serversay) and tell the user
    if (DHGameReplicationInfo(GameReplicationInfo) != none && !DHGameReplicationInfo(GameReplicationInfo).bAllChatEnabled)
    {
        ReceiveLocalizedMessage(Class'DHCommunicationMessage', 0); // "Public chat is currently disabled"
        return;
    }

    if (AllowTextMessage(Msg))
    {
        ServerSay(Msg);
    }
}

exec function VehicleSay(string Msg)
{
    if (Msg == "")
    {
        return;
    }

    super.VehicleSay(Msg);
}

// Overridden to increase max name length from 20 to 32 chars
function ChangeName(coerce string S)
{
    if (Len(S) > 32)
    {
        S = Left(S, 32);
    }

    ReplaceText(S, "\"", "");
    DarkestHourGame(Level.Game).ChangeName(self, S, true);
}

simulated function float GetFlinchMeterFalloff(float TimeSeconds)
{
    return (TimeSeconds ** 2.0) * FlinchMeterFallOffStrength;
}

// Give the player a quick flinch and blur effect
simulated function PlayerWhizzed(float DistSquared)
{
    local float Intensity;

    // The magic number below is 75% of the radius of DHBulletWhipAttachment squared (we don't want a flinch on the more distant shots)
    Intensity = 1.0 - (FMin(DistSquared, 16875.0) / 16875.0);

    // Falloff the FlichMeter based on how much time has passed since we last had flinch
    FlinchMeterValue -= GetFlinchMeterFalloff(Level.TimeSeconds - LastFlinchTime);
    FlinchMeterValue = FMax(0.0, FlinchMeterValue); // Make sure FlinchMeterValue is not below zero

    // Increment the FlichMeter with a maximum
    FlinchMeterValue = FMin(FlinchMeterValue + FlinchMeterIncrement, 1.0);

    // Intensity is affected by the FlinchMeterValue, the higher the FlinchMeterValue the lower the Intensity
    Intensity *= 1.0 - FlinchMeterValue;

    AddBlur(0.85, Intensity);
    PlayerFlinched(Intensity);
}

simulated function PlayerFlinched(float Intensity)
{
    local Rotator AfterFlinchRotation;
    local float   FlinchRate, FlinchIntensity;

    if (!Pawn.bBipodDeployed)
    {
        FlinchIntensity = Intensity * FlinchMaxOffset;

        AfterFlinchRotation.Pitch = RandRange((FlinchIntensity / 2), FlinchIntensity);
        AfterFlinchRotation.Yaw = RandRange((FlinchIntensity / 2), FlinchIntensity);

        if (Rand(2) == 1)
        {
            AfterFlinchRotation.Pitch *= -1;
        }
        if (Rand(2) == 1)
        {
            AfterFlinchRotation.Yaw *= -1;
        }

        FlinchRate = 0.125;

        SetRecoil(AfterFlinchRotation, FlinchRate);
    }
    else
    {
        FlinchRotMag *= Intensity;
        FlinchOffsetMag *= Intensity;

        if (Rand(2) == 1)
        {
            FlinchRotMag.X *= -1.0;
            FlinchOffsetMag.X *= -1.0;
        }
        if (Rand(2) == 1)
        {
            FlinchRotMag.Z *= -1.0;
            FlinchOffsetMag.Z *= -1.0;
        }

        ShakeView(FlinchRotMag, FlinchRotRate, FlinchRotTime, FlinchOffsetMag, FlinchOffsetRate, FlinchOffsetTime);
    }

    LastFlinchTime = Level.TimeSeconds;
}

// Modified to prevent a mistakenly passed negative blur time, which causes the blur to 'freeze' indefinitely, until some other blur effect resets it
simulated function AddBlur(float NewBlurTime, float NewBlurScale)
{
    if (NewBlurTime > 0.0)
    {
        super.AddBlur(NewBlurTime, NewBlurScale);
    }
}

// LAZY CAM
exec function LazyCam(float Laziness)
{
    if (Level.NetMode != NM_Standalone && !PlayerReplicationInfo.bSilentAdmin && !PlayerReplicationInfo.bAdmin)
    {
        return;
    }

    if (Laziness == 0.0)
    {
        SetLazyCam(false);
    }
    else
    {
        SetLazyCam(true);
        LazyCamLaziness = Laziness;
    }
}

function SetLazyCam(bool bLazyCam)
{
    self.bLazyCam = bLazyCam;

    if (bLazyCam)
    {
        LazyCamRotationTarget = Rotation;
    }
}

// Updated to allow Yaw limits for mantling
// Also to disable sway on bolt rifles between shots (while weapon is lowered from face)
function UpdateRotation(float DeltaTime, float MaxPitch)
{
    local DHPawn    DHPwn;
    local ROWeapon  ROWeap;
    local DHProjectileWeapon  DHPW;
    local ROVehicle ROVeh;
    local Rotator   NewRotation, ViewRotation;
    local float     TurnSpeedFactor;
    local Quat      A, B;

    if (Pawn != none)
    {
        DHPwn = DHPawn(Pawn);
        ROWeap = ROWeapon(Pawn.Weapon);
        DHPW = DHProjectileWeapon(Pawn.Weapon);
        ROVeh = ROVehicle(Pawn);
    }

    // Handle any sway if ironsighted
    if (bSway && Pawn != none && !Pawn.bBipodDeployed && ROWeap != none && ROWeap.bCanSway && ROWeap.bUsingSights && !ROWeap.bWaitingToBolt)
    {
        SwayHandler(DeltaTime);
    }
    else
    {
        SwayYaw = 0.0;
        SwayPitch = 0.0;
        WeaponSwayYawRate = 0.0;
        WeaponSwayPitchRate = 0.0;
        SwayTime = 0.0;
    }

    // View shake (& exit) if interpolating
    if (bInterpolating || (Pawn != none && Pawn.bInterpolating))
    {
        ViewShake(DeltaTime);

        return;
    }

    // Using FreeCam for better view control
    if (bFreeCam)
    {
        if (bHudLocksPlayerRotation)
        {
            // no camera change if we're locking rotation
        }
        else if (bFreeCamZoom)
        {
            CameraDeltaRad += DeltaTime * 0.25 * aLookUp;
        }
        else if (bFreeCamSwivel)
        {
            CameraSwivel.Yaw += DHHalfTurnSpeedFactor * DeltaTime * aTurn;
            CameraSwivel.Pitch += DHHalfTurnSpeedFactor * DeltaTime * aLookUp;
        }
        else
        {
            CameraDeltaRotation.Yaw += DHStandardTurnSpeedFactor * DeltaTime * aTurn;
            CameraDeltaRotation.Pitch += DHStandardTurnSpeedFactor * DeltaTime * aLookUp;
        }
    }
    else if (bLazyCam)
    {
        LazyCamRotationTarget.Yaw += FClamp(DeltaTime * aTurn * DHStandardTurnSpeedFactor, -10000.0, 10000.0);
        LazyCamRotationTarget.Pitch += FClamp(DeltaTime * aLookUp * DHStandardTurnSpeedFactor, -10000.0, 10000.0);

        A = QuatFromRotator(Rotation);
        B = QuatFromRotator(LazyCamRotationTarget);

        if (Class'UQuaternion'.static.Angle(A, B) < Class'UUnits'.static.DegreesToRadians(0.125))
        {
            ViewRotation = LazyCamRotationTarget;
        }
        else
        {
            ViewRotation = QuatToRotator(QuatSlerp(A, B, DeltaTime * ((1.0 - FClamp(LazyCamLaziness, 0.0, 1.0)) * 32.0)));
        }

        SetRotation(ViewRotation);

        ViewShake(DeltaTime);
        ViewFlash(DeltaTime);

        // Make pawn face towards new view rotation (applied only to a DHPawn as vehicles ignore FaceRotation)
        if (!bRotateToDesired && DHPwn != none && (!bFreeCamera || !bBehindView))
        {
            NewRotation = ViewRotation;
            NewRotation.Roll = Rotation.Roll;
            DHPwn.FaceRotation(NewRotation, DeltaTime);
        }
    }
    else
    {
        ViewRotation = Rotation;

        // Ensure we are not setting the pawn to a rotation beyond its desired
        if (Pawn != none && Pawn.Physics != PHYS_Flying)
        {
            if (Pawn.DesiredRotation.Roll < 65535 && (ViewRotation.Roll < Pawn.DesiredRotation.Roll || ViewRotation.Roll > 0))
            {
                ViewRotation.Roll = 0;
            }
            else if (Pawn.DesiredRotation.Roll > 0 && (ViewRotation.Roll > Pawn.DesiredRotation.Roll || ViewRotation.Roll < 65535))
            {
                ViewRotation.Roll = 0;
            }
        }

        // Save old rotation & do some resets
        DesiredRotation = ViewRotation;
        TurnTarget = none;
        bRotateToDesired = false;
        bSetTurnRot = false;

        // Calculate any turning speed adjustments
        if (DHPwn != none && DHPwn.bRestingWeapon)
        {
            TurnSpeedFactor = DHHalfTurnSpeedFactor; // start with lower look sensitivity for when resting weapon
        }
        else
        {
            TurnSpeedFactor = DHStandardTurnSpeedFactor;
        }

        if (DHPW != none && DHPW.bHasScope && (DHPW.bUsingSights || DHPW.IsInstigatorBipodDeployed()))
        {
            TurnSpeedFactor *= DHScopeTurnSpeedFactor; // reduce if player is using a sniper scope or binocs
        }
        else if (DHPwn != none)
        {
            if (DHPwn.bBipodDeployed)
            {
                TurnSpeedFactor *= DHBipodTurnSpeedFactor; // reduce if player is bipod deployed
            }
            else if (DHPwn.bIronSights)
            {
                TurnSpeedFactor *= DHISTurnSpeedFactor; // reduce if player is using ironsights
            }
        }
        else if (ROVeh != none && ROVeh.DriverPositions[ROVeh.DriverPositionIndex].bDrawOverlays && ROVeh.HUDOverlay == none
            && DHArmoredVehicle(ROVeh) != none && DHArmoredVehicle(ROVeh).PeriscopeOverlay != none)
        {
            TurnSpeedFactor *= DHISTurnSpeedFactor; // reduce if player is driving an armored vehicle & using a periscope
        }

        // Calculate base for new view rotation, factoring in any turning speed reduction & applying max value limits
        ViewRotation.Yaw += FClamp((TurnSpeedFactor * DeltaTime * aTurn), -10000.0, 10000.0);
        ViewRotation.Pitch += FClamp((TurnSpeedFactor * DeltaTime * aLookUp), -10000.0, 10000.0);

        if (Pawn != none && Pawn.Weapon != none && DHPwn != none)
        {
            ViewRotation = FreeAimHandler(ViewRotation, DeltaTime);
        }

        // Look directly at the look target
        if (LookTarget != none)
        {
            ViewRotation = Rotator(Normal(LookTarget.Location - (Pawn.Location + Pawn.EyePosition())));
        }

        // Apply any pawn limits on pitch & yaw
        if (DHPwn != none)
        {
            if (DHPwn.Weapon != none)
            {
                ViewRotation = FreeAimHandler(ViewRotation, DeltaTime);
            }

            ViewRotation.Pitch = DHPwn.LimitPitch(ViewRotation.Pitch, DeltaTime);

            if (DHPwn.bBipodDeployed || DHPwn.bIsMantling || DHPwn.bIsDeployingStationaryWeapon || DHPwn.bIsCuttingWire)
            {
                DHPwn.LimitYaw(ViewRotation.Yaw);
            }
        }
        else if (ROVeh != none)
        {
            ViewRotation.Pitch = ROVeh.LimitPawnPitch(ViewRotation.Pitch);
            ViewRotation.Yaw = ROVeh.LimitYaw(ViewRotation.Yaw);
        }

        // Apply any sway
        ViewRotation.Yaw += SwayYaw;
        ViewRotation.Pitch += SwayPitch;

        // Set new view rotation & do any view shake
        SetRotation(ViewRotation);

        ViewShake(DeltaTime);
        ViewFlash(DeltaTime);

        // Make pawn face towards new view rotation (applied only to a DHPawn as vehicles ignore FaceRotation)
        if (!bRotateToDesired && DHPwn != none && (!bFreeCamera || !bBehindView))
        {
            NewRotation = ViewRotation;
            NewRotation.Roll = Rotation.Roll;
            DHPwn.FaceRotation(NewRotation, DeltaTime);
        }
    }
}

function ServerSaveArtilleryTarget(Vector Location)
{
    SavedArtilleryCoords = Location;
}

function ServerSaveArtillerySupportSquadIndex(int Index)
{
    ArtillerySupportSquadIndex = Index;
}

// This function checks if the player can call artillery on the selected target.
function bool IsArtilleryTargetValid(Vector ArtilleryLocation, Vector HitNormal)
{
    local DHVolumeTest VT;
    local bool         bValidTarget;

    if (HitNormal == vect(0, 0, 0) || HitNormal.Z == -1)
    {
        // Do not allow marking beyond the fog distance or the roof of the level.
        return false;
    }

    VT = Spawn(Class'DHVolumeTest', self,, ArtilleryLocation);

    if (VT != none)
    {
        bValidTarget = !VT.DHIsInNoArtyVolume(DHGameReplicationInfo(GameReplicationInfo));
        VT.Destroy();
    }

    return bValidTarget;
}

// Emptied out, as this funcionality has been moved to DHRadio.
function HitThis(ROArtilleryTrigger RAT) { return; }

// New function to determine if the player is operating a vehicle that is marked as artillery
// TODO: suggest exclude passenger positions, so riders don't see arty targets
simulated function bool IsInArtilleryVehicle()
{
    local DHVehicle V;
    local VehicleWeaponPawn VWP;

    V = DHVehicle(Pawn);
    VWP = VehicleWeaponPawn(Pawn);

    if (VWP != none)
    {
        V = DHVehicle(VWP.VehicleBase);
    }

    if (V != none)
    {
        return V.bIsArtilleryVehicle;
    }

    return false;
}

simulated function bool IsInSquad()
{
    return DHPlayerReplicationInfo(PlayerReplicationInfo) != none && DHPlayerReplicationInfo(PlayerReplicationInfo).IsInSquad();
}

simulated function bool IsSLorASL()
{
    return DHPlayerReplicationInfo(PlayerReplicationInfo) != none && DHPlayerReplicationInfo(PlayerReplicationInfo).IsSLorASL();
}

simulated function bool IsSL()
{
    return DHPlayerReplicationInfo(PlayerReplicationInfo) != none && DHPlayerReplicationInfo(PlayerReplicationInfo).IsSL();
}

simulated function bool IsASL()
{
    return DHPlayerReplicationInfo(PlayerReplicationInfo) != none && DHPlayerReplicationInfo(PlayerReplicationInfo).IsASL();
}

simulated function bool HasLimitedRole()
{
    local DHRoleInfo RI;

    RI = DHRoleInfo(GetRoleInfo());
    
    return RI != none && RI.IsLimited();
}

// Modified to use any distance fog setting for the zone we're in
simulated function float GetMaxViewDistance()
{
    if (Pawn != none && Pawn.Region.Zone != none && Pawn.Region.Zone.bDistanceFog)
    {
        return Pawn.Region.Zone.DistanceFogEnd;
    }

    return super.GetMaxViewDistance();
}

// Modified to handle separate MG & AT resupply as well as assisted AT loading
// Uses our pawn's AutoTraceActor instead of the HUD's NamedPlayer, which is deprecated (AutoTrace now registers DHPawns so this works fine)
exec function ThrowMGAmmo()
{
    local DHPawn MyPawn, OtherPawn;

    MyPawn = DHPawn(Pawn);

    if (MyPawn != none)
    {
        OtherPawn = DHPawn(MyPawn.AutoTraceActor);

        if (OtherPawn != none)
        {
            if (!MyPawn.bUsedCarriedMGAmmo && MyPawn.bCarriesExtraAmmo && OtherPawn.bWeaponNeedsResupply)
            {
                ServerThrowMGAmmo(OtherPawn);
            }
            else if (OtherPawn.bWeaponNeedsReload)
            {
                ServerLoadATAmmo(OtherPawn);
            }
        }
    }
}

// Resupply the gunner and perform an assisted reload if possible
function ServerThrowMGAmmo(Pawn Gunner)
{
    local DHPawn P, OtherP;

    P = DHPawn(Pawn);
    OtherP = DHPawn(Gunner);

    if (P != none && OtherP != none)
    {
        P.TossAmmo(OtherP);

        if (OtherP.bWeaponNeedsReload)
        {
            P.LoadWeapon(OtherP);
        }
    }
}

function ServerLoadATAmmo(Pawn Gunner)
{
    local DHPawn P;

    P = DHPawn(Pawn);

    if (P != none && Gunner != none)
    {
        P.LoadWeapon(Gunner);
    }
}

// Modified to avoid unnecessary Pawn.SaveConfig(), which saved block of pointless vehicle config variables to user.ini file every time player used behind view in a vehicle
// Including TPCamDistance, which once saved in the .ini file will override any changes made in vehicle default properties
// Also bDesiredBehindView=true was saved in .ini if player exited game while in a vehicle in behind view, which then screwed up their rotation when entering that vehicle in future
// Instead we ResetConfig() for the vehicle class, in practice meaning clearing all saved config if no default config exists, so we always use the class default values in behind view
// And in vehicle's ClientKDriverEnter() we set bDesiredBehindView to false, to avoid possibility of rotation being screwed when entering a vehicle
function ClientSetBehindView(bool B)
{
    local bool bWasBehindView;

    bWasBehindView = bBehindView;
    bBehindView = B;
    CameraDist = default.CameraDist;

    if (bBehindView != bWasBehindView)
    {
        ViewTarget.POVChanged(self, true);
    }

    if (Vehicle(Pawn) != none)
    {
        Pawn.ResetConfig();
        Vehicle(Pawn).DesiredTPCamDistance = Vehicle(Pawn).TPCamDistance;
    }
}

// Modified to edit an if state in Timer()
auto state PlayerWaiting
{
    ignores SeePlayer, HearNoise, NotifyBump, TakeDamage, PhysicsVolumeChange, SwitchToBestWeapon;

    // In the else if() statement, PRI != none was added so if the player isn't knowledgeable of their PRI yet it doesn't even open a menu
    // This actually works quite well because now players will actually see the server's MOTD text
    simulated function Timer()
    {
        if (!bPendingMapDisplay || bDemoOwner)
        {
            SetTimer(0, false);
        }
        else if (Player != none && GUIController(Player.GUIController) != none && !GUIController(Player.GUIController).bActive && PlayerReplicationInfo != none)
        {
            bPendingMapDisplay = false;
            SetTimer(0, false);
            PlayerMenu();

            // We init the hint manager here because it needs to be
            // initialized after the Player variables have been set
            UpdateHintManagement(bShowHints);
        }
    }

    exec function Jump( optional float F )
    {
        TryToActivateSituationMap();
    }
}

state PlayerWalking
{
    ignores SeePlayer, HearNoise, Bump;

    // Modified to allow behind view, if server has called this (restrictions on use of behind view are handled in ServerToggleBehindView)
    function ClientSetBehindView(bool B)
    {
        global.ClientSetBehindView(B);
    }

    // Added a test for mantling
    function ProcessMove(float DeltaTime, Vector NewAccel, eDoubleClickDir DoubleClickMove, Rotator DeltaRot)
    {
        local Vector  OldAccel;
        local DHPawn P;

        P = DHPawn(Pawn);

        if (P == none)
        {
            return;
        }

        OldAccel = Pawn.Acceleration;

        if (Pawn.Acceleration != NewAccel)
        {
            Pawn.Acceleration = NewAccel;
        }

        Pawn.SetViewPitch(Rotation.Pitch);

        // Failsafe in case client passes mantle test but server fails, so client isn't left in limbo
        // Also triggers if player cancels mantle before the client has actually entered the mantling state
        if (Role < ROLE_Authority && bWaitingToMantle && Level.TimeSeconds > MantleFailTimer)
        {
            bWaitingToMantle = false;
            DHPawn(Pawn).ClientMantleFail();
        }

        if (bPressedJump && !bWaitingToMantle)
        {
            if (P.CanMantle(true))
            {
                if (Role == ROLE_Authority)
                {
                    GotoState('Mantling');
                }

                if (Role < ROLE_Authority)
                {
                    bWaitingToMantle = true;
                    MantleFailTimer = Level.TimeSeconds + 1.0;
                }

                return;
            }
            else
            {
                P.DoJump(bUpdating);
            }
        }

        if (Pawn.Physics != PHYS_Falling)
        {
            if (bDuck == 0)
            {
                Pawn.ShouldCrouch(false);
            }
            else if (Pawn.bCanCrouch)
            {
                Pawn.ShouldCrouch(true);
            }

            if (bCrawl == 0)
            {
                Pawn.ShouldProne(false);
            }
            else if (Pawn.bCanProne)
            {
                Pawn.ShouldProne(true);
            }
        }

        if (bDidMantle && Role < ROLE_Authority)
        {
            ClientMessage("processmove Vel:" @ Pawn.Velocity);
        }
    }

    // Client side
    function PlayerMove(float DeltaTime)
    {
        local Vector          X, Y, Z, NewAccel;
        local eDoubleClickDir DoubleClickMove;
        local Rotator         OldRotation, ViewRotation;
        local bool            bSaveJump;
        local DHPawn          P;

        P = DHPawn(Pawn);

        if (P == none)
        {
            GotoState('Dead'); // this was causing instant respawns in mp games

            return;
        }

        if (bHudCapturesMouseInputs)
        {
            HandleMousePlayerMove(DeltaTime);
        }

        // Probably want to move this elsewhere, but here will do for now
        if (Level.TimeSeconds - MantleCheckTimer > 0.125 && !P.bIsMantling)
        {
            P.HUDCheckMantle();
            MantleCheckTimer = Level.TimeSeconds;
        }

        P.HUDCheckDig();

        GetAxes(Pawn.Rotation, X, Y, Z);

        // Handle toggle run
        if (bToggleRun)
        {
            if (aForward == 6000.0 || aForward == -6000.0 || aStrafe != 0.0)
            {
                bToggleRun = false; // If any movement input (WASD), then cancel toggle run
            }
            else
            {
                aForward = 5999.9; // If toggle run, then make aForward as close as possible to 6000.0, but not
            }
        }

        // Calculate acceleration (movement)
        NewAccel = aForward * X + aStrafe * Y;
        NewAccel.Z = 0.0;

        if (VSizeSquared(NewAccel) < 1.0 || bWaitingToMantle || P.bIsDeployingStationaryWeapon || P.bIsCuttingWire) // using VSizeSquared instead of VSize for more efficient processing
        {
            NewAccel = vect(0.0, 0.0, 0.0);
        }

        GroundPitch = 0;
        ViewRotation = Rotation;

        if (Pawn.Physics == PHYS_Walking)
        {
            // Take the bipod weapon out of deployed if the player tries to move
            if (Pawn.bBipodDeployed && NewAccel != vect(0.0, 0.0, 0.0) && Pawn.Weapon != none)
            {
                if (DHProjectileWeapon(Pawn.Weapon) != none)
                {
                    DHProjectileWeapon(Pawn.Weapon).ForceUndeploy();
                }
            }

            // Tell pawn about any direction changes to give it a chance to play appropriate animation
            // If walking, look up/down stairs - unless player is rotating view
            if (bLook == 0 && ((Pawn.Acceleration != vect(0.0, 0.0, 0.0) && bSnapToLevel) || !bKeyboardLook))
            {
                if (bLookUpStairs || bSnapToLevel)
                {
                    GroundPitch = FindStairRotation(DeltaTime);
                    ViewRotation.Pitch = GroundPitch;
                }
            }
        }

        Pawn.CheckBob(DeltaTime, Y);

        // Update rotation
        SetRotation(ViewRotation);
        OldRotation = Rotation;
        UpdateRotation(DeltaTime, 1.0);
        bDoubleJump = false;

        if (bPressedJump && Pawn.CannotJumpNow())
        {
            bSaveJump = true;
            bPressedJump = false;
        }
        else
        {
            bSaveJump = false;
        }

        if (Role < ROLE_Authority) // then save this move and replicate it
        {
            ReplicateMove(DeltaTime, NewAccel, DoubleClickMove, OldRotation - Rotation);
        }
        else
        {
            ProcessMove(DeltaTime, NewAccel, DoubleClickMove, OldRotation - Rotation);
        }

        bPressedJump = bSaveJump;
    }

    // Modified so moving into a shallow water volume doesn't send player into swimming state
    function bool NotifyPhysicsVolumeChange(PhysicsVolume NewVolume)
    {
        if (NewVolume != none && NewVolume.bWaterVolume)
        {
            if (!(NewVolume.IsA('DHWaterVolume') && DHWaterVolume(NewVolume).bIsShallowWater))
            {
                GotoState(Pawn.WaterMovementState);
            }
        }

        return false;
    }

    function EndState()
    {
        GroundPitch = 0;
        bToggleRun = false;

        if (Pawn != none)
        {
            if (bDuck == 0)
            {
                Pawn.ShouldCrouch(false);
            }

            if (bCrawl == 0)
            {
                Pawn.ShouldProne(false);
            }
        }

        if (Role < ROLE_Authority)
        {
            bWaitingToMantle = false;
        }
    }
}

state Mantling
{
    // For reasons unknown, native prediction on the server insists on altering the client's velocity once its animation finishes
    // This forcibly resets that velocity just long enough for the server to catch up and end the state
    event PlayerTick(float DeltaTime)
    {
        if (bDidMantle && Role < ROLE_Authority && Pawn.Velocity != vect(0.0, 0.0, 0.0))
        {
            Pawn.Velocity = vect(0.0, 0.0, 0.0);
        }

        global.PlayerTick(DeltaTime);
    }

    function Timer()
    {
        local DHPawn DHP;

        DHP = DHPawn(Pawn);

        if (DHP.Physics == PHYS_Walking)
        {
            // This is just in case we fall further than expected and are unable to set crouch in DHPawn.ResetRootBone()
            if (!bDidCrouchCheck && DHP.bCrouchMantle)
            {
                DHP.DoMantleCrouch();
                bDidCrouchCheck = true;
                SetTimer(0.15, false);
            }
            else
            {
                // Extremely important to not let the client exit the state before the server - BIG sync problems othewise
                if (Role == ROLE_Authority)
                {
                    GotoState('PlayerWalking');
                }
            }
        }
        else
        {
            // Wait for player to finish falling - if they don't do so within a set period, assume something's gone wrong and abort
            if (MantleLoopCount < 6)
            {
                SetTimer(0.1, false);
                MantleLoopCount++;
            }
            else
            {
                SetTimer(0.0, false);
                DHP.CancelMantle();

                if (Role == ROLE_Authority)
                {
                    GotoState('PlayerWalking');
                }

                bLockJump = true;

                return;
            }
        }
    }

    function ProcessMove(float DeltaTime, Vector NewAccel, eDoubleClickDir DoubleClickMove, Rotator DeltaRot)
    {
        local DHPawn DHP;

        DHP = DHPawn(Pawn);

        if (bPressedJump && !bLockJump)
        {
            SetTimer(0.0, false);
            DHP.CancelMantle();

            if (Role == ROLE_Authority)
            {
                GotoState('PlayerWalking');
            }

            bLockJump = true;

            return;
        }

        if (Pawn.Acceleration != NewAccel)
        {
            Pawn.Acceleration = NewAccel;
        }

        DHP.SetViewPitch(Rotation.Pitch);

        if (!bDidMantle && !bLockJump)
        {
            DHP.DoMantle(DeltaTime);
        }
    }

    function PlayerMove(float DeltaTime)
    {
        local Vector          NewAccel;
        local eDoubleClickDir DoubleClickMove;
        local Rotator         OldRotation, ViewRotation;
        local DHPawn          DHP;

        DHP = DHPawn(Pawn);

        ViewRotation = Rotation;

        if (!bDidMantle && DHP.bIsMantling)
        {
            NewAccel = DHP.NewAcceleration;
        }
        else
        {
            NewAccel = vect(0.0, 0.0, 0.0);
        }

        // Update rotation
        SetRotation(ViewRotation);
        OldRotation = Rotation;
        UpdateRotation(DeltaTime, 1.0);

        if (bSprint > 0)
        {
            bSprint = 0;
        }

        if (Role < ROLE_Authority) // then save this move and replicate it
        {
            ReplicateMove(DeltaTime, NewAccel, DoubleClickMove, OldRotation - Rotation);
        }
        else
        {
            ProcessMove(DeltaTime, NewAccel, DoubleClickMove, OldRotation - Rotation);
        }

        bPressedJump = false;
    }

    function BeginState()
    {
        if (bMantleDebug)
        {
            if (Role == ROLE_Authority)
            {
                ClientMessage("SERVER ENTER Controller Mantling state");
                Log("SERVER ENTER Controller Mantling state");
            }
            else
            {
                ClientMessage("CLIENT ENTER Controller Mantling state");
                Log("CLIENT ENTER Controller Mantling state");
            }
        }

        // If the client has failed the mantle check conditions but server has not, this should force it to bypass the start conditions & resync with the server
        if (Role < ROLE_Authority && !DHPawn(Pawn).bIsMantling)
        {
            DHPawn(Pawn).CanMantle(true, true);
        }

        bSprint = 0;
        DHPawn(Pawn).PreMantle();

        if (bLockJump)
        {
            bLockJump = false;
        }

        MantleLoopCount = 0;
    }

    function EndState()
    {
        local DHPawn P;

        if (bMantleDebug)
        {
            if (Role == ROLE_Authority)
            {
                ClientMessage("SERVER EXIT Controller Mantling state");
                Log("SERVER EXIT Controller Mantling state");
            }
            else
            {
                ClientMessage("CLIENT EXIT Controller Mantling state");
                Log("CLIENT EXIT Controller Mantling state");
            }
        }

        bDidMantle = false;
        bDidCrouchCheck = false;
        bLockJump = false;

        P = DHPawn(Pawn);

        if (P != none && P.bIsMantling)
        {
            P.CancelMantle();
        }

        if (bMantleDebug)
        {
            ClientMessage("------------- End Mantle Debug -------------");
            Log("------------- End Mantle Debug -------------");
        }
    }
}

state PlayerDriving
{
ignores SeePlayer, HearNoise, Bump;

    // Modified to ignore bDisableThrottle & bWantsToThrottle, which relate to waiting for crew & are now effectively deprecated
    function ProcessDrive(float InForward, float InStrafe, float InUp, bool InJump)
    {
        local Vehicle CurrentVehicle;

        CurrentVehicle = Vehicle(Pawn);

        // Set the throttle, steering etc for the vehicle based on the input provided
        if (CurrentVehicle != none)
        {
            CurrentVehicle.Throttle = FClamp(InForward / 5000.0, -1.0, 1.0);
            CurrentVehicle.Steering = FClamp(-InStrafe / 5000.0, -1.0, 1.0);
            CurrentVehicle.Rise = FClamp(InUp / 5000.0, -1.0, 1.0);
        }
    }

    // Modified to use DHArmoredVehicle instead of deprecated ROTreadCraft
    function PlayerMove(float DeltaTime)
    {
        local Vehicle          CurrentVehicle;
        local DHArmoredVehicle AV;
        local float            NewPing, AppliedThrottle;
        local bool             bIncrementalThrottle;

        CurrentVehicle = Vehicle(Pawn);

        if (CurrentVehicle != none)
        {
            AV = DHArmoredVehicle(Pawn);

            // Check whether player is using an incremental throttle, based on his settings & the type of vehicle
            if (AV != none)
            {
                bIncrementalThrottle = bInterpolatedTankThrottle;
            }
            else
            {
                bIncrementalThrottle = bInterpolatedVehicleThrottle;
            }
        }

        if (bHudCapturesMouseInputs)
        {
            HandleMousePlayerMove(DeltaTime);
        }

        // Update 'looking' rotation
        UpdateRotation(DeltaTime, 2.0);

        // TODO: Don't send things like aForward and aStrafe for gunners who don't need it - only servers can actually do the driving logic
        if (Role < ROLE_Authority)
        {
            if ((Level.TimeSeconds - LastPingUpdate) > 4.0 && PlayerReplicationInfo != none && !bDemoOwner)
            {
                LastPingUpdate = Level.TimeSeconds;
                NewPing = float(ConsoleCommand("GETPING"));

                if (ExactPing < 0.006)
                {
                    ExactPing = FMin(0.1, 0.001 * NewPing);
                }
                else
                {
                    ExactPing = (0.99 * ExactPing) + (0.0001 * NewPing);
                }

                PlayerReplicationInfo.Ping = Min(250.0 * ExactPing, 255);
                PlayerReplicationInfo.bReceivedPing = true;
                OldPing = ExactPing;
                ServerUpdatePing(1000 * ExactPing);
            }

            if (!bSkippedLastUpdate &&                              // in order to skip this update we must not have skipped the last one
                Player.CurrentNetSpeed < 10000 &&                   // and netspeed must be low
                (Level.TimeSeconds - ClientUpdateTime) < 0.0222 &&  // and time since last update must be short
                bPressedJump == bLastPressedJump &&                 // and update must not contain major changes
                (aUp - aLastUp) < 0.01 &&                           // "
                (aForward - aLastForward) < 0.01 &&                 // "
                (aStrafe - aLastStrafe) < 0.01                      // "
                )
            {
                bSkippedLastUpdate = true;

                return;
            }
            else
            {
                bSkippedLastUpdate = false;
                ClientUpdateTime = Level.TimeSeconds;

                // Save Move
                bLastPressedJump = bPressedJump;
                aLastUp = aUp;
                aLastForward = aForward;
                aLastStrafe = aStrafe;

                if (bIncrementalThrottle)
                {
                    if (aForward > 0.0)
                    {
                        CurrentVehicle.ThrottleAmount += DeltaTime * ThrottleChangeRate;
                    }
                    else if (aForward < 0.0)
                    {
                        CurrentVehicle.ThrottleAmount -= DeltaTime * ThrottleChangeRate;
                    }

                    CurrentVehicle.ThrottleAmount = FClamp(CurrentVehicle.ThrottleAmount, -6000.0, 6000.0);
                    AppliedThrottle = CurrentVehicle.ThrottleAmount;

                    // Stop if the throttle is below this amount
                    if (Abs(AppliedThrottle) < 500.0)
                    {
                        AppliedThrottle = 0.0;
                    }

                    // Brakes are on, so zero the throttle
                    if (aUp > 0.0)
                    {
                        AppliedThrottle = 0.0;
                        CurrentVehicle.ThrottleAmount = 0.0;
                    }

                    CurrentVehicle.Throttle = FClamp(AppliedThrottle / 5000.0, -1.0, 1.0);
                    CurrentVehicle.Steering = FClamp(-aStrafe / 5000.0, -1.0, 1.0);
                    CurrentVehicle.Rise = FClamp(aUp / 5000.0, -1.0, 1.0);

                    ServerDrive(AppliedThrottle, aStrafe, aUp, bPressedJump, (32767 & (Rotation.Pitch / 2)) * 32768 + (32767 & (Rotation.Yaw / 2)));
                }
                else
                {
                    if (CurrentVehicle != none)
                    {
                        CurrentVehicle.Throttle = FClamp(aForward / 5000.0, -1.0, 1.0);
                        CurrentVehicle.Steering = FClamp(-aStrafe / 5000.0, -1.0, 1.0);
                        CurrentVehicle.Rise = FClamp(aUp / 5000.0, -1.0, 1.0);
                    }

                    ServerDrive(aForward, aStrafe, aUp, bPressedJump, (32767 & (Rotation.Pitch / 2)) * 32768 + (32767 & (Rotation.Yaw / 2)));
                }
            }
        }
        else
        {
            if (bIncrementalThrottle)
            {
                if (aForward > 0.0)
                {
                    CurrentVehicle.ThrottleAmount += DeltaTime * ThrottleChangeRate;
                }
                else if (aForward < 0.0)
                {
                    CurrentVehicle.ThrottleAmount -= DeltaTime * ThrottleChangeRate;
                }

                CurrentVehicle.ThrottleAmount = FClamp(CurrentVehicle.ThrottleAmount, -6000.0, 6000.0);
                AppliedThrottle = CurrentVehicle.ThrottleAmount;

                // Stop if the throttle is below this amount
                if (Abs(AppliedThrottle) < 500.0)
                {
                    AppliedThrottle = 0.0;
                }

                // Brakes are on, so zero the throttle
                if (aUp > 0.0)
                {
                    AppliedThrottle = 0.0;
                    CurrentVehicle.ThrottleAmount = 0.0;
                }

                ProcessDrive(AppliedThrottle, aStrafe, aUp, bPressedJump);
            }
            else
            {
                ProcessDrive(aForward, aStrafe, aUp, bPressedJump);
            }
        }

        // If the vehicle is being controlled here, set replicated variables
        if (CurrentVehicle != none)
        {
            if (bFire == 0 && CurrentVehicle.bWeaponIsFiring)
            {
                CurrentVehicle.ClientVehicleCeaseFire(false);
            }

            if (bAltFire == 0 && CurrentVehicle.bWeaponIsAltFiring)
            {
                CurrentVehicle.ClientVehicleCeaseFire(true);
            }
        }
    }
}

state PlayerSwimming
{
ignores SeePlayer, HearNoise, Bump;

    // Modified so if player moves into a shallow water volume, they exit swimming state, same as if they move into a non-water volume
    function bool NotifyPhysicsVolumeChange(PhysicsVolume NewVolume)
    {
        local Vector CheckPoint, HitLocation, HitNormal;

        if (!NewVolume.bWaterVolume || (NewVolume.IsA('DHWaterVolume') && DHWaterVolume(NewVolume).bIsShallowWater)) // moving into shallow water volume also exits swimming state
        {
            Pawn.SetPhysics(PHYS_Falling);

            if (Pawn.Velocity.Z > 0.0)
            {
                if (Pawn.bUpAndOut && Pawn.CheckWaterJump(HitNormal)) // check for water jump
                {
                    // TODO: Fix jump out of water issue
                    Pawn.Velocity.Z = FMax(Pawn.JumpZ, 420.0) + 2.0 * Pawn.CollisionRadius; // set here so physics uses this for remainder of tick
                    GotoState(Pawn.LandMovementState);
                }
                else if (Pawn.Velocity.Z > 160.0 || !Pawn.TouchingWaterVolume())
                {
                    GotoState(Pawn.LandMovementState);
                }
                else // check if in deep water (positive trace means we're not)
                {
                    CheckPoint = Pawn.Location;
                    CheckPoint.Z -= Pawn.CollisionHeight + 6.0;

                    if (Trace(HitLocation, HitNormal, CheckPoint, Pawn.Location, false) != none)
                    {
                        GotoState(Pawn.LandMovementState);
                    }
                    else
                    {
                        Enable('Timer');
                        SetTimer(0.7, false);
                    }
                }
            }
        }
        else
        {
            Disable('Timer');
            Pawn.SetPhysics(PHYS_Swimming);
        }

        return false;
    }

    // Modified so landing in a shallow water volume doesn't send player into swimming state
    function bool NotifyLanded(Vector HitNormal)
    {
        if (Pawn.PhysicsVolume != none && Pawn.PhysicsVolume.bWaterVolume && !(Pawn.PhysicsVolume.IsA('DHWaterVolume') && DHWaterVolume(Pawn.PhysicsVolume).bIsShallowWater))
        {
            Pawn.SetPhysics(PHYS_Swimming);
        }
        else
        {
            GotoState(Pawn.LandMovementState);
        }

        return bUpdating;
    }

    // Modified so moving into a shallow water volume also triggers NotifyPhysicsVolumeChange(), same as if they move into a non-water volume
    function ProcessMove(float DeltaTime, Vector NewAccel, eDoubleClickDir DoubleClickMove, Rotator DeltaRot)
    {
        local Vector OldAccel;
        local bool   bUpAndOut;

        OldAccel = Pawn.Acceleration;

        if (Pawn.Acceleration != NewAccel)
        {
            Pawn.Acceleration = NewAccel;
        }

        bUpAndOut = (Pawn.Acceleration.Z > 0.0 || Rotation.Pitch > 2048) && (Vector(Rotation) Dot Pawn.Acceleration) > 0.0;

        if (Pawn.bUpAndOut != bUpAndOut)
        {
            Pawn.bUpAndOut = bUpAndOut;
        }

        if (!Pawn.PhysicsVolume.bWaterVolume || (Pawn.PhysicsVolume.IsA('DHWaterVolume') && DHWaterVolume(Pawn.PhysicsVolume).bIsShallowWater))
        {
            NotifyPhysicsVolumeChange(Pawn.PhysicsVolume);
        }
    }

    // Modified to use VSizeSquared instead of VSize for more efficient processing, as this is a many-times-a-second function
    function PlayerMove(float DeltaTime)
    {
        local Vector  NewAccel, X, Y, Z;
        local Rotator OldRotation;

        GetAxes(Rotation, X, Y, Z);

        // Update acceleration
        NewAccel = (aForward * X) + (aStrafe * Y) + (aUp * vect(0.0, 0.0, 1.0));

        if (VSizeSquared(NewAccel) < 1.0)
        {
            NewAccel = vect(0.0, 0.0, 0.0);
        }

        // Update bob
        Pawn.CheckBob(DeltaTime, Y);

        // Update rotation
        OldRotation = Rotation;
        UpdateRotation(DeltaTime, 2.0);

        // Now process this move (net client saves the move & replicates it)
        if (Role < ROLE_Authority)
        {
            ReplicateMove(DeltaTime, NewAccel, DCLICK_None, OldRotation - Rotation);
        }
        else
        {
            ProcessMove(DeltaTime, NewAccel, DCLICK_None, OldRotation - Rotation);
        }

        bPressedJump = false;
    }

    // Modified so if player is in a shallow water volume, they exit swimming state, same as if they are in a non-water volume
    function Timer()
    {
        if ((!Pawn.PhysicsVolume.bWaterVolume || (Pawn.PhysicsVolume.IsA('DHWaterVolume') && DHWaterVolume(Pawn.PhysicsVolume).bIsShallowWater)) && Role == ROLE_Authority)
        {
            GotoState(Pawn.LandMovementState);
        }

        Disable('Timer');
    }
}

state PlayerClimbing
{
ignores SeePlayer, HearNoise, Bump;

    // Modified so moving into a shallow water volume doesn't send player into swimming state
    function bool NotifyPhysicsVolumeChange(PhysicsVolume NewVolume)
    {
        if (NewVolume != none && NewVolume.bWaterVolume && !(NewVolume.IsA('DHWaterVolume') && DHWaterVolume(NewVolume).bIsShallowWater) && Pawn != none)
        {
            GotoState(Pawn.WaterMovementState);
        }
        else
        {
            GotoState(Pawn.LandMovementState);
        }

        return false;
    }
}

// Modified so player can enter vehicle if looking at one of its vehicle weapons (generally a turret), not just its hull/base
// In particular this makes it much easier to enter AT guns, which can have a very small base & a large 'turret'
function ServerUse()
{
    local Vehicle   EntryVehicle;
    local Actor     LookedAtActor, A;

    if (Role < ROLE_Authority)
    {
        return;
    }

    if (Level.Pauser == PlayerReplicationInfo)
    {
        SetPause(false);

        return;
    }

    if (Pawn == none || !Pawn.bCanUse)
    {
        return;
    }

    // If player is in a vehicle, try to exit it
    if (Vehicle(Pawn) != none)
    {
        Vehicle(Pawn).KDriverLeave(false);

        return;
    }

    // Otherwise try to use any actor the player is looking at & is standing directly in front of
    if (ROPawn(Pawn) != none)
    {
        LookedAtActor = ROPawn(Pawn).AutoTraceActor;

        if (LookedAtActor != none)
        {
            if (LookedAtActor.IsA('DHCollisionMeshActor') && LookedAtActor.Owner != none)
            {
                LookedAtActor = LookedAtActor.Owner; // if looking at a collision static mesh actor, switch to the vehicle weapon or vehicle it represents
            }

            if (VehicleWeapon(LookedAtActor) != none && LookedAtActor.Base != none)
            {
                LookedAtActor = LookedAtActor.Base; // if looking at a vehicle weapon, switch to its vehicle base
            }

            // If player is looking at a vehicle, try to enter it
            if (ROVehicle(LookedAtActor) != none)
            {
                EntryVehicle = ROVehicle(LookedAtActor).FindEntryVehicle(Pawn);

                // End AT Rotation action if player is currently preforming one
                if (DHPawn(Pawn) != none && DHPawn(Pawn).GunToRotate != none)
                {
                    DHPawn(Pawn).GunToRotate.ServerExitRotation();
                    DHPawn(Pawn).SwitchToLastWeapon();
                }

                if (EntryVehicle != none && EntryVehicle.TryToDrive(Pawn))
                {
                    return;
                }
            }
            // Otherwise try to use whatever other actor player is looking at
            else
            {
                LookedAtActor.UsedBy(Pawn);

                return;
            }
        }
    }

    // Send the 'UsedBy' event to each actor the player is touching, including its Base
    foreach Pawn.TouchingActors(Class'Actor', A)
    {
        if (!A.bCanAutoTraceSelect)
        {
            A.UsedBy(Pawn);
        }
    }

    if (Pawn.Base != none)
    {
        Pawn.Base.UsedBy(Pawn);
    }
}

// Reset bolt rifle sway values when we bolt it, since that's technically lowering it from the eye
simulated function ResetSwayAfterBolt()
{
    SwayYaw = 0.0;
    SwayPitch = 0.0;
    WeaponSwayYawRate = 0.0;
    WeaponSwayPitchRate = 0.0;
    SwayTime = 0.0;
}

simulated function bool IsArtilleryOperator()
{
    local DHRoleInfo RI;

    RI = DHRoleInfo(GetRoleInfo());

    return IsInArtilleryVehicle();
}

simulated function bool IsArtillerySpotter()
{
    return IsSquadLeader();
}

simulated function bool IsRadioman()
{
    local DHRoleInfo RI;

    RI = DHRoleInfo(GetRoleInfo());

    return RI != none && RI.bCarriesRadio;
}

function ServerNotifyRoles(DHPlayerReplicationInfo.ERoleSelector RoleSelector, class<ROCriticalMessage> Message, int MessageIndex, optional Object OptionalObject)
{
    local int                     TeamIndex, SquadIndex;
    local Controller              C;
    local DHPlayer                OtherPlayer;
    local DHPlayerReplicationInfo PRI;

    TeamIndex = GetTeamNum();
    SquadIndex = GetSquadIndex();

    for (C = Level.ControllerList; C != none; C = C.NextController)
    {
        OtherPlayer = DHPlayer(C);

        if (OtherPlayer == none || OtherPlayer == self || OtherPlayer.GetTeamNum() != TeamIndex)
        {
            continue;
        }

        PRI = DHPlayerReplicationInfo(OtherPlayer.PlayerReplicationInfo);

        if (PRI != none && PRI.CheckRole(RoleSelector))
        {
            OtherPlayer.ReceiveLocalizedMessage(Message, MessageIndex, PlayerReplicationInfo, OtherPlayer.PlayerReplicationInfo, OptionalObject);
        }
    }
}

function bool IsPositionOfArtillery(Vector Position)
{
    local int i;
    local DHGameReplicationInfo GRI;

    GRI = DHGameReplicationInfo(GameReplicationInfo);

    for (i = 0; i < arraycount(GRI.DHArtillery); i++)
    {
        if (GRI.DHArtillery[i] != none &&
            GRI.DHArtillery[i].GetTeamIndex() == GetTeamNum() &&
            !GRI.DHArtillery[i].IsParadrop())
        {
            // to do: refactor checking if GRI.DHArtillery[i].Location == Position
            // GRI.DHArtillery[i].Location == Position is false because of round-up errors...
            if (VSize(GRI.DHArtillery[i].Location - Position) < 1)
            {
                return true;
            }
        }
    }
    return false;
}

function bool IsPositionOfParadrop(Vector Position)
{
    local int i;
    local DHGameReplicationInfo GRI;

    GRI = DHGameReplicationInfo(GameReplicationInfo);

    for (i = 0; i < arraycount(GRI.DHArtillery); i++)
    {
        if (GRI.DHArtillery[i] != none &&
            GRI.DHArtillery[i].GetTeamIndex() == GetTeamNum() &&
            GRI.DHArtillery[i].IsParadrop())
        {
            if (VSize(GRI.DHArtillery[i].Location - Position) < 1)
            {
                // to do: refactor checking if GRI.DHArtillery[i].Location == Position
                // GRI.DHArtillery[i].Location == Position is false because of round-up errors...
                return true;
            }
        }
    }
    return false;
}

function int GetActiveOffMapSupportNumber()
{
    local int i, Counter;
    local DHGameReplicationInfo GRI;

    GRI = DHGameReplicationInfo(GameReplicationInfo);

    Counter = 0;
    for (i = 0; i < arraycount(GRI.DHArtillery); ++i)
    {
        if (GRI.DHArtillery[i] != none &&
            GRI.DHArtillery[i].GetTeamIndex() == GetTeamNum())
        {
            Counter++;
        }
    }
    return Counter;
}

// Modified to allow mortar operator to make a resupply request
function AttemptToAddHelpRequest(PlayerReplicationInfo PRI, int ObjID, int RequestType, optional Vector RequestLocation)
{
    local DHRoleInfo RI;

    RI = DHRoleInfo(GetRoleInfo());

    // Only allow if requesting player is a leader role or if he's a machine gunner or mortar operator requesting resupply
    if (RI != none &&
        (RI.bIsLeader || (RequestType == 3 && RI.bIsGunner)) &&
        ROGameReplicationInfo(GameReplicationInfo) != none &&
        PRI != none &&
        PRI.Team != none)
    {
        ROGameReplicationInfo(GameReplicationInfo).AddHelpRequest(PRI, ObjID, RequestType, RequestLocation); // add to team's HelpRequests array

        if (DarkestHourGame(Level.Game) != none)
        {
            DarkestHourGame(Level.Game).NotifyPlayersOfMapInfoChange(PRI.Team.TeamIndex, self); // notify team members to check their map
        }
    }
}

// For signal smoke grenade handling
function string GetSecGrenadeWeapon()
{
    local RORoleInfo RI;

    RI = GetRoleInfo();

    if (RI == none || GrenadeWeapon + 1 < 1)
    {
        return "";
    }

    return string(RI.Grenades[GrenadeWeapon + 1].Item);
}

function int GetSecGrenadeAmmo()
{
    local RORoleInfo RI;

    RI = GetRoleInfo();

    if (RI == none || GrenadeWeapon < 0 || RI.Grenades[GrenadeWeapon + 1].Item != none)
    {
        return -1;
    }

    return RI.Grenades[GrenadeWeapon + 1].Amount;
}

// Smooth field of view transition.
function AdjustView(float DeltaTime)
{
    if (FOVAngle != DesiredFOV)
    {
        FOVAngle -= FClamp(10.0 * DeltaTime, 0.0, 1.0) * (FOVAngle - DesiredFOV);

        if (Abs(FOVAngle - DesiredFOV) <= 0.0625)
        {
            FOVAngle = DesiredFOV;
        }
    }

    if (bZooming)
    {
        ZoomLevel = FMin(ZoomLevel + DeltaTime, DesiredZoomLevel);
        DesiredFOV = FClamp(90.0 - (ZoomLevel * 88.0), 1.0, 170.0);
    }
}

// Modified to avoid calling ResetFOV() if player is possessing a vehicle, because the vehicle will always set the FOV correctly anyway
// Fixes occasional network bug where ResetFOV() was received by a client AFTER vehicle had correctly set FOV, resulting in incorrect unmagnified view on a vehicle weapon
// Also a network optimisation as avoids a pointless replicated function call
function Possess(Pawn aPawn)
{
    local Pawn    OldPawn;
    local Vehicle V;

    if (PlayerReplicationInfo == none || PlayerReplicationInfo.bOnlySpectator || aPawn == none)
    {
        return;
    }

    OldPawn = Pawn;
    V = Vehicle(aPawn);

    if (V == none) // added this check to fix a bug & as a network optimisation
    {
        ResetFOV();
    }

    aPawn.PossessedBy(self); // if possessing vehicle, PossessedBy() calls ClientKDriverEnter() on owning client, so could use that to do other client stuff, avoiding further replicated functions?
    Pawn = aPawn;
    Pawn.bStasis = false;
    ResetTimeMargin(); // this gets called in Restart(), just after this, so appears unnecessary to have it here
    CleanOutSavedMoves(); // avoids replaying any moves prior to possession

    if (V != none && V.Driver != none)
    {
        PlayerReplicationInfo.bIsFemale = V.Driver.bIsFemale;
    }
    else
    {
        PlayerReplicationInfo.bIsFemale = Pawn.bIsFemale;
    }

    ServerSetHandedness(Handedness);
    ServerSetAutoTaunt(bAutoTaunt); // this function has been emptied out in RO anyway
    Restart(); // this calls the replicated ClientRestart() function on the owning client
    StopViewShaking();

    // Stopped this replicated function being called when exiting a vehicle position, as it only resets bDuck & bCrawl, which aren't relevant in a vehicle
    // I'm sure we could optimise the network further by calling this from ClientRestart(), which is already being called on the owning client
    if (Vehicle(OldPawn) == none)
    {
        ClientResetMovement();
    }

    if (ROPawn(aPawn) != none)
    {
        ROPawn(aPawn).Setup(PawnSetupRecord, true);
    }
}

// Server call to client to force prone
function ClientProne()
{
    Prone();
}

// Modified to disallow this from being spammed without limits.
// As an added bonus, this solves a particular bug where players would end up
// in an odd state where their bipodded machine-guns would appear to be shooting
// blanks, likely as a result of a client-server state mismatch.
exec function ToggleDuck()
{
    if (Level.TimeSeconds >= NextToggleDuckTimeSeconds)
    {
        NextToggleDuckTimeSeconds = Level.TimeSeconds + ToggleDuckIntervalSeconds;

        super.ToggleDuck();
    }
}

// Server call to client to toggle duck
function ClientToggleDuck()
{
    ToggleDuck();
}

exec function ToggleRun()
{
    bToggleRun = !bToggleRun;
}

// Modified to network optimise by removing automatic call to replicated server function in a VehicleWeaponPawn
// Instead we let WVP's clientside IncrementRange() check that it's a valid operation before sending server call
exec function LeanRight()
{
    local DHPawn P;

    P = DHPawn(Pawn);

    if (P != none)
    {
        if (!P.bBipodDeployed)
        {
            P.LeanRight();
        }

        if (P.bLeanRight)
        {
            ServerLeanRight(true);
        }
    }
    else if (VehicleWeaponPawn(Pawn) != none)
    {
        VehicleWeaponPawn(Pawn).IncrementRange();
    }
}

exec function LeanLeft()
{
    local DHPawn P;

    P = DHPawn(Pawn);

    if (P != none)
    {
        if (!P.bBipodDeployed)
        {
            P.LeanLeft();
        }

        if (P.bLeanLeft)
        {
            ServerLeanLeft(true);
        }
    }
    else if (VehicleWeaponPawn(Pawn) != none && VehicleWeaponPawn(Pawn).Gun != none)
    {
        VehicleWeaponPawn(Pawn).Gun.DecrementRange();
    }
}

function ClientConsoleCommand(string Command, bool bWriteToLog)
{
    ConsoleCommand(Command, bWriteToLog);
}

simulated function NotifyHintRenderingDone()
{
    if (DHHintManager != none)
    {
        DHHintManager.NotifyHintRenderingDone();
    }
}

simulated function UpdateHintManagement(bool bUseHints)
{
    if (Level.GetLocalPlayerController() == self)
    {
        if (bUseHints && DHHintManager == none)
        {
            DHHintManager = Spawn(Class'DHHintManager', self);

            if (DHHintManager == none)
            {
                Warn("Unable to spawn hint manager");
            }
        }
        else if (!bUseHints && DHHintManager != none)
        {
            DHHintManager.Destroy();
            DHHintManager = none;
        }

        if (!bUseHints && DHHud(myHUD) != none)
        {
            DHHud(myHUD).bDrawHint = false;
        }
    }
}

simulated function QueueHint(byte HintIndex, bool bForceNext)
{
    if (DHHintManager != none)
    {
        DHHintManager.QueueHint(HintIndex, bForceNext);
    }
}

// Modified to avoid "accessed none" errors
function bool CanRestartPlayer()
{
    local DHGameReplicationInfo DHGRI;

    DHGRI = DHGameReplicationInfo(GameReplicationInfo);

    if ((PlayerReplicationInfo != none && PlayerReplicationInfo.bOnlySpectator) || !bCanRespawn)
    {
        return false;
    }
    else if ((bIsInSpawnMenu && VehiclePoolIndex == -1) || !HasSelectedTeam() || !HasSelectedRole() || !HasSelectedWeapons() || !HasSelectedSpawn())
    {
        return false;
    }

    NextSpawnTime = GetNextSpawnTime(SpawnPointIndex, DHRoleInfo(GetRoleInfo()), VehiclePoolIndex);

    if (DHGRI.ElapsedTime < NextSpawnTime || DHGRI.ElapsedTime < DHGRI.SpawningEnableTimes[GetTeamNum()])
    {
        return false;
    }

    return true;
}

function bool HasSelectedSpawn()
{
    local DarkestHourGame G;

    G = DarkestHourGame(Level.Game);

    if (G != none && G.DHLevelInfo != none && G.DHLevelInfo.SpawnMode == ESM_DarkestHour)
    {
        return SpawnPointIndex != -1;
    }

    return true;
}

// Modified incase this ever gets called, make it 'replace' the deploy menu instead of old RoleMenu
simulated function ClientForcedTeamChange(int NewTeamIndex, int NewRoleIndex)
{
    // Store the new team and role info
    ForcedTeamSelectOnRoleSelectPage = NewTeamIndex;
    DesiredRole = NewRoleIndex;

    DeployMenuStartMode = MODE_Map;
    ClientReplaceMenu("DH_Interface.DHDeployMenu");
}

// Modified to avoid "accessed none" errors
function bool HasSelectedTeam()
{
    return PlayerReplicationInfo != none && PlayerReplicationInfo.Team != none && PlayerReplicationInfo.Team.TeamIndex < 2;
}

// Modified to fix nasty server crash and fix other bugs
function BecomeSpectator()
{
    if (Pawn != none)
    {
        Pawn.Suicide();
    }

    super.BecomeSpectator();
}

// Modified to call ToggleBehindView to avoid code repetition
exec function BehindView(bool B)
{
    if (B != bBehindView)
    {
        ToggleBehindView();
    }
}

// Modified to disallow behind view just because a player is a game admin (too open to abuse) & to deprecate use of vehicle's bAllowViewChange setting
// Not using DHDebugMode to enable this, as using behind view can cause crashes on busy maps
// To aid development & testing, a standalone PC or test server can easily be configured to allow behind view by adding bAllowBehindView=true to DarkestHour.ini file's [Engine.GameInfo] section
function ServerToggleBehindView()
{
    if (Level.NetMode == NM_Standalone || Level.Game.bAllowBehindView || PlayerReplicationInfo.bOnlySpectator)
    {
        ClientSetBehindView(!bBehindView); // a standalone or owning listen server will get this

        if (Viewport(Player) == none) // on a non-owning server, ClientSetBehindView() is sent to owning net client, so toggle server's local bBehindView setting
        {
            bBehindView = !bBehindView;
        }
    }
}

function ServerClearObstacle(int Index)
{
    local DarkestHourGame G;

    G = DarkestHourGame(Level.Game);

    if (G != none && G.ObstacleManager != none)
    {
        G.ObstacleManager.ClearObstacle(Index);
    }
}

function ServerCutConstruction(DHConstruction C)
{
    if (C != none && Pawn != none)
    {
        C.CutConstruction(Pawn);
    }
}

// Keep this function as it's used as a control to show communication page allowing fast muting of players
exec function CommunicationMenu()
{
    ClientReplaceMenu("DH_Interface.DHCommunicationPage");
}

// This function returns the time the player will be able to spawn next
// given some spawn parameters (DHRoleInfo and VehiclePoolIndex).
simulated function int GetNextSpawnTime(int SpawnPointIndex, DHRoleInfo RI, int VehiclePoolIndex)
{
    local int T;
    local DHGameReplicationInfo GRI;

    GRI = DHGameReplicationInfo(GameReplicationInfo);

    if (RI == none ||
        GRI == none ||
        PlayerReplicationInfo == none ||
        PlayerReplicationInfo.Team == none ||
        SpawnPointIndex < 0 ||
        SpawnPointIndex >= arraycount(GRI.SpawnPoints) ||
        GRI.SpawnPoints[SpawnPointIndex] == none)
    {
        return 0;
    }

    if (GRI.SpawnPoints[SpawnPointIndex].CanPlayerSpawnImmediately(self))
    {
        // Spawn point is allowing this player to spawn immediately!
        return -1;
    }

    // If player was spawn killed, set the respawn time to be the spawn kill respawn time
    if (bSpawnedKilled)
    {
        T = LastKilledTime + SPAWN_KILL_RESPAWN_TIME;
    }
    else
    {
        // LastKilledTime is 0 the first time a player joins a server, but if he leaves, the time is stored (using the sessions thing)
        // this means the player can pretty much spawn right away the first time connecting, but from then on he will be subject to the respawn time factors
        T = LastKilledTime + GRI.ReinforcementInterval[PlayerReplicationInfo.Team.TeamIndex] + RI.AddedRoleRespawnTime + GRI.SpawnPoints[SpawnPointIndex].GetSpawnTimePenalty();
    }

    if (VehiclePoolIndex != -1)
    {
        T = Max(T, GRI.VehiclePoolNextAvailableTimes[VehiclePoolIndex]);
        T = Max(T, NextVehicleSpawnTime);
    }

    return T;
}

// Modified to actually restart the sway process, not just stop it. This is only called when the player changes stances (crouch prone stand).
simulated function ResetSwayValues()
{
    SwayTime = 0.0;
}

// Calculate the weapon sway, modified for DH sway system (large sway from start, reduces, then averages)
simulated function SwayHandler(float DeltaTime)
{
    local DHPawn P;
    local DHWeapon W;
    local float  WeaponSwayYawAcc, WeaponSwayPitchAcc, StaminaFactor, TimeFactor, DeltaSwayYaw, DeltaSwayPitch, FlinchFactor;

    P = DHPawn(Pawn);

    if (P == none)
    {
        return;
    }

    W = DHWeapon(P.Weapon);

    if (W == none)
    {
        return;
    }

    SwayTime += DeltaTime;

    // Apply random sway movement periodically (using SwayClearTime as timer)
    if (SwayClearTime >= 0.025) // was 0.05
    {
        SwayClearTime = 0.0;
        WeaponSwayYawAcc = RandRange(-BaseSwayYawAcc, BaseSwayYawAcc);
        WeaponSwayPitchAcc = RandRange(-BaseSwayPitchAcc, BaseSwayPitchAcc);
    }
    else
    {
        SwayClearTime += DeltaTime;
        WeaponSwayYawAcc = 0.0;
        WeaponSwayPitchAcc = 0.0;
    }

    // Modify sway based on how long the player has been holding the weapon ironsighted
    StaminaFactor = ((P.default.Stamina - P.Stamina) / P.default.Stamina) * 0.5;
    TimeFactor = InterpCurveEval(SwayCurve, SwayTime);

    // Apply DH sway modifier
    TimeFactor *= W.SwayModifyFactor; // added option for weapon specific modifier

    WeaponSwayYawAcc = (TimeFactor * WeaponSwayYawAcc) + (StaminaFactor * WeaponSwayYawAcc);
    WeaponSwayPitchAcc = (TimeFactor * WeaponSwayPitchAcc) + (StaminaFactor * WeaponSwayPitchAcc);

    // Applied overall modifier for not moving
    if (P.bIsIdle)
    {
        WeaponSwayYawAcc *= W.SwayNotMovingModifier;
        WeaponSwayPitchAcc *= W.SwayNotMovingModifier;
    }

    // Reduce sway reduction if crouching, prone or resting the weapon (order in lowest first)
    if (P.bRestingWeapon)
    {
        WeaponSwayYawAcc *= W.SwayRestingModifier;
        WeaponSwayPitchAcc *= W.SwayRestingModifier;
    }
    else if (P.bIsCrawling)
    {
        WeaponSwayYawAcc *= W.SwayProneModifier;
        WeaponSwayPitchAcc *= W.SwayProneModifier;
    }
    else if (P.bIsCrouched)
    {
        WeaponSwayYawAcc *= W.SwayCrouchedModifier;
        WeaponSwayPitchAcc *= W.SwayCrouchedModifier;
    }

    // Increase sway if getting up from prone or if leaning
    if (P.IsProneTransitioning())
    {
        WeaponSwayYawAcc *= W.SwayTransitionModifier;
        WeaponSwayPitchAcc *= W.SwayTransitionModifier;
    }

    // Increase sway if leaning
    if (P.LeanAmount != 0.0)
    {
        WeaponSwayYawAcc *= W.SwayLeanModifier;
        WeaponSwayPitchAcc *= W.SwayLeanModifier;
    }

    // Increase sway if bayonet attached
    if (W.bBayonetMounted)
    {
        WeaponSwayYawAcc *= W.SwayBayonetModifier;
        WeaponSwayPitchAcc *= W.SwayBayonetModifier;
    }

    // Increase sway based on Flinch Meter
    FlinchFactor = FlinchMeterValue - GetFlinchMeterFalloff(Level.TimeSeconds - LastFlinchTime);

    if (FlinchFactor > 0.0)
    {
        WeaponSwayYawAcc *= 1.0 + (FlinchFactor * FlinchMeterSwayMultiplier);
        WeaponSwayPitchAcc *= 1.0 + (FlinchFactor * FlinchMeterSwayMultiplier);
    }

    // Add an elastic factor to get sway near the original aim-point, & a damping factor to keep elastic factor from causing wild oscillations
    WeaponSwayYawAcc = WeaponSwayYawAcc - (DHSwayElasticFactor * SwayYaw) - (DHSwayDampingFactor * WeaponSwayYawRate);
    WeaponSwayPitchAcc = WeaponSwayPitchAcc - (DHSwayElasticFactor * SwayPitch) - (DHSwayDampingFactor * WeaponSwayPitchRate);

    // If weapon is rested, SwayYaw & SwayPitch are zero
    if (P.bRestingWeapon)
    {
        SwayYaw = 0.0;
        SwayPitch = 0.0;
    }
    // Otherwise update SwayYaw & SwayPitch using basic equation of motion (deltaX = vt + 0.5 * a * t^2)
    else
    {
        DeltaSwayYaw = (WeaponSwayYawRate * DeltaTime) + (0.5 * WeaponSwayYawAcc * DeltaTime * DeltaTime);
        DeltaSwayPitch = (WeaponSwayPitchRate * DeltaTime) + (0.5 * WeaponSwayPitchAcc * DeltaTime * DeltaTime);

        SwayYaw += DeltaSwayYaw;
        SwayPitch += DeltaSwayPitch;
    }

    // Update new weapon sway sway speed (R = D*T)
    WeaponSwayYawRate += WeaponSwayYawAcc * DeltaTime;
    WeaponSwayPitchRate += WeaponSwayPitchAcc * DeltaTime;
}

// Modified to not allow IronSighting when transitioning to/from prone
exec simulated function ROIronSights()
{
    if (Pawn != none && Pawn.Weapon != none && !Pawn.IsProneTransitioning())
    {
        Pawn.Weapon.ROIronSights();
    }
    else if (Pawn != none && DHVehicleWeaponPawn(Pawn) != none)
    {
        DHVehicleWeaponPawn(Pawn).ROIronSights();
    }
}

// Client function to fade from black
function ClientFadeFromBlack(float time, optional bool bInvertFadeDirection)
{
    local ROHud H;

    H = ROHud(MyHud);

    if (H != none)
    {
        H.FadeToBlack(time, !bInvertFadeDirection);
    }
}

// Modified to allow for faster suiciding, annoying when it doesn't work in MP
// There might be some unknown problem that having such a low value can cause
// This might be a temporary function then that will need removed for non dev work
exec function Suicide()
{
    if (Pawn != none && Level.TimeSeconds - Pawn.LastStartTime > 1.0)
    {
        Pawn.Suicide();
    }
}

exec function SwitchTeam() { }
exec function ChangeTeam(int N) { }

// Modified to not join the opposite team if it fails to join the one passed (fixes a nasty exploit)
// This function verifies the spawn parameters (spawn point et al.) that
// are passed in, and sets them if they check out. If they don't check out, an
// error is thrown.
//
// TODO: This function is a fucking nightmare and needs to be refactored.
// Namely, the team selection should *not* be rolled into this function.
// It would be useful to roll up the "spawning parameters" (role, weapons,
// spawn point etc.) into a struct so that it's easier to understand what's
// going on.
function ServerSetPlayerInfo(byte newTeam, byte newRole, byte NewWeapon1, byte NewWeapon2, int NewSpawnPointIndex, int NewVehiclePoolIndex)
{
    local bool bDidFail;
    local DarkestHourGame Game;
    local DHRoleInfo RI;
    local DHGameReplicationInfo GRI;
    local DHPlayerReplicationInfo PRI;
    local byte OldTeamIndex;

    GRI = DHGameReplicationInfo(Level.Game.GameReplicationInfo);
    PRI = DHPlayerReplicationInfo(PlayerReplicationInfo);

    OldTeamIndex = GetTeamNum();

    // Attempt to change teams
    if (newTeam != 255)
    {
        if (NextChangeTeamTime >= GRI.ElapsedTime)
        {
            return;
        }

        // Spectate
        if (newTeam == 254)
        {
            BecomeSpectator();

            // Check if change was successful
            if (PlayerReplicationInfo == none || !PlayerReplicationInfo.bOnlySpectator)
            {
                if (PlayerReplicationInfo == none)
                {
                    ClientChangePlayerInfoResult(01);
                }
                else if (Level.Game.NumSpectators >= Level.Game.MaxSpectators)
                {
                    ClientChangePlayerInfoResult(02);
                }
                else if (IsInState('GameEnded'))
                {
                    ClientChangePlayerInfoResult(03);
                }
                else if (IsInState('RoundEnded'))
                {
                    ClientChangePlayerInfoResult(04);
                }
                else
                {
                    ClientChangePlayerInfoResult(99);
                }

                return;
            }
        }
        else
        {
            if (newTeam == 250) // auto select
            {
                if (PlayerReplicationInfo == none || PlayerReplicationInfo.bOnlySpectator)
                {
                    BecomeActivePlayer();
                }

                newTeam = ServerAutoSelectAndChangeTeam();
            }
            else if (ROTeamGame(Level.Game).PickTeam(newTeam, self) == newTeam)
            {
                if (PlayerReplicationInfo == none || PlayerReplicationInfo.bOnlySpectator)
                {
                    BecomeActivePlayer();
                }

                ServerChangeTeam(newTeam);
            }

            // Check if change failed and output results
            if (PlayerReplicationInfo == none ||
                PlayerReplicationInfo.Team == none ||
                PlayerReplicationInfo.Team.TeamIndex != newTeam)
            {
                if (PlayerReplicationInfo == none)
                {
                    ClientChangePlayerInfoResult(10);
                }
                else if (Level.Game.bMustJoinBeforeStart)
                {
                    ClientChangePlayerInfoResult(11);
                }
                else if (Level.Game.GetNumPlayers() >= Level.Game.MaxPlayers)
                {
                    ClientChangePlayerInfoResult(12);
                }
                else if (Level.Game.MaxLives > 0)
                {
                    ClientChangePlayerInfoResult(13);
                }
                else if (IsInState('GameEnded'))
                {
                    ClientChangePlayerInfoResult(14);
                }
                else if (IsInState('RoundEnded'))
                {
                    ClientChangePlayerInfoResult(15);
                }
                else if (Level.Game.bMustJoinBeforeStart && Level.Game.GameReplicationInfo.bMatchHasBegun)
                {
                    ClientChangePlayerInfoResult(16);
                }
                else if (ROTeamGame(Level.Game) != none && ROTeamGame(Level.Game).PickTeam(newTeam, self) != newTeam)
                {
                    if (ROTeamGame(Level.Game).bPlayersVsBots && Level.NetMode != NM_Standalone)
                    {
                        ClientChangePlayerInfoResult(17);
                    }
                    else
                    {
                        ClientChangePlayerInfoResult(18);
                    }
                }
                else
                {
                    ClientChangePlayerInfoResult(99);
                }

                return;
            }
        }
    }

    // Attempt to change role
    if (newRole != 255 && DesiredRole != NewRole)
    {
        ChangeRole(newRole);

        // Check if change was successful
        if (DesiredRole != newRole)
        {
            if (ROTeamGame(Level.Game) != none &&
                PlayerReplicationInfo != none &&
                PlayerReplicationInfo.Team != none &&
                ROTeamGame(Level.Game).RoleLimitReached(PlayerReplicationInfo.Team.TeamIndex, newRole))
            {
                ClientChangePlayerInfoResult(100);
            }
            else
            {
                ClientChangePlayerInfoResult(199);
            }

            return;
        }
    }

    // Set weapons
    ChangeWeapons(NewWeapon1, NewWeapon2, 0);

    // Team change event
    if (NewTeam != 255 && NewTeam != OldTeamIndex)
    {
        OnTeamChanged();
    }

    // Return result to client
    if (NewTeam == AXIS_TEAM_INDEX)
    {
        ClientChangePlayerInfoResult(97); // successfully picked axis team
    }
    else if (NewTeam == ALLIES_TEAM_INDEX)
    {
        ClientChangePlayerInfoResult(98); // successfully picked allies team
    }
    // TODO: doesn't appear necessary or useful to pass this new 96 success code for switching to a spectator (Matt, June 2017)
    // Only appears to require an override in DHGUITeamSelection.InternalOnMessage() to make it do exactly the same as if we just passed no.0 (as in RO for a spectator)
    else if (NewTeam == 254)
    {
        ClientChangePlayerInfoResult(96); // successfully picked spectator team
    }
    else
    {
        Game = DarkestHourGame(Level.Game);

        if (Game != none &&
            Game.DHLevelInfo != none &&
            Game.DHLevelInfo.SpawnMode == ESM_DarkestHour &&
            Game.SpawnManager != none)
        {
            // This map uses the DH deploy system, not an RO spawn room
            if (PlayerReplicationInfo != none && PlayerReplicationInfo.Team != none)
            {
                RI = DHRoleInfo(Game.GetRoleInfo(PlayerReplicationInfo.Team.TeamIndex, DesiredRole));
            }

            if (GRI != none && GRI.CanSpawnWithParameters(NewSpawnPointIndex, GetTeamNum(), DesiredRole, PRI.SquadIndex, NewVehiclePoolIndex, true))
            {
                if (NewVehiclePoolIndex != VehiclePoolIndex)
                {
                    // Vehicle pool changing, unreserve existing vehicle pool reservation (if it exists)
                    GRI.UnreserveVehicle(self);

                    if (!GRI.ReserveVehicle(self, NewVehiclePoolIndex))
                    {
                        bDidFail = true;
                    }
                }
            }

            if (!bDidFail)
            {
                SpawnPointIndex = NewSpawnPointIndex;
                NextSpawnTime = GetNextSpawnTime(SpawnPointIndex, RI, VehiclePoolIndex);

                bSpawnParametersInvalidated = false;

                // Everything is good
                ClientChangePlayerInfoResult(0);
            }
            else
            {
                SpawnPointIndex = default.SpawnPointIndex;
                VehiclePoolIndex = default.VehiclePoolIndex;
                NextSpawnTime = default.NextSpawnTime;

                // this needs commented on what it is doing, in fact most of this function does, very hard to follow
                ClientChangePlayerInfoResult(19);
            }
        }
        else
        {
            ClientChangePlayerInfoResult(0);
        }
    }
}

function OnTeamChanged()
{
    local DarkestHourGame G;

    G = DarkestHourGame(Level.Game);

    if (G != none && G.VoteManager != none)
    {
        // Reset player's surrender status
        if (bSurrendered)
        {
            G.VoteManager.RemoveNomination(self, Class'DHVoteInfo_TeamSurrender');
        }
    }

    LinkTeamScoreManager();

    G.NeutralizeAndDestroyThrowableExplosiveProjectiles(PlayerReplicationInfo);
}

// Update the player's linked score manager to their new team's score manager
function LinkTeamScoreManager()
{
    local DarkestHourGame G;
    local int TeamIndex;

    G = DarkestHourGame(Level.Game);

    if (G == none || ScoreManager == none)
    {
        Log("Failed to link team score manager");
        return;
    }

    TeamIndex = GetTeamNum();

    if (TeamIndex >= 0 && TeamIndex < arraycount(G.TeamScoreManagers))
    {
        ScoreManager.NextScoreManager = G.TeamScoreManagers[TeamIndex];
    }
    else
    {
        // Player joined spectators, clear the next score manager
        ScoreManager.NextScoreManager = none;
    }
}

// Overridden to fix accessed none errors
function EndZoom()
{
    if (myHUD != none && DesiredFOV != DefaultFOV)
    {
        myHUD.FadeZoom();
    }

    bZooming = false;
    DesiredFOV = DefaultFOV;
}

function Reset()
{
    super.Reset();

    WeaponUnlockTime = default.WeaponUnlockTime;
    WeaponLockViolations = default.WeaponLockViolations;
    NextSpawnTime = default.NextSpawnTime;
    SpawnPointIndex = default.SpawnPointIndex;
    VehiclePoolIndex = default.VehiclePoolIndex;
    NextChangeTeamTime = default.NextChangeTeamTime;
    LastKilledTime = default.LastKilledTime;
    NextVehicleSpawnTime = default.NextVehicleSpawnTime;
    FlinchMeterValue = 0.0;
    LastFlinchTime = 0.0;
}

function ServerSetIsInSpawnMenu(bool bIsInSpawnMenu)
{
    self.bIsInSpawnMenu = bIsInSpawnMenu;
}

// Modified to add 'Begin:' label, to avoid "label not found" error on ClientGotoState calls to send client to state 'Spectating' or 'PlayerWaiting' (both child states of this)
state BaseSpectating
{
Begin:
}

state DeadSpectating
{
    ignores SwitchWeapon, RestartLevel, ClientRestart, Suicide, ThrowWeapon, NotifyPhysicsVolumeChange, NotifyHeadVolumeChange;

    function BeginState()
    {
        super.BeginState();

        if (!PlayerReplicationInfo.bOnlySpectator && bSpawnParametersInvalidated)
        {
            DeployMenuStartMode = MODE_Map;
            ClientProposeMenu("DH_Interface.DHDeployMenu");
        }
    }

    exec function Jump(optional float F)
    {
        TryToActivateSituationMap();
    }
}

state Dead
{
    ignores SeePlayer, HearNoise, KilledBy, SwitchWeapon, NextWeapon, PrevWeapon;

    // Checks if there is a more desirable spawn point to use, and invalidates
    // the player's selected spawn point, forcing the user into the map upon death
    // to choose their spawn point.
    function MaybeInvalidateSpawnPoint(DHGameReplicationInfo GRI)
    {
        local int MaxDesirability;

        if (SpawnPointIndex == -1)
        {
            return;
        }

        GRI.GetMostDesirableSpawnPoint(self, MaxDesirability);

        if (GRI.SpawnPoints[SpawnPointIndex].GetDesirability() < MaxDesirability)
        {
            SpawnPointIndex = -1;
            bSpawnParametersInvalidated = true;
        }
    }

    function BeginState()
    {
        local DHGameReplicationInfo GRI;

        super.BeginState();

        if (Role == ROLE_Authority)
        {
            GRI = DHGameReplicationInfo(Level.Game.GameReplicationInfo);

            if (GRI != none)
            {
                LastKilledTime = GRI.ElapsedTime;

                MaybeInvalidateSpawnPoint(GRI);
            }

            if (IQManager != none)
            {
                IQManager.OnDeath();
            }

            // Apply personal message from server strings
            //ClientMessage(DarkestHourGame(Level.Game).GetServerMessage(PlayerReplicationInfo.Deaths - 1), 'ServerMessage');
        }
    }
}

// TODO: Check and confirm we actually need to override this
event ClientReplaceMenu(string Menu, optional bool bDisconnect, optional string Msg1, optional string Msg2)
{
    if (Player == none || (Player.Console != none && Player.Console.bTyping))
    {
        return;
    }

    if (!Player.GUIController.bActive)
    {
        if (!Player.GUIController.ReplaceMenu(Menu, Msg1, Msg2))
        {
            UnpressButtons();
        }
    }
    else
    {
        Player.GUIController.ReplaceMenu(Menu, Msg1, Msg2);
    }

    if (bDisconnect)
    {
        if (Player.Console != none)
        {
            Player.Console.DelayedConsoleCommand("Disconnect");
        }
        else
        {
            ConsoleCommand("Disconnect");
        }
    }
}

// Modified for DHObjectives
function Vector GetObjectiveLocation(int Index)
{
    local DHGameReplicationInfo GRI;

    GRI = DHGameReplicationInfo(GameReplicationInfo);

    if (GRI != none && GRI.DHObjectives[Index] != none)
    {
        return GRI.DHObjectives[Index].Location;
    }

    return vect(0.0, 0.0, 0.0);
}

// Modified to not have player automatically switch to best weapon when player requests to drop weapon
function ServerThrowWeapon()
{
    local Vector TossVel;

    if (Pawn != none && Pawn.CanThrowWeapon())
    {
        TossVel = Vector(GetViewRotation());
        TossVel = TossVel * ((Pawn.Velocity dot TossVel) + 150.0) + vect(0.0, 0.0, 100.0);
        Pawn.TossWeapon(TossVel);
    }
}

function PawnDied(Pawn P)
{
    local DarkestHourGame G;
    local DHGameReplicationInfo GRI;
    local DHRoleInfo RI;

    if (P == none)
    {
        return;
    }

    super.PawnDied(P);

    G = DarkestHourGame(Level.Game);
    GRI = DHGameReplicationInfo(GameReplicationInfo);

    if (G != none && GRI != none)
    {
        RI = DHRoleInfo(G.GetRoleInfo(GetTeamNum(), DesiredRole));

        if (RI != none)
        {
            NextSpawnTime = GetNextSpawnTime(SpawnPointIndex, RI, VehiclePoolIndex);
        }
    }
}

// Emptied out as irrelevant to RO/DH (concerns UT2004 PowerUps) & can just cause "accessed none" log errors if keybound & used (if player in vehicle or has no inventory)
exec function PrevItem()
{
}

// Emptied out so human player doesn't receive "you picked up the [weapon name]" messages when they pick up a weapon
function HandlePickup(Pickup pick)
{
}

// Function emptied out as replaced by ClientAddHudDeathMessage()
function AddHudDeathMessage(PlayerReplicationInfo Killer, PlayerReplicationInfo Victim, class<DamageType> DamageType)
{
}

// New function replacing RO's AddHudDeathMessage - only change is that it doesn't have the bNetOwner replication condition
// That seemed to sometimes prevent this replicated function being called on a net client, meaning that client didn't get the death message
// Also avoids showing a console death message at this stage - instead that gets handled in DHHud.AddDeathMessage() & is delayed until the screen DM is shown
simulated function ClientAddHudDeathMessage(PlayerReplicationInfo Killer, PlayerReplicationInfo Victim, class<DamageType> DamageType)
{
    if (ROHud(myHud) != none)
    {
        ROHud(myHud).AddDeathMessage(Killer, Victim, DamageType);
    }
}

// Modified to avoid possible spamming of "accessed none" errors
function RORoleInfo GetRoleInfo()
{
    if (ROPlayerReplicationInfo(PlayerReplicationInfo) != none)
    {
        return ROPlayerReplicationInfo(PlayerReplicationInfo).RoleInfo;
    }
}

// New function for server to tell client to copy string into it's clipboard
simulated function ClientCopyToClipboard(string Str)
{
    CopyToClipBoard(Str);
}

function ServerListClientGUIDs()
{
    local Controller C;
    local DHPlayer PC;
    local string ClipboardString, Message;

    // Note bSilentAdmin won't work on a net client as bSilentAdmin isn't replicated (unlike bAdmin), so client can't tell that player is logged in
    if (!IsDebugModeAllowed() && !PlayerReplicationInfo.bAdmin && !PlayerReplicationInfo.bSilentAdmin)
    {
        return;
    }

    for (C = Level.ControllerList; C != none; C = C.NextController)
    {
        PC = DHPlayer(C);

        if (PC != none)
        {
            Message = PC.GetPlayerIDHash() @ Caps(Class'MD5Hash'.static.GetHashString(PC.ClientGUID)) @ C.PlayerReplicationInfo.PlayerName;

            ClipboardString $= Message @ Class'UString'.static.CRLF();

            ClientMessage(Message);
        }
    }

    ClientCopyToClipboard(ClipboardString);
}

exec function ListClientGUIDs()
{
	if (Level.TimeSeconds - LastListClientGUIDTime > 1.0)
	{
   	   	LastListClientGUIDTime = Level.TimeSeconds;
	   	ServerListClientGUIDs();
   	}
}

// Will have the client make a .txt file on their machine with the listplayers info in it, very useful to be able to copy ROIDs
function ServerListPlayers()
{
    local array<PlayerReplicationInfo> AllPRI;
    local int i;
    local string ParseString;

    if (Level.TimeSeconds - LastPlayerListTime < 0.9)
    {
        return;
    }

    LastPlayerListTime = Level.TimeSeconds;
    Level.Game.GameReplicationInfo.GetPRIArray(AllPRI);

    ClientOpenLogFile("listplayers"); //Open the logfile on the client

    for (i = 0; i < AllPRI.Length; ++i)
    {
        if (PlayerController(AllPRI[i].Owner) != none && AllPRI[i].PlayerName != "WebAdmin")
        {
            ClientMessage(Right("   " $ AllPRI[i].PlayerID, 3) $ ")" @ AllPRI[i].PlayerName @ " " $ PlayerController(AllPRI[i].Owner).GetPlayerIDHash());
            ParseString $= PlayerController(AllPRI[i].Owner).GetPlayerIDHash() @ AllPRI[i].PlayerName @ Class'UString'.static.CRLF();
        }
        else
        {
            ClientMessage(Right("   " $ AllPRI[i].PlayerID, 3) $ ")" @ AllPRI[i].PlayerName);
        }

        ClientLogToFile(ParseString); //Write the name and ROID to the logfile
    }

    ClientCloseLogFile(); //Close and destroy the logfile
}

// Server to client function which has the client open a logfile with name = FileNameString
simulated function ClientOpenLogFile(String FileNameString)
{
    if (ClientLogFile == none)
    {
        ClientLogFile = Spawn(Class'FileLog');

        if (ClientLogFile != none)
        {
            ClientLogFile.OpenLog(FileNameString, ".txt", true);
        }
    }
}

// Server to client function which will output a log file on the client with LogString outputted
simulated function ClientLogToFile(String LogString)
{
    if (ClientLogFile != none)
    {
        ClientLogFile.Logf(LogString);
    }
}

// Server to client function to tell the client to close/destroy the ClientLogFile
simulated function ClientCloseLogFile()
{
    if (ClientLogFile != none)
    {
        ClientLogFile.Destroy();
    }
}

// Similar to ClientOpenMenu(), but only opens menu if no menu is already open and the player isn't typing
event ClientProposeMenu(string Menu, optional string Msg1, optional string Msg2)
{
    // if player is typing don't open menu
    if (Player.Console.bTyping)
    {
        return;
    }

    // if player is in a menu don't open
    if (GUIController(Player.GUIController).ActivePage == none)
    {
        if (!Player.GUIController.OpenMenu(Menu, Msg1, Msg2))
        {
            UnPressButtons();
        }
    }
}

function ClientSaveROIDHash(string ROID)
{
    local HTTPRequest PatronRequest;
    local string PatronTier;

    ROIDHash = ROID;

    SaveConfig();
    
    PatronTier = Class'DHAccessControl'.static.GetPatronTier(ROIDHash);

    // If we have script patron status, then set patron status on server
    if (PatronTier != "")
    {
        ServerSetPatronTier(PatronTier);
    }
    else // Else, check via HTTP request for patron status
    {
        PatronRequest = Spawn(Class'HTTPRequest');
        PatronRequest.Method = "GET";
        PatronRequest.Host = "api.darklightgames.com";
        PatronRequest.Path = "/patrons/?search=" $ ROIDHash;
        PatronRequest.OnResponse = PatronRequestOnResponse;
        PatronRequest.Send();
    }

    ServerSetIncognitoMode(bIsIncognito);
}

// Modified so if we just switched off manual reloading & player is in a cannon that's waiting to reload, we pass any different pending ammo type to the server
simulated function SetManualTankShellReloading(bool bUseManualReloading)
{
    local DHVehicleCannon Cannon;

    if (Role < ROLE_Authority && !bUseManualReloading && DHVehicleCannonPawn(Pawn) != none)
    {
        Cannon = DHVehicleCannonPawn(Pawn).Cannon;

        if (Cannon != none && Cannon.ReloadState == RL_Waiting)
        {
            Cannon.CheckUpdatePendingAmmo();
        }
    }

    super.SetManualTankShellReloading(bUseManualReloading);
}

// Modified to use DH cannon class & AttemptReload() function, instead of deprecated ROTankCannon & ServerManualReload()
function ServerSetManualTankShellReloading(bool bUseManualReloading)
{
    local DHVehicleCannon Cannon;

    bManualTankShellReloading = bUseManualReloading;

    // If we just switched off manual reloading & player is in a cannon that is waiting to reload, try to start a reload
    if (!bManualTankShellReloading && DHVehicleCannonPawn(Pawn) != none)
    {
        Cannon = DHVehicleCannonPawn(Pawn).Cannon;

        if (Cannon != none && Cannon.ReloadState == RL_Waiting)
        {
            Cannon.AttemptReload();
        }
    }
}

// New function to set the bLockTankOnEntry option, which is enabled/disabled from the game settings menu
simulated function SetLockTankOnEntry(bool bEnabled)
{
    local DHArmoredVehicle    AV;
    local DHVehicleWeaponPawn WP;

    bLockTankOnEntry = bEnabled;

    // If the option has just been enabled & the player is in a tank crew position in an armored vehicle, try to automatically lock it now
    if (Role == ROLE_Authority)
    {
        if (bLockTankOnEntry && Vehicle(Pawn) != none)
        {
            if (Pawn.IsA('DHArmoredVehicle'))
            {
                AV = DHArmoredVehicle(Pawn);
            }
            else if (Pawn.IsA('DHVehicleWeaponPawn'))
            {
                WP = DHVehicleWeaponPawn(Pawn);

                if (WP.bMustBeTankCrew)
                {
                    WP.GetArmoredVehicleBase(AV);
                }
            }

            // Player hasn't just entered vehicle, but the functionality is identical & UpdateVehicleLockOnPlayerEntering() will do what we need
            if (AV != none && !AV.bVehicleLocked)
            {
                AV.UpdateVehicleLockOnPlayerEntering(Vehicle(Pawn));
            }
        }
    }
    // Or of we're a net client, pass the new setting to the server
    else
    {
        ServerSetLockTankOnEntry(bLockTankOnEntry);
    }
}

// New client-to-server replicated function to set the bLockTankOnEntry option on a server
function ServerSetLockTankOnEntry(bool bEnabled)
{
    SetLockTankOnEntry(bEnabled);
}

// New function to put player into 'weapon lock' for a specified number of seconds, during which time he won't be allowed to fire
simulated function LockWeapons(int Seconds)
{
    if (Seconds > 0 && GameReplicationInfo != none)
    {
        WeaponUnlockTime = GameReplicationInfo.ElapsedTime + Seconds;

        // If this is the local player, release his fire buttons
        if (Viewport(Player) != none)
        {
            bFire = 0; // 'releases' fire button if being held down, which stops automatic weapon fire from continuing & avoids spamming repeated messages & buzz sounds
            bAltFire = 0;
        }
        // Or a server calls replicated function to do similar on an owning net client (passing seconds as a byte for efficient replication)
        else if (Role == ROLE_Authority)
        {
            ClientLockWeapons(Seconds); // Force weapon lock on client
        }
    }
    // Hacky fix for problem where player re-joins server with an active weapon lock saved in his DHPlayerSession, but client doesn't yet have GRI
    // If we don't yet have GRI, we record a PendingWeaponLockSeconds  on client, then PostNetReceive() uses it to set weapon lock as soon as it receives GRI
    else if (GameReplicationInfo == none)
    {
        PendingWeaponLockSeconds  = Seconds;
    }
}

// New server-to-client replicated function to put owning net player into 'weapon lock' for a specified number of seconds, during which time he won't be allowed to fire
simulated function ClientLockWeapons(byte Seconds)
{
    if (Role < ROLE_Authority)
    {
        LockWeapons(Seconds);
    }
}

// New function to check whether player's weapons are locked (due to spawn killing) but are now due to be unlocked
// Called from the 1 second timer running continually in the GameInfo & GRI actors (GRI for net clients)
simulated function CheckUnlockWeapons()
{
    if (WeaponUnlockTime > 0 && GameReplicationInfo != none && GameReplicationInfo.ElapsedTime >= WeaponUnlockTime)
    {
        WeaponUnlockTime = 0; // reset this now, as when set it effectively acts as a flag that weapons are locked
        ReceiveLocalizedMessage(Class'DHWeaponsLockedMessage', 2); // "Your weapons are now unlocked"
    }
}

// New helper function to check whether player's weapons are locked due to spawn killing, so he's unable to fire, including warning message on screen.
// TODO: Make this return an enum as to the weapon lock reason and leave it up to the caller to send the messages.
simulated function bool AreWeaponsLocked(optional bool bNoScreenMessage)
{
    local DHGameReplicationInfo GRI;

    GRI = DHGameReplicationInfo(GameReplicationInfo);

    if (GRI != none && (WeaponUnlockTime > GRI.ElapsedTime || GRI.bIsInSetupPhase))
    {
        if (!bNoScreenMessage)
        {
            if (GRI.bIsInSetupPhase)
            {
                ReceiveLocalizedMessage(Class'DHWeaponsLockedMessage', 3,,, self); // "Your weapons are locked during the setup phase"
            }
            else
            {
                ReceiveLocalizedMessage(Class'DHWeaponsLockedMessage', 1,,, self); // "Your weapons are locked for X seconds"
            }
        }

        return true;
    }

    return false;
}

///////////////////////////////////////////////////////////////////////////////////////
//  *************************** DEBUG EXEC FUNCTIONS  *****************************  //
///////////////////////////////////////////////////////////////////////////////////////

// New helper function to check whether debug execs can be run
simulated function bool IsDebugModeAllowed()
{
    return Level.NetMode == NM_Standalone || Class'DH_LevelInfo'.static.DHDebugMode();
}

// Modified to ignore the Super in ROPlayer, which mostly added repeated info (player name & our state), plus pretty useless bCrawl, all badly formatted
// And to also show the PlayerController's rotation & location
simulated function DisplayDebug(Canvas Canvas, out float YL, out float YPos)
{
    super(UnrealPlayer).DisplayDebug(Canvas, YL, YPos);

    Canvas.SetPos(4.0, YPos);
    Canvas.SetDrawColor(255, 0, 0);
    Canvas.DrawText("     Location:" @ Location @ " Rotation:" @ Rotation);
    YPos += YL;
    Canvas.SetPos(4.0, YPos);

    Canvas.SetPos(4.0, YPos);
    Canvas.SetDrawColor(0, 0, 255);
    Canvas.DrawText("     *******FlinchMeterValue*******:" @ FlinchMeterValue);
    YPos += YL;
    Canvas.SetPos(4.0, YPos);
}

// New debug exec to put self into 'weapon lock' for specified number of seconds
exec function DebugLockWeapons(int Seconds)
{
    if (IsDebugModeAllowed())
    {
        ServerLockWeapons(Seconds);
    }
}

function ServerLockWeapons(int Seconds)
{
    LockWeapons(Seconds);
}

// Modified to work in debug mode, as well as in single player
exec function FOV(float F)
{
    if (IsDebugModeAllowed())
    {
        DefaultFOV = FClamp(F, 1.0, 170.0);
        DesiredFOV = DefaultFOV;
    }
}

// New debug exec for an easy way to write to log in-game, on both server & client in multi-player
exec function DoLog(string LogMessage)
{
    // Note bSilentAdmin won't work on a net client as bSilentAdmin isn't replicated (unlike bAdmin), so client can't tell that player is logged in
    if (LogMessage != "" && (IsDebugModeAllowed() || (PlayerReplicationInfo.bAdmin || PlayerReplicationInfo.bSilentAdmin)))
    {
        Log(GetHumanReadableName() @ ":" @ LogMessage);

        if (Role < ROLE_Authority)
        {
            ServerDoLog(LogMessage);
        }
    }
}

function ServerDoLog(string LogMessage)
{
    if (LogMessage != "" && (IsDebugModeAllowed() || (PlayerReplicationInfo.bAdmin || PlayerReplicationInfo.bSilentAdmin)))
    {
        Log(GetHumanReadableName() @ ":" @ LogMessage);
    }
}

exec function DebugObstacles(optional int Option)
{
    local DHObstacleInfo OI;

    if (IsDebugModeAllowed())
    {
        foreach AllActors(Class'DHObstacleInfo', OI)
        {
            Log("DHObstacleInfo.Obstacles.Length =" @ OI.Obstacles.Length);

            break;
        }

        ServerDebugObstacles(Option);
    }
}

function ServerDebugObstacles(optional int Option)
{
    if (IsDebugModeAllowed() && DarkestHourGame(Level.Game) != none)
    {
        DarkestHourGame(Level.Game).ObstacleManager.DebugObstacles(Option);
    }
}

// Debug exec for queued hints
exec function DebugHints()
{
    local DHHintManager.HintInfo Hint;
    local int i;

    if (IsDebugModeAllowed())
    {
        if (DHHintManager != none)
        {
            Log("DHHintManager: CurrentHintIndex =" @ DHHintManager.CurrentHintIndex @ " QueuedHintIndices.Length =" @ DHHintManager.QueuedHintIndices.Length
                @ " state =" @ DHHintManager.GetStateName());

            for (i = 0; i < DHHintManager.QueuedHintIndices.Length; ++i)
            {
                Hint = DHHintManager.GetHint(DHHintManager.QueuedHintIndices[i]);
                Log("QueuedHintIndices[" $ i $ "] =" @ DHHintManager.QueuedHintIndices[i] @ Left(Hint.Title, 40) @ Left(Hint.Text, 80));
            }

            for (i = 0; i < DHHintManager.HINT_COUNT; ++i)
            {
                if (DHHintManager.bUsedUpHints[i] == 1)
                {
                    Hint = DHHintManager.GetHint(i);
                    Log("bUsedUpHints[" $ i $ "] :" @ Left(Hint.Title, 40) @ Left(Hint.Text, 80));
                }
            }

            Log("=====================================================================================================");
        }
    }
}

// New debug exec to play a sound (playing sounds in RO editor often doesn't work, so this is just a way of trying out sounds)
exec function SoundPlay(string SoundName, optional float Volume)
{
    local Sound SoundToPlay;

    if (IsDebugModeAllowed() && SoundName != "")
    {
        SoundToPlay = sound(DynamicLoadObject(SoundName, Class'Sound'));

        if (SoundToPlay != none)
        {
            ClientPlaySound(SoundToPlay, Volume > 0.0, Volume);
            Log("Playing sound" @ SoundToPlay @ " Volume =" @ Volume @ " Duration =" @ GetSoundDuration(SoundToPlay));
        }
    }
}

// Modified to shift this functionality into DHHud, where it's directly relevant & where some necessary stuff is added to make this RO function work as designed
exec function PlayerCollisionDebug()
{
    if (DHHud(MyHud) != none)
    {
        DHHud(MyHud).PlayerCollisionDebug();
    }
}

// Modified to use DH version of debug mode
exec function ClearLines()
{
    if (IsDebugModeAllowed())
    {
        ClearStayingDebugLines();
    }
}

// New debug exec to clear debug tracer arrows
exec function ClearArrows()
{
    local RODebugTracer Tracer;

    if (IsDebugModeAllowed())
    {
        foreach DynamicActors(Class'RODebugTracer', Tracer)
        {
            Tracer.Destroy();
        }
    }
}

// New exec that respawns the player, but leaves their old pawn body behind, frozen in the game
// Optional bKeepPRI means the old body copy keeps a reference to the player's PRI, so it still shows your name in HUD, with any resupply/reload message
// TODO: for some reason when you kill a 'LeaveBody' pawn that is not in a vehicle, the pawn actor does not get destroyed on the server
// Debugged as far as it entering state Dying & in its BeginState() the LifeSpan being set to 1.0 second on a dedicated server
// But something seems to override that as pawn isn't destroyed & if you log it later it has LifeSpan=0.0 (NB - it's still in state Dying, with no timer running)
exec function LeaveBody(optional bool bKeepPRI)
{
    local DHVehicleWeaponPawn WP;
    local DHVehicle           V;
    local Pawn                OldPawn;

    if (IsDebugModeAllowed() && Pawn != none)
    {
        // If player is in vehicle with an interior mesh, switch to default exterior mesh & play the appropriate animations to put vehicle & player in correct position
        V = DHVehicle(Pawn);

        if (V != none)
        {
            if (V.Mesh != V.default.Mesh)
            {
                V.LinkMesh(V.default.Mesh);
                V.SetPlayerPosition();
            }
        }
        else
        {
            WP = DHVehicleWeaponPawn(Pawn);

            if (WP != none && WP.Gun != none && WP.Gun.Mesh != WP.Gun.default.Mesh)
            {
                WP.Gun.LinkMesh(WP.Gun.default.Mesh);
                WP.SetPlayerPosition();
            }
        }

        OldPawn = Pawn;
        ServerLeaveBody(bKeepPRI);

        // Attempt to fix 'pin head', where pawn's head is shrunk to 10% by state Dead.BeginState() - but generally ineffective as happens before state Dead (ViewTarget is key)
        if (DHPawn(OldPawn) != none)
        {
            OldPawn.SetHeadScale(OldPawn.default.HeadScale);
        }
    }
}

function ServerLeaveBody(optional bool bKeepPRI)
{
    local Vehicle           V;
    local VehicleWeaponPawn WP;

    if (IsDebugModeAllowed() && Pawn != none)
    {
        Pawn.UnPossessed();

        if (bKeepPRI)
        {
            Pawn.PlayerReplicationInfo = PlayerReplicationInfo;
        }

        V = Vehicle(Pawn);

        if (V != none)
        {
            V.Throttle = 0.0;
            V.Steering = 0.0;
            V.Rise = 0.0;

            WP = VehicleWeaponPawn(V);

            // If player was in a VehicleWeapon, reset properties (similar to KdriverLeave & now DriverDied as well)
            // Resetting bActive is critical, otherwise weapon swings around when vehicle is driven
            if (WP != none && WP.Gun != none)
            {
                WP.Gun.bActive = false;
                WP.Gun.FlashCount = 0;
                WP.Gun.NetUpdateFrequency = WP.Gun.default.NetUpdateFrequency;
                WP.Gun.NetPriority = WP.Gun.default.NetPriority;
            }
        }
        else
        {
            Pawn.Velocity = vect(0.0, 0.0, 0.0);
            Pawn.SetPhysics(PHYS_None);
        }

        Pawn = none;
    }
}

// New exec, used with LeaveBody(), as a clientside fix for annoying bug where old pawn's head shrinks to 10% size! - can be used when head location accuracy is important
exec function FixPinHead()
{
    local ROPawn TargetPawn;

    if (IsDebugModeAllowed() && ROPawn(Pawn) != none)
    {
        TargetPawn = ROPawn(ROPawn(Pawn).AutoTraceActor);

        if (TargetPawn != none)
        {
            TargetPawn.SetHeadScale(TargetPawn.default.HeadScale);
        }
    }
}

// New exec that reverses LeaveBody(), allowing the player 'reclaim' their old pawn body (& killing off their current pawn)
exec function PossessBody()
{
    local Pawn   TargetPawn;

    if (IsDebugModeAllowed() && ROPawn(Pawn) != none)
    {
        TargetPawn = ROPawn(ROPawn(Pawn).AutoTraceActor);

        // Only proceed if body's PRI matches the player (so must have been their old body, left using bKeepPRI option), or if body belongs to no one
        if (TargetPawn != none && (TargetPawn.PlayerReplicationInfo == PlayerReplicationInfo || TargetPawn.PlayerReplicationInfo == none))
        {
            ServerPossessBody(TargetPawn);

            if (TargetPawn.PlayerReplicationInfo == PlayerReplicationInfo)
            {
                TargetPawn.bOwnerNoSee = TargetPawn.default.bOwnerNoSee; // have to set this clientside to stop it drawing the player's body in 1st person
            }
        }
    }
}

function ServerPossessBody(Pawn NewPawn)
{
    if (IsDebugModeAllowed() && NewPawn != none)
    {
        // If the pawn body is already associated with the player (shares PRI) then possess it & kill off current pawn
        if (NewPawn.PlayerReplicationInfo == PlayerReplicationInfo)
        {
            Pawn.Died(none, Class'DamageType', vect(0.0, 0.0, 0.0));
            Unpossess();
            Possess(NewPawn);
        }
        // Otherwise, if pawn body 'belongs' to no one (no PRI) then associate it with the player, so his name & resupply status appears on the HUD
        // Then a repeat of PossessBody() will allow him to possess the 2nd time
        else if (NewPawn.PlayerReplicationInfo == none)
        {
            NewPawn.PlayerReplicationInfo = PlayerReplicationInfo;
        }
    }
}

// New debug exec to trigger or un-trigger a specified event
exec function DebugEvent(name EventToTrigger, optional bool bUntrigger)
{
    if (IsDebugModeAllowed() && EventToTrigger != '')
    {
        if (bUntrigger)
        {
            Log("DebugEvent: UN-triggering event" @ EventToTrigger);
            UnTriggerEvent(EventToTrigger, none, none);
        }
        else
        {
            Log("DebugEvent: triggering event" @ EventToTrigger);
            TriggerEvent(EventToTrigger, none, none);
        }
    }
}

// Used for finding pesky "raptor" actors sitting at world origin.
exec simulated function DebugRaptor()
{
    local Actor A;

    foreach AllActors(Class'Actor', A)
    {
        if (A.Location == vect(0, 0, 0) &&
            A.DrawType == DT_Sprite &&
            !A.bHidden)
        {
            Log(A);
        }
    }
}

exec function GetMyLocation()
{
    local string s;

    if (IsDebugModeAllowed())
    {
        s = "(X=" $ ViewTarget.Location.X $ ",Y=" $ ViewTarget.Location.Y $ ",Z=" $ ViewTarget.Location.Z $ ")";
        player.console.Message(s, 1.0);
        CopyToClipBoard(s);
    }
}

exec function GetMyRotation()
{
    local string s;

    if (IsDebugModeAllowed())
    {
        s = "(Pitch=" $ Rotation.Pitch $ ",Yaw=" $ Rotation.Yaw $ ",Roll=" $ Rotation.Roll $ ")";
        player.console.Message(s, 1.0);
        CopyToClipBoard(s);
    }
}

exec function SetMyLocation(Vector NewLocation)
{
    if (IsDebugModeAllowed())
    {
        ViewTarget.SetLocation(NewLocation);
    }
}

exec function SetMyRotation(Rotator  NewRotation)
{
    if (IsDebugModeAllowed())
    {
        SetRotation(NewRotation);
    }
}

///////////////////////////////////////////////////////////////////////////////////////
//  *********************** VEHICLE DEBUG EXEC FUNCTIONS  *************************  //
///////////////////////////////////////////////////////////////////////////////////////

// New helper function to check whether debug execs can be run on a vehicle that we are in
// For convenience it also returns a reference to our DHVehicle base
// Avoids code repetition & nesting in lots of vehicle-related debug execs
simulated function bool IsVehicleDebugModeAllowed(out DHVehicle V)
{
    if (IsDebugModeAllowed())
    {
        V = DHVehicle(Pawn);

        if (V == none && VehicleWeaponPawn(Pawn) != none)
        {
            V = DHVehicle(VehicleWeaponPawn(Pawn).VehicleBase);
        }
    }

    return V != none;
}

// New debug exec to turn player's vehicle translucent, which is very useful for debugging things like vehicle hit points
exec function VehicleTranslucent(optional bool bRevert)
{
    local DHVehicle     V;
    local array<Shader> TranslucentSkins;
    local Material      NormalSkin;
    local int           Index, i, j;

    if (IsVehicleDebugModeAllowed(V))
    {
        // Re-skin the hull
        for (i = 0; i < V.Skins.Length; ++i)
        {
            if (V.Skins[i] != V.LeftTreadPanner && V.Skins[i] != V.RightTreadPanner) // ignore the treads as they are VariableTexPanners
            {
                if (!bRevert)
                {
                    Index = TranslucentSkins.Length;
                    TranslucentSkins[Index] = Shader(Level.ObjectPool.AllocateObject(Class'Shader'));
                    TranslucentSkins[Index].Diffuse = V.default.Skins[i];
                    TranslucentSkins[Index].OutputBlending = OB_Translucent;
                    V.Skins[i] = TranslucentSkins[Index];
                }
                else
                {
                    if (Shader(V.Skins[i]) != none) // clean up the translucent skin objects we created
                    {
                        Shader(V.Skins[i]).Diffuse = none;
                        Level.ObjectPool.FreeObject(V.Skins[i]);
                    }

                    V.Skins[i] = V.default.Skins[i];
                }
            }
        }

        // Re-skin vehicle weapons
        for (j = 0; j < V.WeaponPawns.Length; ++j)
        {
            if (V.WeaponPawns[j] != none && V.WeaponPawns[j].Gun != none)
            {
                for (i = 0; i < V.WeaponPawns[j].Gun.Skins.Length; ++i)
                {
                    if (V.WeaponPawns[j].Gun.IsA('DHVehicleCannon') && i < V.CannonSkins.Length && V.CannonSkins[i] != none)
                    {
                        NormalSkin = V.CannonSkins[i];
                    }
                    else if (i == 0 && V.WeaponPawns[j].Gun.IsA('DHVehicleMG') && DHVehicleMG(V.WeaponPawns[j].Gun).bMatchSkinToVehicle)
                    {
                        NormalSkin = V.Skins[i];
                    }
                    else
                    {
                        NormalSkin = V.WeaponPawns[j].Gun.default.Skins[i];
                    }

                    if (!bRevert)
                    {
                        Index = TranslucentSkins.Length;
                        TranslucentSkins[Index] = Shader(Level.ObjectPool.AllocateObject(Class'Shader'));
                        TranslucentSkins[Index].Diffuse = NormalSkin;
                        TranslucentSkins[Index].OutputBlending = OB_Translucent;
                        V.WeaponPawns[j].Gun.Skins[i] = TranslucentSkins[Index];
                    }
                    else
                    {
                        if (Shader(V.WeaponPawns[j].Gun.Skins[i]) != none)
                        {
                            Shader(V.WeaponPawns[j].Gun.Skins[i]).Diffuse = none;
                            Level.ObjectPool.FreeObject(V.WeaponPawns[j].Gun.Skins[i]);
                        }

                        V.WeaponPawns[j].Gun.Skins[i] = NormalSkin;
                    }
                }
            }
        }
    }
}

// New debug exec to show vehicle damage status
exec function LogVehDamage()
{
    local DHVehicle V;
    local string    DamageText;

    if (IsVehicleDebugModeAllowed(V))
    {
        DamageText = V.VehicleNameString @ "Health =" @ V.Health @ " EngineHealth =" @ V.EngineHealth
            @ " bLeftTrackDamaged =" @ V.bLeftTrackDamaged @ " bRightTrackDamaged =" @ V.bRightTrackDamaged @ " IsDisabled =" @ V.IsDisabled();

        Pawn.ClientMessage(DamageText);
        Log(DamageText);
    }
}

// New debug exec to log all vehicle base attachments
exec function LogVehAttach(optional bool bIncludeAttachedArray)
{
    local DHVehicle V;
    local int       i;

    if (IsVehicleDebugModeAllowed(V))
    {
        Log("-----------------------------------------------------------");
        Log(Caps(V.VehicleNameString) @ "ATTACHMENTS:");

        if (V.VehicleAttachments.Length > 0)
        {
            for (i = 0; i < V.VehicleAttachments.Length; ++i)
            {
                LogAttachment("VehicleAttachments[" $ i $ "] =", V.VehicleAttachments[i].Actor);
            }

            Log("-----------------------------------------------------------");
        }

        if (V.CollisionAttachments.Length > 0)
        {
            for (i = 0; i < V.CollisionAttachments.Length; ++i)
            {
                LogAttachment("CollisionAttachments[" $ i $ "] =", V.CollisionAttachments[i].Actor);
            }

            Log("-----------------------------------------------------------");
        }

        if (bIncludeAttachedArray && V.Attached.Length > 0)
        {
            for (i = 0; i < V.Attached.Length; ++i)
            {
                LogAttachment("Attached[" $ i $ "] =", V.Attached[i]);
            }

            Log("-----------------------------------------------------------");
        }
    }
}

// New helper function for 'LogAttached' debug exec
simulated function LogAttachment(string LogPrefix, Actor A)
{
    if (A == none)
    {
        Log(LogPrefix @ "None");
    }
    else if (A.DrawType == DT_StaticMesh)
    {
        Log(LogPrefix @ A.Tag @ " StaticMesh =" @ A.StaticMesh);
    }
    else
    {
        Log(LogPrefix @ A.Tag);
    }
}

// New debug exec to adjust the gear ratio settings, which largely govern the vehicle's speed (mainly GearRatios(4))
exec function SetGearRatio(byte Index, float NewValue)
{
    local DHVehicle V;

    if (IsVehicleDebugModeAllowed(V) && Index < arraycount(V.GearRatios))
    {
        Log(V.VehicleNameString @ "GearRatios[" $ Index $ "] =" @ NewValue @ "(was" @ V.GearRatios[Index] $ ")");
        V.GearRatios[Index] = NewValue;
    }
}

// New debug exec to adjust the TransRatio, which affects the vehicle's speed (along with GearRatios)
exec function SetTransRatio(float NewValue)
{
    local DHVehicle V;

    if (IsVehicleDebugModeAllowed(V))
    {
        Log(V.VehicleNameString @ "TransRatio =" @ NewValue @ "(was" @ V.TransRatio $ ")");
        V.TransRatio = NewValue;
    }
}

// New debug exec to set a vehicle's ExitPositions (use it in single player; it's too much hassle on a server)
exec function SetExitPos(byte Index, int NewX, int NewY, int NewZ)
{
    local DHVehicle V;

    if (IsVehicleDebugModeAllowed(V) && Index < V.ExitPositions.Length)
    {
        Log(V.VehicleNameString @ "ExitPositions[" $ Index $ "] =" @ NewX @ NewY @ NewZ @ "(was" @ V.ExitPositions[Index] $ ")");
        V.ExitPositions[Index].X = NewX;
        V.ExitPositions[Index].Y = NewY;
        V.ExitPositions[Index].Z = NewZ;
    }
}

// New debug exec to get offset coordinates from nearby vehicle(s) to create/adjust vehicle exit positions (only works in singleplayer)
exec function ExitPosTool()
{
    local ROVehicle NearbyVeh;
    local Vector    Offset;

    if (IsDebugModeAllowed())
    {
        foreach RadiusActors(Class'ROVehicle', NearbyVeh, 300.0, Pawn.Location)
        {
            Offset = (Pawn.Location - NearbyVeh.Location) << NearbyVeh.Rotation;
            Log("Vehicle:" @ NearbyVeh.GetHumanReadableName() @ "(X=" $ Round(Offset.X) $ ",Y=" $ Round(Offset.Y) $ ",Z=" $ Round(Offset.Z) $ ")");
        }
    }
}

// New debug exec to draw the location of a vehicle's exit positions, which are shown as different coloured cylinders
exec function DrawExits(optional bool bClearScreen)
{
    local DHVehicle V;
    local Vector    ExitPosition, ZOffset, X, Y, Z;
    local Color     C;
    local int       i;

    ClearLines();

    if (!bClearScreen && IsVehicleDebugModeAllowed(V))
    {
        ZOffset = Class'DHPawn'.default.CollisionHeight * vect(0.0, 0.0, 0.5);
        GetAxes(V.Rotation, X, Y, Z);

        for (i = V.ExitPositions.Length - 1; i >= 0; --i)
        {
            if (i == 0)
            {
                C = Class'HUD'.default.BlueColor; // driver
            }
            else
            {
                if (i - 1 < V.WeaponPawns.Length)
                {
                    if (DHVehicleCannonPawn(V.WeaponPawns[i - 1]) != none)
                    {
                        C = Class'HUD'.default.RedColor; // commander
                    }
                    else if (DHVehicleMGPawn(V.WeaponPawns[i - 1]) != none)
                    {
                        C = Class'HUD'.default.GoldColor; // machine gunner
                    }
                    else
                    {
                        C = Class'HUD'.default.WhiteColor; // rider
                    }
                }
                else
                {
                    C = Class'HUD'.default.GrayColor; // something outside of WeaponPawns array, so not representing a particular vehicle position
                }
            }

            ExitPosition = V.Location + (V.ExitPositions[i] >> V.Rotation) + ZOffset;
            Class'DHLib'.static.DrawStayingDebugCylinder(V, ExitPosition, X, Y, Z, Class'DHPawn'.default.CollisionRadius, Class'DHPawn'.default.CollisionHeight, 10, C.R, C.G, C.B);
        }
    }
}

// New debug exec to adjust a vehicle's DrivePos (vehicle occupant positional offset from attachment bone)
exec function SetDrivePos(string NewX, string NewY, string NewZ)
{
    local Vehicle V;

    if (IsDebugModeAllowed())
    {
        V = Vehicle(Pawn);

        if (V != none && V.Driver != none)
        {
            Log(V.Tag @ " new DrivePos =" @ float(NewX) @ float(NewY) @ float(NewZ) @ "(was" @ V.DrivePos $ ")");
            V.DrivePos.X = float(NewX);
            V.DrivePos.Y = float(NewY);
            V.DrivePos.Z = float(NewZ);
            V.DetachDriver(V.Driver);
            V.AttachDriver(V.Driver);
        }
    }
}

// New debug exec to adjust a vehicle's DriveRot (vehicle occupant's rotation from attachment bone)
exec function SetDriveRot(int NewPitch, int NewYaw, int NewRoll)
{
    local Vehicle V;

    if (IsDebugModeAllowed())
    {
        V = Vehicle(Pawn);

        if (V != none && V.Driver != none)
        {
            Log(V.Tag @ " new DriveRot =" @ NewPitch @ NewYaw @ NewRoll @ "(was" @ V.DriveRot $ ")");
            V.DriveRot.Pitch = NewPitch;
            V.DriveRot.Yaw = NewYaw;
            V.DriveRot.Roll = NewRoll;
            V.DetachDriver(V.Driver);
            V.AttachDriver(V.Driver);
        }
    }
}

// New debug exec to change the player animation in a vehicle position
exec function SetDriveAnim(name NewAnim)
{
    local Vehicle V;

    if (IsDebugModeAllowed())
    {
        V = Vehicle(Pawn);

        if (V != none && V.Driver != none)
        {
            V.DriveAnim = NewAnim;
            V.Driver.StopAnimating(true);
            V.Driver.LoopAnim(V.DriveAnim);
        }
    }
}

// New debug exec to set a vehicle position's 1st person camera position offset
exec function SetCamPos(string NewX, string NewY, string NewZ)
{
    local Vehicle             V;
    local ROVehicleWeaponPawn WP;
    local Vector              OldCamPos;

    if (IsDebugModeAllowed())
    {
        V = Vehicle(Pawn);

        if (V != none)
        {
            OldCamPos = V.FPCamPos;
            V.FPCamPos.X = float(NewX);
            V.FPCamPos.Y = float(NewY);
            V.FPCamPos.Z = float(NewZ);
            WP = ROVehicleWeaponPawn(V);

            if (WP != none && WP.bMultiPosition)
            {
                WP.DriverPositions[WP.DriverPositionIndex].ViewLocation = V.FPCamPos;
                Log(WP.Tag @ "DriverPositions[" $ WP.DriverPositionIndex $ "].ViewLocation =" @ WP.DriverPositions[WP.DriverPositionIndex].ViewLocation @ "(old was" @ OldCamPos $ ")");
            }
            else
            {
                Log(V.Tag @ "FPCamPos =" @ V.FPCamPos @ "(old was" @ OldCamPos $ ")");
            }
        }
    }
}

// New debug exec to set a vehicle's 3rd person camera distance
exec function VehCamDist(int NewDistance)
{
    local Vehicle V;

    if (IsDebugModeAllowed())
    {
        V = Vehicle(Pawn);

        if (V != none)
        {
            V.TPCamDistance = NewDistance;
            V.TPCamDistRange.Min = NewDistance;
            V.TPCamDistRange.Max = NewDistance;
            V.DesiredTPCamDistance = NewDistance;
        }
    }
}

// New debug exec to set a vehicle's 3rd person camera distance
exec function VehCamLookAt(int X, int Y, int Z)
{
    local Vehicle V;

    if (IsDebugModeAllowed())
    {
        V = Vehicle(Pawn);

        if (V != none)
        {
            V.TPCamLookat.X = X;
            V.TPCamLookat.Y = Y;
            V.TPCamLookat.Z = Z;
        }
    }
}

// New debug exec to enable/disable penetration debugging functionality for all armored vehicles
exec function DebugPenetration(bool bEnable)
{
    local class<DHArmoredVehicle> AVClass;
    local class<DHVehicleCannon>  VCClass;
    local DHArmoredVehicle        AV;
    local DHVehicleCannon         VC;
    local DHGameReplicationInfo   GRI;
    local int                     i;

    if (IsDebugModeAllowed())
    {
        if (!bEnable)
        {
            ClearStayingDebugLines();
        }

        // Change debug settings for current vehicles
        foreach DynamicActors(Class'DHArmoredVehicle', AV)
        {
            AV.bDebugPenetration = bEnable;
            AV.bLogDebugPenetration = bEnable;
            AV.Class.default.bDebugPenetration = bEnable; // also change defaults so future spawned vehicles inherit the setting
            AV.Class.default.bLogDebugPenetration = bEnable;
        }

        foreach DynamicActors(Class'DHVehicleCannon', VC)
        {
            VC.bDebugPenetration = bEnable;
            VC.bLogDebugPenetration = bEnable;
            VC.Class.default.bDebugPenetration = bEnable;
            VC.Class.default.bLogDebugPenetration = bEnable;
        }

        // Change default settings for all vehicles listed in the SpawnManager actor's vehicle pool list
        GRI = DHGameReplicationInfo(GameReplicationInfo);

        if (GRI != none)
        {
            for (i = 0; i < GRI.VEHICLE_POOLS_MAX; ++i)
            {
                AVClass = class<DHArmoredVehicle>(GRI.GetVehiclePoolVehicleClass(i));

                if (AVClass != none)
                {
                    AVClass.default.bDebugPenetration = bEnable;
                    AVClass.default.bLogDebugPenetration = bEnable;

                    if (AVClass.default.PassengerWeapons.Length > 0 && class<DHVehicleCannonPawn>(AVClass.default.PassengerWeapons[0].WeaponPawnClass) != none)
                    {
                        VCClass = class<DHVehicleCannon>(AVClass.default.PassengerWeapons[0].WeaponPawnClass.default.GunClass);

                        if (VCClass != none)
                        {
                            VCClass.default.bDebugPenetration = bEnable;
                            VCClass.default.bLogDebugPenetration = bEnable;
                        }
                    }
                }
            }
        }
    }
}

// New debug exec to adjust a vehicle's tread rotation direction
exec function SetTreadDir(int NewPitch, int NewYaw, int NewRoll)
{
    local DHVehicle V;
    local Rotator   NewPanDirection;

    if (IsVehicleDebugModeAllowed(V) && V.bHasTreads)
    {
        Log(V.VehicleNameString @ "TreadPanDirection =" @ NewPitch @ NewYaw @ NewRoll @ "(was" @ V.LeftTreadPanDirection $ ")");
        NewPanDirection.Pitch = NewPitch;
        NewPanDirection.Yaw = NewYaw;
        NewPanDirection.Roll = NewRoll;
        V.LeftTreadPanner.PanDirection = NewPanDirection;
        V.RightTreadPanner.PanDirection = NewPanDirection;
    }
}

// New debug exec to adjust rotation speed of treads
exec function SetTreadSpeed(int NewValue, optional bool bAddToCurrentSpeed)
{
    local DHVehicle V;

    if (IsVehicleDebugModeAllowed(V) && V.bHasTreads)
    {
        if (NewValue == 0) // entering zero resets tread speed to vehicle's default value
        {
            NewValue = V.default.TreadVelocityScale;
        }
        else if (bAddToCurrentSpeed) // option to apply entered value as adjustment to existing tread speed, instead of as new setting, e.g. to increment or decrement speed gradually
        {
            NewValue += V.TreadVelocityScale;
        }

        Log(V.VehicleNameString @ "TreadVelocityScale =" @ NewValue @ "(was" @ V.TreadVelocityScale $ ")");
        V.TreadVelocityScale = NewValue;
    }
}

// New debug exec to adjust rotation speed of track wheels
exec function SetWheelSpeed(int NewValue, optional bool bAddToCurrentSpeed)
{
    local DHVehicle V;

    if (IsVehicleDebugModeAllowed(V) && V.bHasTreads)
    {
        if (NewValue == 0) // entering zero resets wheel speed to vehicle's default value
        {
            NewValue = V.default.WheelRotationScale;
        }
        else if (bAddToCurrentSpeed) // option to apply entered value as adjustment to existing wheel speed, instead of as new setting, e.g. to increment or decrement speed gradually
        {
            NewValue += V.WheelRotationScale;
        }

        Log(V.VehicleNameString @ "WheelRotationScale =" @ NewValue @ "(was" @ V.WheelRotationScale $ ")");
        V.WheelRotationScale = NewValue;
    }
}

// New debug exec to adjust the occupant positions in a vehicle's HUD overlay (the red dots)
exec function SetOccPos(byte Index, string NewX, string NewY)
{
    local DHVehicle V;

    if (IsVehicleDebugModeAllowed(V) && Index < V.VehicleHudOccupantsX.Length)
    {
        Log(V.VehicleNameString @ "VehicleHudOccupantsX[" $ Index $ "] =" @ float(NewX) @ "Y =" @ float(NewY) @ "(was" @ V.VehicleHudOccupantsX[Index] @ V.VehicleHudOccupantsY[Index]);
        V.VehicleHudOccupantsX[Index] = float(NewX);
        V.VehicleHudOccupantsY[Index] = float(NewY);
    }
}

// New debug exec to adjust the damaged tread indicators on a vehicle's HUD overlay
exec function SetHUDTreads(string NewPosX0, string NewPosX1, string NewPosY, string NewScale)
{
    local DHVehicle V;

    if (IsVehicleDebugModeAllowed(V))
    {
        Log(V.VehicleNameString @ "VehicleHudTreadsPosX[0] =" @ float(NewPosX0) @ "VehicleHudTreadsPosX[1] =" @ float(NewPosX1)
            @ "VehicleHudTreadsPosY =" @ float(NewPosY) @ "VehicleHudTreadsScale =" @ float(NewScale)
            @ "(was" @ V.VehicleHudTreadsPosX[0] @ V.VehicleHudTreadsPosX[1] @ V.VehicleHudTreadsPosY @ V.VehicleHudTreadsScale $ ")");

        V.VehicleHudTreadsPosX[0] = float(NewPosX0);
        V.VehicleHudTreadsPosX[1] = float(NewPosX1);
        V.VehicleHudTreadsPosY = float(NewPosY);
        V.VehicleHudTreadsScale = float(NewScale);
    }
}

// New debug exec to adjust the damaged tread indicators on a vehicle's HUD overlay
exec function SetHudEnginePos(string NewPosX, string NewPosY)
{
    local DHVehicle V;

    if (IsVehicleDebugModeAllowed(V))
    {
        V.VehicleHudEngineX = float(NewPosX);
        V.VehicleHudEngineY = float(NewPosY);
    }
}

// New debug exec to set a vehicle's exhaust emitter location
exec function SetExhPos(int Index, int NewX, int NewY, int NewZ)
{
    local DHVehicle V;

    if (IsVehicleDebugModeAllowed(V) && Index < V.ExhaustPipes.Length)
    {
        Log(V.VehicleNameString @ "ExhaustPipes[" $ Index $ "].ExhaustPosition =" @ NewX @ NewY @ NewZ @ "(was" @ V.ExhaustPipes[Index].ExhaustPosition $ ")");
        V.ExhaustPipes[Index].ExhaustPosition.X = NewX;
        V.ExhaustPipes[Index].ExhaustPosition.Y = NewY;
        V.ExhaustPipes[Index].ExhaustPosition.Z = NewZ;

        if (V.ExhaustPipes[Index].ExhaustEffect != none)
        {
            V.ExhaustPipes[Index].ExhaustEffect.SetLocation(V.Location + (V.ExhaustPipes[Index].ExhaustPosition >> V.Rotation));
            V.ExhaustPipes[Index].ExhaustEffect.SetBase(V);
        }
    }
}

// New debug exec to set exhaust emitter rotation
exec function SetExhRot(int Index, int NewPitch, int NewYaw, int NewRoll)
{
    local DHVehicle V;

    if (IsVehicleDebugModeAllowed(V) && Index < V.ExhaustPipes.Length)
    {
        Log(V.VehicleNameString @ "ExhaustPipes[" $ Index $ "].ExhaustRotation =" @ NewPitch @ NewYaw @ NewRoll @ "(was" @ V.ExhaustPipes[Index].ExhaustRotation $ ")");
        V.ExhaustPipes[Index].ExhaustRotation.Pitch = NewPitch;
        V.ExhaustPipes[Index].ExhaustRotation.Yaw = NewYaw;
        V.ExhaustPipes[Index].ExhaustRotation.Roll = NewRoll;

        if (V.bEmittersOn)
        {
            V.StartEmitters();
        }
    }
}

// New debug exec to adjust the radius of a vehicle's physics wheels
// Include no numbers to adjust all wheels, otherwise add index numbers of first & last wheels to adjust
exec function SetWheelRadius(string NewValue, optional byte FirstWheelIndex, optional byte LastWheelIndex)
{
    local DHVehicle V;
    local int       i;

    if (IsVehicleDebugModeAllowed(V) && FirstWheelIndex < V.Wheels.Length)
    {
        if (LastWheelIndex == 0)
        {
            LastWheelIndex = V.Wheels.Length - 1;
        }

        for (i = FirstWheelIndex; i <= LastWheelIndex; ++i)
        {
            Log(V.VehicleNameString @ "Wheels[" $ i $ "].WheelRadius =" @ float(NewValue) @ "(was" @ V.Wheels[i].WheelRadius $ ")");
            V.Wheels[i].WheelRadius = float(NewValue);
        }
    }
}

// New debug exec to adjust the attachment bone offset of a vehicle's physics wheels
// Include no numbers to adjust all wheels, otherwise add index numbers of first & last wheels to adjust
exec function SetWheelOffset(string NewX, string NewY, string NewZ, optional byte FirstWheelIndex, optional byte LastWheelIndex)
{
    local DHVehicle V;
    local Vector    NewBoneOffset;
    local int       i;

    if (IsVehicleDebugModeAllowed(V) && FirstWheelIndex < V.Wheels.Length)
    {
        NewBoneOffset.X = float(NewX);
        NewBoneOffset.Y = float(NewY);
        NewBoneOffset.Z = float(NewZ);

        if (LastWheelIndex == 0)
        {
            LastWheelIndex = V.Wheels.Length - 1;
        }

        for (i = FirstWheelIndex; i <= LastWheelIndex; ++i)
        {
            Log(V.VehicleNameString @ "Wheels[" $ i $ "].BoneOffset =" @ NewBoneOffset @ "(was" @ V.Wheels[i].BoneOffset $ ")");
            V.Wheels[i].WheelPosition += NewBoneOffset - V.Wheels[i].BoneOffset; // this updates a native code setting (experimentation showed it's a relative offset)
            V.Wheels[i].BoneOffset = NewBoneOffset;
        }
    }
}

// New debug exec to adjust maximum travel distance of the suspension of a vehicle's physics wheels
// Allows adjustment of individual wheels, but note that on entering a vehicle, native code calls SVehicleUpdateParams(), which will undo individual settings
// Settings for all wheels get matched to values of WheelSuspensionTravel & WheelSuspensionMaxRenderTravel, so if individual settings are required, SVehicleUpdateParams must be overridden
exec function SetSuspTravel(string NewValue, optional byte FirstWheelIndex, optional byte LastWheelIndex, optional bool bDontSetSuspensionTravel, optional bool bDontSetMaxRenderTravel)
{
    local DHVehicle V;
    local float     OldTravel, OldRenderTravel;
    local int       i;

    if (IsVehicleDebugModeAllowed(V) && FirstWheelIndex < V.Wheels.Length)
    {
        if (!bDontSetSuspensionTravel)
        {
            V.WheelSuspensionTravel = float(NewValue); // on re-entering the vehicle, all physics wheels will have this value set (same with max render travel), undoing any individual settings
        }

        if (!bDontSetMaxRenderTravel)
        {
            V.WheelSuspensionMaxRenderTravel = float(NewValue);
        }

        if (LastWheelIndex == 0)
        {
            LastWheelIndex = V.Wheels.Length - 1;
        }

        for (i = FirstWheelIndex; i <= LastWheelIndex; ++i)
        {
            OldTravel = V.Wheels[i].SuspensionTravel;
            OldRenderTravel = V.Wheels[i].SuspensionMaxRenderTravel;

            if (!bDontSetSuspensionTravel)
            {
                V.Wheels[i].SuspensionTravel = float(NewValue);
            }

            if (!bDontSetMaxRenderTravel)
            {
                V.Wheels[i].SuspensionMaxRenderTravel = float(NewValue);
            }

            Log(V.VehicleNameString @ "Wheels[" $ i $ "].SuspensionTravel =" @ V.Wheels[i].SuspensionTravel @ "(was" @ OldTravel $
                ") MaxRenderTravel =" @ V.Wheels[i].SuspensionMaxRenderTravel @ "(was" @ OldRenderTravel $ ")");
        }
    }
}

// New debug exec to adjust the positioning of a vehicle's suspension bones that support its physics wheels
// Allows adjustment of individual wheels, but note that on entering a vehicle, native code calls SVehicleUpdateParams(), which will undo individual settings
// Settings for all wheels get matched to values of WheelSuspensionOffset, so if individual settings are required, SVehicleUpdateParams must be overridden
exec function SetSuspOffset(string NewValue, optional byte FirstWheelIndex, optional byte LastWheelIndex)
{
    local DHVehicle V;
    local int       i;

    if (IsVehicleDebugModeAllowed(V) && FirstWheelIndex < V.Wheels.Length)
    {
        V.WheelSuspensionOffset = float(NewValue); // on re-entering the vehicle, all physics wheels get set to this property, undoing any individual settings

        if (LastWheelIndex == 0)
        {
            LastWheelIndex = V.Wheels.Length - 1;
        }

        for (i = FirstWheelIndex; i <= LastWheelIndex; ++i)
        {
            Log(V.VehicleNameString @ "Wheels[" $ i $ "].SuspensionOffset =" @ float(NewValue) @ "(was" @ V.Wheels[i].SuspensionOffset $ ")");
            V.Wheels[i].SuspensionOffset = float(NewValue);
        }
    }
}

// New debug exec to adjust a vehicle's mass
exec function SetMass(float NewValue)
{
    local DHVehicle V;

    if (IsVehicleDebugModeAllowed(V))
    {
        Log(V.VehicleNameString @ "VehicleMass =" @ NewValue @ "(old was" @ V.VehicleMass $ ")");
        V.VehicleMass = NewValue;
        V.KSetMass(NewValue);
    }
}

// New debug exec to show a vehicle's karma centre of mass offset
exec function DrawCOM(optional bool bClearScreen)
{
    local DHVehicle V;
    local Vector    COM, X, Y, Z;

    ClearLines();

    if (!bClearScreen && IsVehicleDebugModeAllowed(V))
    {
        GetAxes(V.Rotation, X, Y, Z);
        V.KGetCOMPosition(COM);
        DrawStayingDebugLine(COM - (200.0 * X), COM + (200.0 * X), 255, 0, 0);
        DrawStayingDebugLine(COM - (200.0 * Y), COM + (200.0 * Y), 0, 255, 0);
        DrawStayingDebugLine(COM - (200.0 * Z), COM + (200.0 * Z), 0, 0, 255);
    }
}

// New debug exec to adjust a vehicle's karma centre of mass
exec function SetCOM(string NewX, string NewY, string NewZ)
{
    local DHVehicle V;
    local Vector    COM, OldCOM;

    if (IsVehicleDebugModeAllowed(V))
    {
        V.KGetCOMOffset(OldCOM);
        COM.X = float(NewX);
        COM.Y = float(NewY);
        COM.Z = float(NewZ);
        V.KSetCOMOffset(COM);
        V.SetPhysics(PHYS_None);
        V.SetPhysics(PHYS_Karma);
        DrawCOM();
        Log(V.VehicleNameString @ "KCOMOffset =" @ COM @ "(old was" @ OldCOM $ ")");
    }
}

// New debug exec to adjust a vehicle's karma max angular speed (higher values make the vehicle slow when turning & make it feel "heavier")
exec function SetMaxAngSpeed(float NewValue)
{
    local DHVehicle V;

    if (IsVehicleDebugModeAllowed(V) && KarmaParams(V.KParams) != none)
    {
        Log(V.VehicleNameString @ "KMaxAngularSpeed =" @ NewValue @ "(old was" @ KarmaParams(V.KParams).KMaxAngularSpeed $ ")");
        KarmaParams(V.KParams).KMaxAngularSpeed = NewValue;
        V.SetPhysics(PHYS_None);
        V.SetPhysics(PHYS_Karma);
    }
}

// New debug exec to adjust a vehicle's karma angular damping
exec function SetAngDamp(float NewValue)
{
    local DHVehicle V;

    if (IsVehicleDebugModeAllowed(V) && KarmaParams(V.KParams) != none)
    {
        Log(V.VehicleNameString @ "KAngularDamping =" @ NewValue @ "(old was" @ KarmaParams(V.KParams).KAngularDamping $ ")");
        KarmaParams(V.KParams).KAngularDamping = NewValue;
        V.SetPhysics(PHYS_None);
        V.SetPhysics(PHYS_Karma);
    }
}

// New debug exec to adjust position & radius if vehicle hit points
exec function SetHitPoint(byte Index, string NewX, string NewY, string NewZ, optional string NewRadius, optional bool bIsDHNewHitPoint)
{
    local DHArmoredVehicle AV;
    local DHVehicle        V;

    if (IsVehicleDebugModeAllowed(V))
    {
        if (bIsDHNewHitPoint)
        {
            AV = DHArmoredVehicle(V);

            if (AV != none && Index < AV.NewVehHitpoints.Length)
            {
                if (!(float(NewRadius) > 0.0))
                {
                    NewRadius = string(AV.NewVehHitpoints[Index].PointRadius);
                }

                Log(AV.Tag @ "NewVehHitpoints[" $ Index $ "] Offset =" @ float(NewX) @ float(NewY) @ float(NewZ) @ " Radius =" @ float(NewRadius)
                    @ "(was" @ AV.NewVehHitpoints[Index].PointOffset $ ", radius" @ AV.NewVehHitpoints[Index].PointRadius $ ")");

                AV.NewVehHitpoints[Index].PointOffset.X = float(NewX);
                AV.NewVehHitpoints[Index].PointOffset.Y = float(NewY);
                AV.NewVehHitpoints[Index].PointOffset.Z = float(NewZ);
                AV.NewVehHitpoints[Index].PointRadius = float(NewRadius);
            }
        }
        else if (Index < V.VehHitpoints.Length)
        {
            if (!(float(NewRadius) > 0.0))
            {
                NewRadius = string(V.VehHitpoints[Index].PointRadius);
            }

            Log(V.Tag @ "VehHitpoints[" $ Index $ "] Offset =" @ float(NewX) @ float(NewY) @ float(NewZ) @ " Radius =" @ float(NewRadius)
                @ "(was" @ V.VehHitpoints[Index].PointOffset $ ", radius" @ V.VehHitpoints[Index].PointRadius $ ")");

            V.VehHitpoints[Index].PointOffset.X = float(NewX);
            V.VehHitpoints[Index].PointOffset.Y = float(NewY);
            V.VehHitpoints[Index].PointOffset.Z = float(NewZ);
            V.VehHitpoints[Index].PointRadius = float(NewRadius);
        }
    }
}

// New debug exec to adjust position of engine smoke/fire
exec function SetDEOffset(int NewX, int NewY, int NewZ, optional bool bEngineFire, optional string NewScale)
{
    local DHVehicle V;
    local Vector    OldOffset;
    local float     OldScale;

    if (IsVehicleDebugModeAllowed(V) && Level.NetMode != NM_DedicatedServer)
    {
        OldOffset = V.DamagedEffectOffset;
        OldScale = V.DamagedEffectScale;

        // Only update offset if something has been entered (otherwise just entering "DEOffset" is quick way of triggering smoke effect at current position)
        if (NewX != 0 || NewY != 0 || NewZ != 0)
        {
            V.DamagedEffectOffset.X = NewX;
            V.DamagedEffectOffset.Y = NewY;
            V.DamagedEffectOffset.Z = NewZ;
        }

        // Option to re-scale effect
        if (float(NewScale) > 0.0)
        {
            V.DamagedEffectScale = float(NewScale);
        }

        // Log settings
        if (V.DamagedEffectOffset != OldOffset || V.DamagedEffectScale != OldScale)
        {
            Log(V.VehicleNameString @ "DamagedEffectOffset =" @ V.DamagedEffectOffset @ "scale =" @ V.DamagedEffectScale @ "(old was" @ OldOffset @ "scale =" @ OldScale $ ")");
        }
        else
        {
            Log(V.VehicleNameString @ "DamagedEffectOffset =" @ V.DamagedEffectOffset @ "scale =" @ V.DamagedEffectScale);
        }

        // Appears necessary to get native code to spawn a DamagedEffect if it doesn't already exist
        if (V.DamagedEffect == none)
        {
            V.DamagedEffectHealthSmokeFactor = 1.0;

            if (V.Health == V.HealthMax) // clientside Health hack to get native code to spawn DamagedEffect (it won't unless vehicle has taken some damage)
            {
                V.Health--;
            }
        }

        // Engine fire effect
        if (bEngineFire)
        {
            V.DamagedEffectHealthFireFactor = 1.0;
        }
        // Or if we don't want a fire effect but it's already burning, reset to smoking
        else if (V.DamagedEffectHealthFireFactor == 1.0)
        {
            V.DamagedEffectHealthFireFactor = V.default.DamagedEffectHealthFireFactor;

            if (V.DamagedEffect != none)
            {
                V.DamagedEffect.UpdateDamagedEffect(false, 0.0, false, false); // light smoke
            }
        }

        // Reposition any existing effect
        if (V.DamagedEffect != none)
        {
            V.DamagedEffect.SetBase(none);
            V.DamagedEffect.SetLocation(V.Location + (V.DamagedEffectOffset >> V.Rotation));
            V.DamagedEffect.SetBase(V);
            V.DamagedEffect.SetEffectScale(V.DamagedEffectScale);
        }
    }
}

// New debug exec to adjust the position of a vehicle's shadow so it looks right by adjusting the vertical position offset (ShadowZOffset) of attached ShadowProjector
exec function SetShadowZOffset(float NewValue)
{
    local DHVehicle V;

    if (IsVehicleDebugModeAllowed(V) && DHShadowProjector(V.VehicleShadow) != none)
    {
        Log(V.VehicleNameString @ "ShadowZOffset =" @ NewValue @ "(was" @ V.ShadowZOffset $ ")");
        V.ShadowZOffset = NewValue;
        DHShadowProjector(V.VehicleShadow).ShadowZOffset = NewValue;
    }
}

// New debug exec to show & adjust the height bands of an armoured vehicle's hull armour sections, i.e. highest relative point (above mesh origin) for that armour section
// Spawns an angle plane attachment representing the height setting (run again with no side specified to remove this)
exec function SetArmorHeight(optional string Side, optional byte Index, optional float NewValue)
{
    local DHVehicle        V;
    local DHArmoredVehicle AV;
    local bool             bDontChangeValue;

    if (IsVehicleDebugModeAllowed(V) && V.IsA('DHArmoredVehicle'))
    {
        AV = DHArmoredVehicle(V);
        DestroyPlaneAttachments(AV); // remove any existing angle plane attachments

        if (NewValue == 999.0) // option to just display the existing height, not setting a new value (pass 999 as new height)
        {
            bDontChangeValue = true;
        }
        else if (Side ~= "A" || Side ~= "All") // option to display heights for this armor index position for all sides
        {
            Side = "All";
            bDontChangeValue = true;
        }

        if (Side ~= "F" || Side ~= "Front" || Side ~= "All")
        {
            ProcessSetArmorHeight(AV, AV.FrontArmor, Index, NewValue, "Front", 0, bDontChangeValue);
        }

        if (Side ~= "R" || Side ~= "Right" || Side ~= "All")
        {
            ProcessSetArmorHeight(AV, AV.RightArmor, Index, NewValue, "Right", 16384, bDontChangeValue);
        }

        if (Side ~= "B" || Side ~= "Back" || Side ~= "Rear" || Side ~= "All")
        {
            ProcessSetArmorHeight(AV, AV.RearArmor, Index, NewValue, "Rear", 32768, bDontChangeValue);
        }

        if (Side ~= "L" || Side ~= "Left" || Side ~= "All")
        {
            ProcessSetArmorHeight(AV, AV.LeftArmor, Index, NewValue, "Left", -16384, bDontChangeValue);
        }
    }
}

// New helper function for debug exec SetArmorHeight
function ProcessSetArmorHeight(DHVehicle V, out array<DHArmoredVehicle.ArmorSection> ArmorArray, byte Index, float NewValue, string SideText, int PlaneYaw, optional bool bDontChangeValue)
{
    local Rotator PlaneRotation;

    // Option to just display the existing height, not setting a new value
    if (bDontChangeValue)
    {
        if (Index >= ArmorArray.Length - 1)
        {
            return; // invalid index no. (minus 1 because we don't draw a height plane for the highest armor band as it isn't supposed to have a max height)
        }

        Log(V.VehicleNameString $ ":" @ SideText $ "Armor[" $ Index $ "].MaxRelativeHeight =" @ ArmorArray[Index].MaxRelativeHeight
            $ ", thickness =" @ ArmorArray[Index].Thickness $ "mm, slope =" @ ArmorArray[Index].Slope @ "degrees");
    }
    // Default is to set a new max height value
    else
    {
        if (Index >= ArmorArray.Length)
        {
            ArmorArray.Length = Index + 1; // extend armor array if a higher index no. has been specified
        }

        Log(V.VehicleNameString $ ":" @ SideText $ "Armor[" $ Index $ "].MaxRelativeHeight =" @ NewValue @ "(was" @ ArmorArray[Index].MaxRelativeHeight
            $ "), thickness =" @ ArmorArray[Index].Thickness $ "mm, slope =" @ ArmorArray[Index].Slope @ "degrees");

        ArmorArray[Index].MaxRelativeHeight = NewValue;
    }

    // Display an angle plane showing the max height
    PlaneRotation.Yaw = PlaneYaw;
    PlaneRotation.Roll = 16384;
    SpawnPlaneAttachment(V, PlaneRotation, ArmorArray[Index].MaxRelativeHeight * vect(0.0, 0.0, 1.0));
}

// New debug exec to show & adjust a vehicle's TreadHitMaxHeight, which is the highest point (above the origin) where a side hit may damage treads
// Spawns an angle plane attachment representing the setting (repeat same setting, i.e. no change, to remove this)
exec function SetTreadHeight(float NewValue)
{
    local DHVehicle V;

    if (IsVehicleDebugModeAllowed(V))
    {
        Log(V.VehicleNameString @ "TreadHitMaxHeight =" @ NewValue @ "(was" @ V.TreadHitMaxHeight $ ")");
        DestroyPlaneAttachments(V); // remove any existing angle plane attachments

        if (NewValue != V.TreadHitMaxHeight)
        {
            V.TreadHitMaxHeight = NewValue;
            SpawnPlaneAttachment(V, rot(0, 16384, 16384), V.TreadHitMaxHeight * vect(0.0, 0.0, 1.0));
            SpawnPlaneAttachment(V, rot(0, -16384, 16384), V.TreadHitMaxHeight * vect(0.0, 0.0, 1.0));
        }
    }
}

// New debug exec to show and/or adjust the angle settings for the 4 corners of the hull or turret, used to calculate which side has been hit, in penetration & damage functions
// Angle plane attachments are spawned to represent the 4 angles, and they are listed on screen & in the log
// "DebugAngles FR 33" would set FrontRightAngle to 33 degrees, "DebugAngles off" clears any angle attachments, "DebugAngles" just lists the current angles
exec function DebugAngles(optional string Option, optional float NewAngle)
{
    local DHVehicle       V;
    local DHVehicleCannon Cannon;
    local Actor           BaseActor;
    local Rotator         NewRotation;
    local string          AnglesList;

    if (IsVehicleDebugModeAllowed(V))
    {
        DestroyPlaneAttachments(V); // remove any existing angle plane attachments

        if (DHVehicleCannonPawn(Pawn) != none && DHVehicleCannonPawn(Pawn).Cannon != none)
        {
            Cannon = DHVehicleCannonPawn(Pawn).Cannon;
            BaseActor = Cannon;
        }
        else
        {
            BaseActor = V;
        }

        // Exit if selected the option to turn off angle plane attachments (various accepted keywords)
        if (Option ~= "Off" || Option ~= "False" || Option ~= "Disable" || Option ~= "0")
        {
            return;
        }

        // Set a new angle (accepts either "RL" or "BL" for rear/back left)
        if (NewAngle > 0.0 && NewAngle <= 360.0)
        {
            if (Option ~= "FR")
            {
                if (BaseActor == Cannon)
                {
                    Cannon.FrontRightAngle = NewAngle;
                }
                else
                {
                    V.FrontRightAngle = NewAngle;
                }
            }
            else if (Option ~= "RR" || Option ~= "BR")
            {
                if (BaseActor == Cannon)
                {
                    Cannon.RearRightAngle = NewAngle;
                }
                else
                {
                    V.RearRightAngle = NewAngle;
                }
            }
            else if (Option ~= "RL" || Option ~= "BL")
            {
                if (BaseActor == Cannon)
                {
                    Cannon.RearLeftAngle = NewAngle;
                }
                else
                {
                    V.RearLeftAngle = NewAngle;
                }
            }
            else if (Option ~= "FL")
            {
                if (BaseActor == Cannon)
                {
                    Cannon.FrontLeftAngle = NewAngle;
                }
                else
                {
                    V.FrontLeftAngle = NewAngle;
                }
            }
        }

        // Spawn new angle plane attachments
        if (BaseActor == Cannon)
        {
            NewRotation.Yaw = int(Cannon.FrontRightAngle * 65536.0 / 360.0);
            SpawnPlaneAttachment(V, NewRotation,, Cannon);
            NewRotation.Yaw = int(Cannon.RearRightAngle * 65536.0 / 360.0);
            SpawnPlaneAttachment(V, NewRotation,, Cannon);
            NewRotation.Yaw = int(Cannon.RearLeftAngle * 65536.0 / 360.0);
            SpawnPlaneAttachment(V, NewRotation,, Cannon);
            NewRotation.Yaw = int(Cannon.FrontLeftAngle * 65536.0 / 360.0);
            SpawnPlaneAttachment(V, NewRotation,, Cannon);
        }
        else
        {
            NewRotation.Yaw = int(V.FrontRightAngle * 65536.0 / 360.0);
            SpawnPlaneAttachment(V, NewRotation);
            NewRotation.Yaw = int(V.RearRightAngle * 65536.0 / 360.0);
            SpawnPlaneAttachment(V, NewRotation);
            NewRotation.Yaw = int(V.RearLeftAngle * 65536.0 / 360.0);
            SpawnPlaneAttachment(V, NewRotation);
            NewRotation.Yaw = int(V.FrontLeftAngle * 65536.0 / 360.0);
            SpawnPlaneAttachment(V, NewRotation);
        }

        // List the angles on screen & in the log
        if (BaseActor == Cannon)
        {
            AnglesList = "Cannon angles: FrontRightAngle =" @ Cannon.FrontRightAngle @ " RearRightAngle =" @ Cannon.RearRightAngle
                @ " RearLeftAngle =" @ Cannon.RearLeftAngle @ " FrontLeftAngle =" @ Cannon.FrontLeftAngle;
        }
        else
        {
            AnglesList = "Hull angles: FrontRightAngle =" @ V.FrontRightAngle @ " RearRightAngle =" @ V.RearRightAngle
                @ " RearLeftAngle =" @ V.RearLeftAngle @ " FrontLeftAngle =" @ V.FrontLeftAngle;
        }

        Pawn.ClientMessage(AnglesList);
        Log(AnglesList);
    }
}

// Helper function to spawn debug plane attachments
simulated function SpawnPlaneAttachment(DHVehicle V, Rotator RelRotation, optional Vector RelLocation, optional Actor BaseActor)
{
    local Actor Plane;

    if (V != none && Level.NetMode != NM_DedicatedServer)
    {
        if (BaseActor == none)
        {
            BaseActor = V;
        }

        Plane = Spawn(Class'DHDecoAttachment',,, BaseActor.Location);

        if (Plane != none)
        {
            if (VehicleWeapon(BaseActor) != none)
            {
                BaseActor.AttachToBone(Plane, VehicleWeapon(BaseActor).YawBone);
            }
            else
            {
                Plane.SetBase(BaseActor);
            }

            // Using DynamicLoadObject so we don't have DH_DebugTools static mesh file loaded all the time; just dynamically load on demand
            Plane.SetStaticMesh(StaticMesh(DynamicLoadObject("DH_DebugTools.Misc.DebugPlaneAttachment", Class'StaticMesh')));
            Plane.SetRelativeRotation(RelRotation);
            Plane.SetRelativeLocation(RelLocation);
            V.VehicleAttachments.Length = V.VehicleAttachments.Length + 1;
            V.VehicleAttachments[V.VehicleAttachments.Length - 1].Actor = Plane;
        }
    }
}

// Helper function to destroy any debug plane attachments
simulated function DestroyPlaneAttachments(DHVehicle V)
{
    local StaticMesh PlaneStaticMesh;
    local int        i;

    if (V != none)
    {
        // Using DynamicLoadObject so we don't have DH_DebugTools static mesh file loaded all the time; just dynamically load on demand
        PlaneStaticMesh = StaticMesh(DynamicLoadObject("DH_DebugTools.Misc.DebugPlaneAttachment", Class'StaticMesh'));

        for (i = V.VehicleAttachments.Length - 1; i >= 0; --i)
        {
            if (V.VehicleAttachments[i].Actor != none && V.VehicleAttachments[i].Actor.StaticMesh == PlaneStaticMesh)
            {
                V.VehicleAttachments[i].Actor.Destroy();
                V.VehicleAttachments.Remove(i, 1);
            }
        }
    }
}

// Emptied out as the system of using coded hit points to represent vehicle occupants has been abandoned
exec function DriverCollisionDebug()
{
}

// TEMPDEBUG (Matt, v8.0): for problem where player in any vehicle position is visibly attached in the wrong position
// The problem seems to be a net client very occasionally appears to get the player attached without the default PrePivot -42 Z adjustment to his RelativeLocation
// This leaves him about 0.7m higher than he should be, e.g. a buttoned up tank commander appearing in an odd pose above the hatch, or can also affect vehicle driver
exec function DebugDriverAttachment()
{
    local Vehicle V;

    V = Vehicle(Pawn);

    if (V != none && V.Driver != none)
    {
        Log(V.Tag @ "DebugDriverAttachment: RelativeLocation =" @ V.Driver.RelativeLocation @ ", DrivePos =" @ V.DrivePos
            @ ", PrePivot =" @ V.Driver.PrePivot @ ", default.PrePivot =" @ V.Driver.default.PrePivot);
    }
}

simulated function ClientTeamKillPrompt(string LastFFKillerString)
{
    Class'DHTeamKillInteraction'.default.LastFFKillerName = LastFFKillerString;

    Player.InteractionMaster.AddInteraction("DH_Engine.DHTeamKillInteraction", Player);
}

function ServerSquadVolunteerToAssist()
{
    local int TeamIndex, SquadIndex;
    local DHPlayerReplicationInfo PRI, SLPRI;
    local DHPlayer SLPC;
    local DHBot SLBot;

    TeamIndex = GetTeamNum();
    SquadIndex = GetSquadIndex();

    PRI = DHPlayerReplicationInfo(PlayerReplicationInfo);
    SLPRI = SquadReplicationInfo.GetSquadLeader(TeamIndex, SquadIndex);

    if (SquadReplicationInfo.HasAssistant(TeamIndex, SquadIndex))
    {
        // Squad assistant already exists.
        return;
    }

    if (PRI == none || SLPRI == none)
    {
        return;
    }

    SLPC = DHPlayer(SLPRI.Owner);
    SLBot = DHBot(SLPRI.Owner);

    if (SLPC != none)
    {
        // Prompt the squad leader with the player's request to become the assistant.
        SLPC.ClientSquadAssistantVolunteerPrompt(TeamIndex, SquadIndex, PRI);
    }
    else if (SLBot != none)
    {
        // Bot auto-approves the new assistant.
        SquadReplicationInfo.SetAssistantSquadLeader(TeamIndex, SquadIndex, PRI);
    }
}

//<<<<<<<<<<<<<<<<<<<<<<<<<<<<<<<<<<<<<<<<<<<<<<<<<<<<<<<<<<<<<<<<<<<<<<<<<<<<<<
// PARADROPS
//<<<<<<<<<<<<<<<<<<<<<<<<<<<<<<<<<<<<<<<<<<<<<<<<<<<<<<<<<<<<<<<<<<<<<<<<<<<<<<

// Moves the player to a specified location and gives him a parachute.
function Paradrop(Vector DropLocation, optional float SpreadModifier, optional bool bForceOutOfVehicle)
{
    local Pawn PlayerPawn;
    local Vehicle DrivenVehicle;

    DrivenVehicle = Vehicle(Pawn);

    if (DrivenVehicle != none)
    {
        if (!bForceOutOfVehicle && !DrivenVehicle.IsA('DHATGun'))
        {
            return;
        }

        // Player is manning an AT gun, so we kick him out of it.
        DrivenVehicle.KDriverLeave(true);
    }

    PlayerPawn = DHPawn(Pawn);

    if (PlayerPawn != none)
    {
        PlayerPawn.SetLocation(DropLocation + RandRange(1.0, 2.0) * SpreadModifier * Vector(RotRand()));
        DHPawn(PlayerPawn).GiveChute();
    }
}

function ParadropGroup(out array<DHPlayerReplicationInfo> PlayersToDrop, Vector DropLocation, optional float SpreadModifier, optional bool bForceOutOfVehicle)
{
    local DHPlayer PC;
    local int i;

    for (i = 0; i < PlayersToDrop.Length; ++i)
    {
        PC = DHPlayer(PlayersToDrop[i].Owner);

        if (PC != none)
        {
            PC.Paradrop(DropLocation, SpreadModifier, bForceOutOfVehicle);
        }
    }
}

function ServerParadropPlayer(DHPlayerReplicationInfo PRI, Vector DropLocation, optional float SpreadModifier, optional bool bForceOutOfVehicle)
{
    local DHPlayer PC;

    if (PRI == none)
    {
        return;
    }

    PC = DHPlayer(PRI.Owner);

    if (PC != none)
    {
        PC.Paradrop(DropLocation, SpreadModifier, bForceOutOfVehicle);
    }
}

function ServerParadropTeam(byte TeamIndex, Vector DropLocation, optional float SpreadModifier, optional bool bForceOutOfVehicle)
{
    local DHGameReplicationInfo GRI;
    local DHPlayerReplicationInfo PRI;
    local array<DHPlayerReplicationInfo> PlayersToDrop;
    local int i;

    GRI = DHGameReplicationInfo(GameReplicationInfo);

    if (GRI == none)
    {
        return;
    }

    for (i = 0; i < GRI.PRIArray.Length; ++i)
    {
        PRI = DHPlayerReplicationInfo(GRI.PRIArray[i]);

        if (PRI != none && PRI.Team != none && PRI.Team.TeamIndex == TeamIndex)
        {
            PlayersToDrop[PlayersToDrop.Length] = PRI;
        }
    }

    ParadropGroup(PlayersToDrop, DropLocation, SpreadModifier, bForceOutOfVehicle);
}

function ServerParadropSquad(byte TeamIndex, int SquadIndex, Vector DropLocation, optional float SpreadModifier, optional bool bForceOutOfVehicle)
{
    local array<DHPlayerReplicationInfo> PlayersToDrop;

    if (TeamIndex > 1 || SquadReplicationInfo == none)
    {
        return;
    }

    if (SquadIndex >= 0)
    {
        SquadReplicationInfo.GetMembers(TeamIndex, SquadIndex, PlayersToDrop);
    }
    else
    {
        SquadReplicationInfo.GetUnassignedPlayers(TeamIndex, PlayersToDrop);
    }

    ParadropGroup(PlayersToDrop, DropLocation, SpreadModifier, bForceOutOfVehicle);
}

simulated function bool GetMarkedParadropLocation(out Vector ParadropLocation)
{
    local DHGameReplicationInfo.MapMarker ParadropMarker;

    ParadropMarker = FindPersonalMarker(ParadropMarkerClass);

    if (ParadropMarker.MapMarkerClass != none)
    {
        ParadropLocation = ParadropMarker.WorldLocation;
        ParadropLocation.Z = ParadropHeight;

        return true;
    }
}

simulated function bool GetSquadLeaderParadropLocation(out Vector ParadropLocation, DHPlayerReplicationInfo SelectedPRI)
{
    local DHGameReplicationInfo GRI;

    GRI = DHGameReplicationInfo(GameReplicationInfo);

    if (GRI == none || GetSquadIndex() < 0 || SquadMemberLocations[0] == 0)
    {
        return false;
    }

    // We use squad leader's quantized position since we don't need
    // precision here.
    Class'UQuantize'.static.DequantizeClamped2DPose(SquadMemberLocations[0],
                                                    ParadropLocation.X,
                                                    ParadropLocation.Y);

    ParadropLocation = GRI.GetWorldCoords(ParadropLocation.X, ParadropLocation.Y);
    ParadropLocation.Z = ParadropHeight;

    return true;
}

//<<<<<<<<<<<<<<<<<<<<<<<<<<<<<<<<<<<<<<<<<<<<<<<<<<<<<<<<<<<<<<<<<<<<<<<<<<<<<<
// START SQUAD FUNCTIONS
//<<<<<<<<<<<<<<<<<<<<<<<<<<<<<<<<<<<<<<<<<<<<<<<<<<<<<<<<<<<<<<<<<<<<<<<<<<<<<<

simulated function ClientSquadInvite(string SenderName, string SquadName, int TeamIndex, int SquadIndex)
{
    if (!bIgnoreSquadInvitations)
    {
        Class'DHSquadInviteInteraction'.default.SenderName = SenderName;
        Class'DHSquadInviteInteraction'.default.SquadName = SquadName;
        Class'DHSquadInviteInteraction'.default.TeamIndex = TeamIndex;
        Class'DHSquadInviteInteraction'.default.SquadIndex = SquadIndex;

        Player.InteractionMaster.AddInteraction("DH_Engine.DHSquadInviteInteraction", Player);
    }
}

simulated function ClientSquadLeaderVolunteerPrompt(int TeamIndex, int SquadIndex, int ExpirationTime)
{
    if (!bIgnoreSquadLeaderVolunteerPrompts)
    {
        Class'DHSquadLeaderVolunteerInteraction'.default.TeamIndex = TeamIndex;
        Class'DHSquadLeaderVolunteerInteraction'.default.SquadIndex = SquadIndex;
        Class'DHSquadLeaderVolunteerInteraction'.default.ExpirationTime = ExpirationTime;

        Player.InteractionMaster.AddInteraction("DH_Engine.DHSquadLeaderVolunteerInteraction", Player);
    }
}

simulated function ClientSquadAssistantVolunteerPrompt(int TeamIndex, int SquadIndex, DHPlayerReplicationInfo VolunteerPRI)
{
    local int VolunteerIndex, i;

    if (bIgnoreSquadLeaderAssistantVolunteerPrompts)
    {
        return;
    }

    VolunteerIndex = SquadAssistantVolunteers.Length;

    for (i = 0; i < SquadAssistantVolunteers.Length; ++i)
    {
        if (SquadAssistantVolunteers[i] == none)
        {
            VolunteerIndex = i;
        }
    }

    SquadAssistantVolunteers[VolunteerIndex] = VolunteerPRI;

    Class'DHSquadLeaderAssistantVolunteerInteraction'.default.TeamIndex = TeamIndex;
    Class'DHSquadLeaderAssistantVolunteerInteraction'.default.SquadIndex = SquadIndex;
    Class'DHSquadLeaderAssistantVolunteerInteraction'.default.VolunteerIndex = VolunteerIndex;

    Player.InteractionMaster.AddInteraction("DH_Engine.DHSquadLeaderAssistantVolunteerInteraction", Player);
}

simulated function DHPlayerReplicationInfo GetSquadAssistantVolunteer(int VolunteerIndex)
{
    if (VolunteerIndex >= 0 && VolunteerIndex < SquadAssistantVolunteers.Length)
    {
        return SquadAssistantVolunteers[VolunteerIndex];
    }
}

simulated function RemoveSquadAssistantVolunteer(int VolunteerIndex)
{
    local int i;

    if (VolunteerIndex >= 0 && VolunteerIndex < SquadAssistantVolunteers.Length)
    {
        SquadAssistantVolunteers[VolunteerIndex] = none;
    }

    // Clear up the volunteer array if needed
    for (i = 0; i < SquadAssistantVolunteers.Length; ++i)
    {
        if (SquadAssistantVolunteers[i] != none) return;
    }

    SquadAssistantVolunteers.Length = 0;
}

exec function Speak(string ChannelTitle)
{
    local VoiceChatRoom VCR;
    local string ChanPwd;
    local DHVoiceReplicationInfo VRI;
    local DHPlayerReplicationInfo PRI;

    if (VoiceReplicationInfo == none || !VoiceReplicationInfo.bEnableVoiceChat  || !bVoiceChatEnabled)
    {
        return;
    }

    PRI = DHPlayerReplicationInfo(PlayerReplicationInfo);
    VRI = DHVoiceReplicationInfo(VoiceReplicationInfo);

    if (VRI == none && PRI == none)
    {
        return;
    }

    // Colin: Hard-coding this, unfortunately, because we need to have the
    // player be able to join just by executing "Speak Squad". We can't
    // depend on the name of the squad because it's not unique and is subject
    // to change, and we don't want to go passing around UUIDs when we can just
    // put in a sneaky little hack.
    if (ChannelTitle ~= VRI.SquadChannelName)
    {
        if (!PRI.IsInSquad())
        {
            if (ChatRoomMessageClass != none)
            {
                ClientMessage(ChatRoomMessageClass.static.AssembleMessage(16, ChannelTitle));
            }

            return;
        }

        VCR = VRI.GetSquadChannel(GetTeamNum(), PRI.SquadIndex);
    }
    else if (ChannelTitle ~= VRI.LocalChannelName)
    {
        VCR = VRI.GetChannel(PRI.PlayerName, PRI.Team.TeamIndex);
    }
    else if (ChannelTitle ~= VRI.UnassignedChannelName && PRI.IsInSquad())
    {
        // If we are trying to speak in unassigned but we are in a squad, then return out
        return;
    }
    else if (ChannelTitle ~= VRI.CommandChannelName && !PRI.CanAccessCommandChannel())
    {
        if (ChatRoomMessageClass != none)
        {
            ClientMessage(ChatRoomMessageClass.static.AssembleMessage(17, ChannelTitle));
        }

        // If we are trying to speak in command but we aren't a SL, then return out
        return;
    }
    else
    {
        // Check that we are a member of this room.
        VCR = VoiceReplicationInfo.GetChannel(ChannelTitle, GetTeamNum());
    }

    if (VCR == none || VCR.ChannelIndex < 0)
    {
        if (ChatRoomMessageClass != none)
        {
            ClientMessage(ChatRoomMessageClass.static.AssembleMessage(0, ChannelTitle));
        }

        return;
    }

    ChanPwd = FindChannelPassword(ChannelTitle);
    ServerSpeak(VCR.ChannelIndex, ChanPwd);
}

simulated function int GetSquadIndex()
{
    local DHPlayerReplicationInfo PRI;

    PRI = DHPlayerReplicationInfo(PlayerReplicationInfo);

    if (PRI != none)
    {
        return PRI.SquadIndex;
    }

    return -1;
}

simulated function int GetSquadMemberIndex()
{
    local DHPlayerReplicationInfo PRI;

    PRI = DHPlayerReplicationInfo(PlayerReplicationInfo);

    if (PRI != none)
    {
        return PRI.SquadMemberIndex;
    }

    return -1;
}

simulated function int GetRoleIndex()
{
    local DHGameReplicationInfo GRI;

    GRI = DHGameReplicationInfo(GameReplicationInfo);

    if (GRI != none)
    {
        return GRI.GetRoleIndexAndTeam(GetRoleInfo());
    }

    return -1;
}

//<<<<<<<<<<<<<<<<<<<<<<<<<<<<<<<<<<<<<<<<<<<<<<<<<<<<<<<<<<<<<<<<<<<<<<<<<<<<<<
// START SQUAD FUNCTIONS
//<<<<<<<<<<<<<<<<<<<<<<<<<<<<<<<<<<<<<<<<<<<<<<<<<<<<<<<<<<<<<<<<<<<<<<<<<<<<<<

function ServerSquadCreate()
{
    local DarkestHourGame G;

    G = DarkestHourGame(Level.Game);

    G.SquadReplicationInfo.CreateSquad(DHPlayerReplicationInfo(PlayerReplicationInfo));
}

function ServerSquadLeave()
{
    local DarkestHourGame G;

    G = DarkestHourGame(Level.Game);

    G.SquadReplicationInfo.LeaveSquad(DHPlayerReplicationInfo(PlayerReplicationInfo), true);
}

function ServerSquadJoin(int TeamIndex, int SquadIndex, optional bool bWasInvited)
{
    local DarkestHourGame G;

    G = DarkestHourGame(Level.Game);

    G.SquadReplicationInfo.JoinSquad(DHPlayerReplicationInfo(PlayerReplicationInfo), TeamIndex, SquadIndex, bWasInvited);
}

function ServerSquadJoinAuto()
{
    if (SquadReplicationInfo != none)
    {
        SquadReplicationInfo.JoinSquadAuto(DHPlayerReplicationInfo(PlayerReplicationInfo));
    }
}

function ServerSquadInvite(DHPlayerReplicationInfo Recipient)
{
    local DHPlayerReplicationInfo PRI;

    PRI = DHPlayerReplicationInfo(PlayerReplicationInfo);

    if (SquadReplicationInfo != none && PRI != none && PRI.IsSquadLeader() && !Recipient.IsInSquad())
    {
        SquadReplicationInfo.InviteToSquad(PRI, GetTeamNum(), PRI.SquadIndex, Recipient);
    }
}

function ServerSquadKick(DHPlayerReplicationInfo MemberToKick)
{
    local DHPlayerReplicationInfo PRI;

    PRI = DHPlayerReplicationInfo(PlayerReplicationInfo);

    if (SquadReplicationInfo != none && PRI != none)
    {
        SquadReplicationInfo.KickFromSquad(PRI, GetTeamNum(), PRI.SquadIndex, MemberToKick);
    }
}

function ServerSquadBan(DHPlayerReplicationInfo PlayerToBan)
{
    local DHPlayerReplicationInfo PRI;

    PRI = DHPlayerReplicationInfo(PlayerReplicationInfo);

    if (SquadReplicationInfo != none && PRI != none)
    {
        SquadReplicationInfo.BanFromSquad(PRI, GetTeamNum(), PRI.SquadIndex, PlayerToBan);
    }
}

function ServerSquadMakeAssistant(DHPlayerReplicationInfo NewAssistant)
{
    local DHPlayerReplicationInfo PRI;

    PRI = DHPlayerReplicationInfo(PlayerReplicationInfo);

    if (SquadReplicationInfo != none && PRI != none)
    {
        SquadReplicationInfo.SetAssistantSquadLeader(GetTeamNum(), GetSquadIndex(), NewAssistant);
    }
}

function ServerSquadLock(bool bIsLocked)
{
    local DHPlayerReplicationInfo PRI;

    PRI = DHPlayerReplicationInfo(PlayerReplicationInfo);

    if (SquadReplicationInfo != none && PRI != none)
    {
        SquadReplicationInfo.SetSquadLocked(PRI, GetTeamNum(), PRI.SquadIndex, bIsLocked);
    }
}

function ServerSendSquadPromotionRequest(DHPlayerReplicationInfo Recipient)
{
    local DHPlayerReplicationInfo PRI;
    local DHSquadReplicationInfo.ESquadPromotionRequestResult Result;

    PRI = DHPlayerReplicationInfo(PlayerReplicationInfo);

    if (SquadReplicationInfo != none && PRI != none)
    {
        Result = SquadReplicationInfo.SendSquadPromotionRequest(PRI, Recipient, GetTeamNum(), PRI.SquadIndex);

        ClientSendSquadPromotionRequestResult(Result);
    }
}

function ServerSignal(class<DHSignal> SignalClass, Vector Location, optional Object OptionalObject)
{
    local DHPlayerReplicationInfo PRI;

    PRI = DHPlayerReplicationInfo(PlayerReplicationInfo);

    if (SquadReplicationInfo != none && PRI != none)
    {
        SquadReplicationInfo.SendSignal(PRI, GetTeamNum(), PRI.SquadIndex, SignalClass, Location, OptionalObject);
    }
}

function ServerSquadRename(string Name)
{
    local DHPlayerReplicationInfo PRI;

    PRI = DHPlayerReplicationInfo(PlayerReplicationInfo);

    if (SquadReplicationInfo != none && PRI != none)
    {
        SquadReplicationInfo.SetName(GetTeamNum(), PRI.SquadIndex, Name);
    }
}

function bool ServerAddMapMarker(class<DHMapMarker> MapMarkerClass, float MapLocationX, float MapLocationY, Vector WorldLocation)
{
    local DHGameReplicationInfo GRI;
    local DHPlayerReplicationInfo PRI;
    local Vector MapLocation;

    PRI = DHPlayerReplicationInfo(PlayerReplicationInfo);
    GRI = DHGameReplicationInfo(GameReplicationInfo);

    MapLocation.X = MapLocationX;
    MapLocation.Y = MapLocationY;

    if (GRI != none)
    {
        return GRI.AddMapMarker(PRI, MapMarkerClass, MapLocation, WorldLocation) != -1;
    }

    return false;
}

function ServerRemoveMapMarker(int MapMarkerIndex)
{
    local DHGameReplicationInfo GRI;
    local DHPlayerReplicationInfo PRI;
    local DHGameReplicationInfo.MapMarker MM;

    PRI = DHPlayerReplicationInfo(PlayerReplicationInfo);
    GRI = DHGameReplicationInfo(GameReplicationInfo);

    if (!GRI.GetMapMarker(GetTeamNum(), MapMarkerIndex, MM))
    {
        Log("Failed to get map marker!");
        return;
    }

    if (GRI != none && PRI != none && MM.MapMarkerClass.static.CanRemoveMarker(PRI, MM))
    {
        MM.MapMarkerClass.static.OnMapMarkerRemoved(self, MM);
        GRI.RemoveMapMarker(GetTeamNum(), MapMarkerIndex);
    }
}

function array<DHGameReplicationInfo.MapMarker> GetPersonalMarkers()
{
    return PersonalMapMarkers;
}

function DHGameReplicationInfo.MapMarker FindPersonalMarker(class<DHMapMarker> MapMarkerClass)
{
    local int i;
    local DHGameReplicationInfo.MapMarker Marker;

    for (i = 0; i < PersonalMapMarkers.Length; ++i)
    {
        if (PersonalMapMarkers[i].MapMarkerClass == MapMarkerClass)
        {
            return PersonalMapMarkers[i];
        }
    }

    return Marker; // dummy marker
}

function bool IsPersonalMarkerPlaced(class<DHMapMarker> MapMarkerClass)
{
    local int i;

    for (i = 0; i < PersonalMapMarkers.Length; ++i)
    {
        if (PersonalMapMarkers[i].MapMarkerClass == MapMarkerClass)
        {
            return true;
        }
    }
}

function AddPersonalMarker(class<DHMapMarker> MapMarkerClass, float MapLocationX, float MapLocationY, Vector WorldLocation)
{
    local DHGameReplicationInfo GRI;
    local DHGameReplicationInfo.MapMarker PMM;
    local int i;

    GRI = DHGameReplicationInfo(GameReplicationInfo);

    if (GRI == none || MapMarkerClass == none || MapMarkerClass.default.Scope != PERSONAL)
    {
        return;
    }

    switch (MapMarkerClass.default.OverwritingRule)
    {
        case UNIQUE_PER_GROUP:
            for (i = 0; i < PersonalMapMarkers.Length; ++i)
            {
                if (PersonalMapMarkers[i].MapMarkerClass.default.GroupIndex == MapMarkerClass.default.GroupIndex)
                {
                    PersonalMapMarkers.Remove(i, 1);
                    break;
                }
            }
            break;
        case UNIQUE:
            for (i = 0; i < PersonalMapMarkers.Length; ++i)
            {
                if (PersonalMapMarkers[i].MapMarkerClass == MapMarkerClass)
                {
                    PersonalMapMarkers.Remove(i, 1);
                    break;
                }
            }
            break;
        case OFF:
            break;
    }

    PMM.MapMarkerClass = MapMarkerClass;
    PMM.CreationTime = GRI.ElapsedTime;
    PMM.LocationX = byte(255.0 * FClamp(MapLocationX, 0.0, 1.0));
    PMM.LocationY = byte(255.0 * FClamp(MapLocationY, 0.0, 1.0));
    PMM.WorldLocation = WorldLocation;

    if (MapMarkerClass.default.LifetimeSeconds != -1)
    {
        PMM.ExpiryTime = GRI.ElapsedTime + MapMarkerClass.default.LifetimeSeconds;
    }
    else
    {
        PMM.ExpiryTime = -1;
    }

    PersonalMapMarkers.Insert(0, 1);
    PersonalMapMarkers[0] = PMM;
    MapMarkerClass.static.OnMapMarkerPlaced(self, PersonalMapMarkers[0]);
}

function RemovePersonalMarker(int Index)
{
    PersonalMapMarkers[Index].MapMarkerClass.static.OnMapMarkerRemoved(self, PersonalMapMarkers[Index]);
    PersonalMapMarkers.Remove(Index, 1);
}

simulated function ClientSignal(class<DHSignal> SignalClass, Vector L, optional Object OptionalObject)
{
    local int i;
    local int Index;

    Index = -1;

    if (SignalClass == none)
    {
        return;
    }

    if (SignalClass.default.bIsUnique)
    {
        // Go through all of the existing signals and see if one already exist.
        for (i = 0; i < arraycount(Signals); ++i)
        {
            if (Signals[i].SignalClass == SignalClass)
            {
                Index = i;
                break;
            }
        }
    }

    if (Index == -1)
    {
        // Go through the rest of the existing signal slots and see if any are empty or expired.
        for (i = 0; i < arraycount(Signals); ++i)
        {
            if (!IsSignalActive(i))
            {
                Index = i;
                break;
            }
        }
    }

    if (Index != -1)
    {
        Signals[Index].SignalClass = SignalClass;
        Signals[Index].Location = L;
        Signals[Index].TimeSeconds = Level.TimeSeconds;
        Signals[Index].OptionalObject = OptionalObject;
    }
}

simulated function bool IsSignalActive(int i)
{
    return i >= 0 &&
           i < arraycount(Signals) &&
           Signals[i].SignalClass != none &&
           Signals[i].Location != vect(0, 0, 0) &&
           Level.TimeSeconds - Signals[i].TimeSeconds < Signals[i].SignalClass.default.DurationSeconds;
}

function ServerSquadSpawnRallyPoint()
{
    if (SquadReplicationInfo != none)
    {
        SquadReplicationInfo.SpawnRallyPoint(self);
    }
}

function ServerSquadDestroyRallyPoint(DHSpawnPoint_SquadRallyPoint SRP)
{
    local DHPlayerReplicationInfo PRI;

    PRI = DHPlayerReplicationInfo(PlayerReplicationInfo);

    if (SquadReplicationInfo != none)
    {
        SquadReplicationInfo.DestroySquadRallyPoint(PRI, SRP);
    }
}

// TODO: this should be an RPC in SRI
function ServerSquadSwapRallyPoints()
{
    if (SquadReplicationInfo != none)
    {
        SquadReplicationInfo.SwapRallyPoints(DHPlayerReplicationInfo(PlayerReplicationInfo));
    }
}

// Place a spawn as an admin
function ServerPlaceAdminSpawn(Vector WorldLocation, byte TeamIndex)
{
    local DHSpawnPointBase AdminSpawn;

    if (IsLoggedInAsAdmin() || IsDebugModeAllowed())
    {
        AdminSpawn = Spawn(Class'DHSpawnPoint_Admin', none,, WorldLocation);
        AdminSpawn.SetTeamIndex(TeamIndex);
        AdminSpawn.SetIsActive(true);

        // Notify everyone and log the event
        Level.Game.BroadcastLocalizedMessage(Class'DHAdminMessage', Class'UInteger'.static.FromShorts(2, TeamIndex), PlayerReplicationInfo);
        Log("Admin '" $ PlayerReplicationInfo.PlayerName $ "' (" $ GetPlayerIDHash() $ ") has placed a spawn on team" @ TeamIndex);
    }
}

// Destroy an admin-placed spawn
function ServerDestroyAdminSpawn(DHSpawnPoint_Admin AdminSpawn)
{
    if (AdminSpawn != none && (IsLoggedInAsAdmin() || IsDebugModeAllowed()))
    {
        // Notify everyone and log the event
        Level.Game.BroadcastLocalizedMessage(Class'DHAdminMessage', Class'UInteger'.static.FromShorts(3, AdminSpawn.GetTeamIndex()), PlayerReplicationInfo);
        Log("Admin '" $ PlayerReplicationInfo.PlayerName $ "' (" $ GetPlayerIDHash() $ ") has destroyed an admin spawn on team" @ AdminSpawn.GetTeamIndex());

        AdminSpawn.Destroy();
    }
}

// Destroy admin-placed spawns by team
function ServerDestroyAllAdminSpawns(byte TeamIndex)
{
    local DHSpawnPoint_Admin AdminSpawn;
    local bool bSpawnDestroyed;

    if (!IsLoggedInAsAdmin() && !IsDebugModeAllowed())
    {
        return;
    }

    foreach AllActors(Class'DHSpawnPoint_Admin', AdminSpawn)
    {
        if (AdminSpawn != none && AdminSpawn.GetTeamIndex() == TeamIndex)
        {
            AdminSpawn.Destroy();
            bSpawnDestroyed = true;
        }
    }

    if (bSpawnDestroyed)
    {
        // Notify everyone and log the event
        Level.Game.BroadcastLocalizedMessage(Class'DHAdminMessage', Class'UInteger'.static.FromShorts(4, TeamIndex), PlayerReplicationInfo);
        Log("Admin '" $ PlayerReplicationInfo.PlayerName $ "' (" $ GetPlayerIDHash() $ ") has has destroyed all admin spawns on team" @ TeamIndex);
    }
}

// Moves the player to a location based on map coordinates
function ServerTeleportToMapLocation(float X, float Y)
{
    local DHPawn P;
    local DHGameReplicationInfo GRI;
    local Vector NewLocation;

    if (!IsLoggedInAsAdmin() && !IsDebugModeAllowed())
    {
        return;
    }

    GRI = DHGameReplicationInfo(GameReplicationInfo);
    P = DHPawn(Pawn);

    if (P == none)
    {
        return;
    }

    NewLocation = GRI.GetWorldSurfaceCoords(X, Y, 10000);
    NewLocation.Z += 52;

    if (P.SetLocation(NewLocation))
    {
        // Notify everyone and log the event
        Level.Game.BroadcastLocalizedMessage(Class'DHAdminMessage', 5, PlayerReplicationInfo);
        Log("Admin '" $ PlayerReplicationInfo.PlayerName $ "' (" $ GetPlayerIDHash() $ ") has teleported to" @ NewLocation);
    }
}

exec function SquadSay(string Msg)
{
    Msg = Left(Msg, 128);

    if (AllowTextMessage(Msg))
    {
        ServerSquadSay(Msg);
    }
}

exec function CommandSay(string Msg)
{
    Msg = Left(Msg, 128);

    if (AllowTextMessage(Msg))
    {
        ServerCommandSay(Msg);
    }
}

function ServerCommandSay(string Msg)
{
    local DarkestHourGame G;

    LastActiveTime = Level.TimeSeconds;

    G = DarkestHourGame(Level.Game);

    if (G != none)
    {
        G.BroadcastCommand(self, Level.Game.ParseMessageString(Level.Game.BaseMutator, self, Msg) , 'CommandSay');
    }
}

function ServerVehicleSay(string Msg)
{
    local DarkestHourGame G;

    G = DarkestHourGame(Level.Game);

    if (G != none)
    {
        G.BroadcastVehicle(self, Level.Game.ParseMessageString(Level.Game.BaseMutator, self, Msg) , 'VehicleSay');
    }
}

function ServerForgiveLastFFKiller()
{
    local DarkestHourGame G;
    local DHPlayer KillerPC;

    G = DarkestHourGame(Level.Game);

    if (G == none || !G.bForgiveFFKillsEnabled || LastFFKiller == none)
    {
        return;
    }

    Level.Game.BroadcastLocalizedMessage(Level.Game.default.GameMessageClass, 19, LastFFKiller, PlayerReplicationInfo);
    LastFFKiller.FFKills -= LastFFKillAmount;

    KillerPC = DHPlayer(LastFFKiller.Owner);

    // If LastFFKiller's weapons are locked, unlock that player's weapons
    if (KillerPC != none && KillerPC.AreWeaponsLocked(true))
    {
        KillerPC.LockWeapons(1); // Unlock weapons as soon as possible
        KillerPC.ReceiveLocalizedMessage(Class'DHWeaponsLockedMessage', 2); // "Weapons are now unlocked"
    }

    // Set none as we have handled the current LastFFKiller
    LastFFKiller = none;
}

function ServerPunishLastFFKiller()
{
    local DHPlayer PC;

    if (LastFFKiller != none && LastFFKiller.Owner != none)
    {
        PC = DHPlayer(LastFFKiller.Owner);

        PC.ReceiveScoreEvent(Class'DHScoreEvent_TeamKillPunish'.static.Create());
    }

    LastFFKiller = none;
}

function ServerSquadSay(string Msg)
{
    local DarkestHourGame G;

    // Forgive via typing
    if (Msg ~= "np" || Msg ~= "forgive" || Msg ~= "no prob" || Msg ~= "no problem")
    {
        ServerForgiveLastFFKiller();
    }

    LastActiveTime = Level.TimeSeconds;

    G = DarkestHourGame(Level.Game);

    if (G != none)
    {
        G.BroadcastSquad(self, Level.Game.ParseMessageString(Level.Game.BaseMutator, self, Msg) , 'SquadSay');
    }
}

exec function SquadMenu()
{
    // Open deploy menu with squad tab active
    bPendingMapDisplay = false;

    // Tell the deploy menu to start up in squad mode
    DeployMenuStartMode = MODE_Squads;
    ClientReplaceMenu("DH_Interface.DHDeployMenu");
}

function OnCommandInteractionHidden()
{
    CommandInteraction = none;
}

function ShowCommandInteractionWithMenu(string MenuClassName, optional Object MenuObject, optional bool bShouldHideOnLeftMouseRelease)
{
    if (CommandInteraction != none)
    {
        CommandInteraction.TearDown();
    }

    CommandInteraction = DHCommandInteraction(Player.InteractionMaster.AddInteraction("DH_Engine.DHCommandInteraction", Player));

    if (CommandInteraction != none)
    {
        CommandInteraction.OnHidden = OnCommandInteractionHidden;
        CommandInteraction.bShouldHideOnLeftMouseRelease = bShouldHideOnLeftMouseRelease;
        CommandInteraction.PushMenu(MenuClassName, MenuObject);
    }
}

exec function ShowOrderMenu()
{
    local string MenuClassName;
    local Object MenuObject;

    if (CommandInteraction == none && Pawn != none && !IsDead() && GetCommandInteractionMenu(MenuClassName, MenuObject))
    {
        ShowCommandInteractionWithMenu(MenuClassName, MenuObject);
    }
}

// Returns the menu that should be displayed when ShowOrderMenu is called.
function bool GetCommandInteractionMenu(out string MenuClassName, out Object MenuObject)
{
    local DHPawn OtherPawn, P;
    local DHPlayerReplicationInfo PRI;
    local DHRadio Radio;
    local DHATGun Gun;
    local Vector TraceStart, TraceEnd, HitLocation, HitNormal;
    local Actor HitActor;

    PRI = DHPlayerReplicationInfo(PlayerReplicationInfo);
    P = DHPawn(Pawn);

    if (PRI == none)
    {
        return false;
    }

    if (P != none && P.GunToRotate != none)
    {
        return false;
    }

    TraceStart = CalcViewLocation;
    TraceEnd = TraceStart + (Vector(CalcViewRotation) * Pawn.Region.Zone.DistanceFogEnd);

    foreach TraceActors(Class'Actor', HitActor, HitLocation, HitNormal, TraceEnd, TraceStart)
    {
        // If the actor we hit is a vehicle collision actor, set the hit actor to the base vehicle.
        if (HitActor.IsA('DHCollisionMeshActor'))
        {
            HitActor = DHCollisionMeshActor(HitActor).GetBaseVehicle();
        }

        if (HitActor.IsA('DHRadio'))
        {
            Radio = DHRadio(HitActor);

            // Verify that we are capable of using the radio.
            if (Radio.GetRadioUsageError(Pawn) == ERROR_None)
            {
                MenuClassName = "DH_Engine.DHCommandMenu_Radio";
                MenuObject = Radio;
                return true;
            }
        }
        else if (HitActor.IsA('DHATGun'))
        {
            Gun = DHATGun(HitActor);

            if (P != none && Gun != none && Gun.GetRotationError(P) != ERROR_TooFarAway && !Gun.bVehicleDestroyed)
            {
                // TODO: we need some sort of way to check if we're being auto-traced?
                // perhaps keep tabs on who the tracer was using timeseconds + pawn in the AT gun?
                MenuClassName = "DH_Engine.DHCommandMenu_StationaryWeapon";
                MenuObject = HitActor;
                return true;
            }
        }
        else if (HitActor.IsA('DHPawn'))
        {
            OtherPawn = DHPawn(HitActor);

            if (OtherPawn == Pawn)
            {
                continue;
            }

            if (OtherPawn.Radio != none)
            {
                // Verify that we are capable of using the radio.
                if (OtherPawn.Radio.GetRadioUsageError(Pawn) == ERROR_None)
                {
                    MenuClassName = "DH_Engine.DHCommandMenu_Radio";
                    MenuObject = OtherPawn.Radio;
                    return true;
                }
            }

            if (PRI.IsSquadLeader())
            {
                if (OtherPawn.GetTeamNum() == GetTeamNum())
                {
                    MenuObject = OtherPawn;
                }

                MenuClassName = "DH_Engine.DHCommandMenu_SquadLeader";
                return true;
            }
        }
    }

    if (PRI.IsSquadLeader())
    {
        MenuClassName = "DH_Engine.DHCommandMenu_SquadLeader";
        return true;
    }
    else if (PRI.bIsSquadAssistant)
    {
        MenuClassName = "DH_Engine.DHCommandMenu_SquadAssistant";
        return true;
    }
    else if (!PRI.IsInSquad())
    {
        MenuClassName = "DH_Engine.DHCommandMenu_LoneWolf";
        return true;
    }
    else if (PRI.IsPatron())
    {
        MenuClassName = "DH_Engine.DHCommandMenu_Patron";
        return true;
    }

    return false;
}

// Exec function to set the player's patron tier for testing purposes.
exec function DebugPatron(int Tier)
{
    local DHPlayerReplicationInfo.EPatronTier PatronTier;
    
    switch (Tier)
    {
        case 0:
            PatronTier = PATRON_None;
            break;
        case 1:
            PatronTier = PATRON_Lead;
            break;
        case 2:
            PatronTier = PATRON_Bronze;
            break;
        case 3:
            PatronTier = PATRON_Silver;
            break;
        case 4:
            PatronTier = PATRON_Gold;
            break;
    }

    DHPlayerReplicationInfo(PlayerReplicationInfo).PatronTier = PatronTier;
}

exec function HideOrderMenu()
{
    if (CommandInteraction != none)
    {
        CommandInteraction.Hide();
    }
}

function bool TeleportPlayer(Vector SpawnLocation, Rotator SpawnRotation)
{
    if (Pawn != none && Pawn.SetLocation(SpawnLocation))
    {
        Pawn.SetRotation(SpawnRotation);
        Pawn.SetViewRotation(SpawnRotation);
        Pawn.ClientSetRotation(SpawnRotation);

        return true;
    }

    return false;
}

// Modified to allow for switching to a channel the user is already a member of (for private channels)
function ServerSpeak(int ChannelIndex, optional string ChannelPassword)
{
    local VoiceChatRoom VCR;
    local int Index;

    if (VoiceReplicationInfo == none)
    {
        return;
    }

    VCR = VoiceReplicationInfo.GetChannelAt(ChannelIndex);

    if (VCR == none)
    {
        if (VoiceReplicationInfo.bEnableVoiceChat)
        {
            ChatRoomMessage(0, ChannelIndex);
        }
        else
        {
            ChatRoomMessage(15, ChannelIndex);
        }

        return;
    }

    if (!VCR.IsMember(PlayerReplicationInfo) && VCR.IsPublicChannel())
    {
        if (ServerJoinVoiceChannel(ChannelIndex, ChannelPassword) != JCR_Success)
        {
            return;
        }
    }

    Index = -1;
    ActiveRoom = VCR;
    Log(PlayerReplicationInfo.PlayerName @ "speaking on" @ VCR.GetTitle(), 'VoiceChat');
    ChatRoomMessage(9, ChannelIndex);
    ClientSetActiveRoom(VCR.ChannelIndex);
    Index = VCR.ChannelIndex;

    if (PlayerReplicationInfo != none)
    {
        PlayerReplicationinfo.ActiveChannel = Index;
    }
}

simulated event ChatRoomMessage(byte Result, int ChannelIndex, optional PlayerReplicationInfo RelatedPRI)
{
    local VoiceChatRoom     VCR;

    if (VoiceReplicationInfo != none && ChatRoomMessageClass != none)
    {
        VCR = VoiceReplicationInfo.GetChannelAt(ChannelIndex);

        if (VCR == none)
        {
            return;
        }

        // Do not send client message globally for each player (probably should be in the AssembleMessage() function, but want to avoid overriding that)
        if (Result == 11)
        {
            return;
        }

        if (!VCR.IsPrivateChannel())
        {
            ClientMessage(ChatRoomMessageClass.static.AssembleMessage(Result, VCR.GetTitle(), RelatedPRI));
        }
        else
        {
            ClientMessage(ChatRoomMessageClass.static.AssembleMessage(Result, Class'DHVoiceReplicationInfo'.default.LocalChannelText, RelatedPRI));
        }
    }
}

// Modified to get the default channel as the player's personal local channel
simulated function string GetDefaultActiveChannel()
{
    local DHPlayerReplicationInfo PRI;

    PRI = DHPlayerReplicationInfo(PlayerReplicationInfo);

    if (PRI != none)
    {
        return PRI.PlayerName;
    }
    else
    {
        return super.GetDefaultActiveChannel();
    }
}

// Returns true if there are players to spectate.
function bool PlayersToSpectate()
{
    local Controller C;

    // Make sure there are players we can spectate. If not, leave the players
    // looking at their corpse.
    for (C = Level.ControllerList; C != none; C = C.NextController)
    {
        if (C != self && Level.Game.CanSpectate(self, PlayerReplicationInfo.bOnlySpectator, C))
        {
            return true;
        }
    }

    return false;
}

// Modified to eliminate a bug where the user could spectate controllers that
// didn't have pawns.
function ServerViewNextPlayer()
{
    local Controller C, NewTarget;
    local bool bFound, bRealSpec, bWasSpec;

    bRealSpec = PlayerReplicationInfo.bOnlySpectator;
    bWasSpec = !bBehindView && ViewTarget != Pawn && ViewTarget != self;
    PlayerReplicationInfo.bOnlySpectator = true;

    // This loop finds the next controller to view.
    for (C = Level.ControllerList; C != none; C = C.NextController)
    {
        if (C.Pawn != none && Level.Game.CanSpectate(self, bRealSpec, C))
        {
            if (NewTarget == none)
            {
                // Set the new target to the first valid spectator thing that
                // we find. This is necessary so that we can effectively "loop"
                // once we've reached the end of the list.
                NewTarget = C;
            }

            if (bFound)
            {
                // We found our previous view target last iteration, so this
                // is the real deal now!
                NewTarget = C;
                break;
            }
            else
            {
                // Check if this controller is our current one, if it is, mark
                // bFound as true so that we can get a new target after.
                bFound = RealViewTarget == C || ViewTarget == C;
            }
        }
    }

    SetViewTarget(NewTarget);
    ClientSetViewTarget(NewTarget);

    bBehindView = true;

    if (ViewTarget == self || bWasSpec || ROTeamGame(Level.Game).bSpectateFirstPersonOnly)
    {
        bBehindView = false;
    }

    ClientSetBehindView(bBehindView);

    PlayerReplicationInfo.bOnlySpectator = bRealSpec;
}

simulated function int GetValidSpecModeCount()
{
    local ESpectatorMode Mode;
    local int Count;

    Mode = SPEC_Self;

    do
    {
        if (IsSpecModeValid(Mode))
        {
            ++Count;
        }

        Mode = ESpectatorMode((int(Mode) + 1) % 4);
    }
    until (Mode == SPEC_Self)

    return Count;
}

simulated function bool IsSpecModeValid(ESpectatorMode Mode)
{
    if (Mode == SPEC_Self)
    {
        return true;
        //return !bViewBlackOnDeadNotViewingPlayers && Pawn != none && PlayerReplicationInfo != none && !PlayerReplicationInfo.bOnlySpectator;
    }
    else if (Mode == SPEC_Roaming)
    {
        return !bViewBlackonDeadNotViewingPlayers && bAllowRoamWhileSpectating && (!IsDead() || (bAllowRoamWhileDeadSpectating && !bViewBlackWhenDead));
    }
    else if (Mode == SPEC_Players)
    {
        return PlayersToSpectate();
    }
    else if (Mode == SPEC_ViewPoints)
    {
        return !bViewBlackOnDeadNotViewingPlayers && bSpectateAllowViewPoints;
    }

    return false;
}

// Get the next valid spectator mode based on the servers settings
function ESpectatorMode GetNextValidSpecMode()
{
    local ESpectatorMode NextSpecMode;

    NextSpecMode = SpecMode;

    do
    {
        NextSpecMode = ESpectatorMode((int(NextSpecMode) + 1) % 4);

        if (IsSpecModeValid(NextSpecMode))
        {
            break;
        }
    }
    until (NextSpecMode == SpecMode)

    return NextSpecMode;
}

state Spectating
{
    ignores SwitchWeapon, RestartLevel, ClientRestart, Suicide, ThrowWeapon, NotifyPhysicsVolumeChange, NotifyHeadVolumeChange;

    exec function Jump(optional float F)
    {
        TryToActivateSituationMap();
    }
}

exec function GiveCamera()
{
    if (Level.NetMode != NM_Standalone && !PlayerReplicationInfo.bSilentAdmin && !PlayerReplicationInfo.bAdmin)
    {
        return;
    }
    
    Pawn.GiveWeapon("DH_Construction.DHCameraWeapon");
}

// Modified to fix "accessed none" errors when the ChatManager isn't set.
function ServerRequestBanInfo(int PlayerID)
{
    local array<PlayerController> Controllers;
    local PlayerController PC;
    local int i;

    if (Level != none && Level.Game != none)
    {
        Level.Game.GetPlayerControllerList(Controllers);

        for (i = 0; i < Controllers.Length; ++i)
        {
            PC = Controllers[i];

            // Don't send our own info
            if (PC == none || PC == self)
            {
                continue;
            }

            if (PlayerID == -1 || PC.PlayerReplicationInfo.PlayerID == PlayerID)
            {
                Log(Name @ "Sending BanInfo To Client PlayerID:" $ PC.PlayerReplicationInfo.PlayerID @ "Hash:" $ PC.GetPlayerIDHash() @ "Address:" $ PC.GetPlayerNetworkAddress(), 'ChatManager');

                if (ChatManager != none)
                {
                    ChatManager.TrackNewPlayer(PC.PlayerReplicationInfo.PlayerID, PC.GetPlayerIDHash(), PC.GetPlayerNetworkAddress());
                }

                ClientReceiveBan(PC.PlayerReplicationInfo.PlayerID $ Chr(27) $ PC.GetPlayerIDHash() $ Chr(27) $ PC.GetPlayerNetworkAddress());
            }
        }
    }
}

// TODO: this needs ot change!
function PatronRequestOnResponse(HTTPRequest Request, int Status, TreeMap_string_string Headers, string Content)
{
    local JSONParser Parser;
    local JSONObject O, Patron;
    local JSONArray Results;

    if (Status == 200)
    {
        Log("Patron status request success (" $ Status  $ ")");

        Parser = new Class'JSONParser';
        O = Parser.ParseObject(Content);

        Results = O.Get("results").AsArray();

        if (Results.Size() == 1)
        {
            Patron = Results.Get(0).AsObject();

            if (Patron != none)
            {
                ServerSetPatronTier(Patron.Get("tier").AsString());
            }
        }
    }
}

// Client-to-server function that reports the player's patron tier to the server.
function ServerSetPatronTier(string PatronTier)
{
    local DHPlayerReplicationInfo PRI;

    PRI = DHPlayerReplicationInfo(PlayerReplicationInfo);

    if (PRI != none)
    {
        PRI.PatronTier = GetPatronTier(PatronTier);
    }
}

// Client-to-server function that reports the player's incognito mode to the server.
function ServerSetIncognitoMode(bool bIsIncognito)
{
    local DHPlayerReplicationInfo PRI;

    PRI = DHPlayerReplicationInfo(PlayerReplicationInfo);

    if (PRI != none)
    {
        PRI.bIsIncognito = bIsIncognito;
    }
}

function DHPlayerReplicationInfo.EPatronTier GetPatronTier(string Tier)
{
    switch (Tier)
    {
        case "lead":
            return PATRON_Lead;
        case "bronze":
            return PATRON_Bronze;
        case "silver":
            return PATRON_Silver;
        case "gold":
            return PATRON_Gold;
        default:
            return PATRON_None;
    }
}

// Client-to-server function when player wants to volunteer to be squad leader.
function ServerSquadLeaderVolunteer(int TeamIndex, int SquadIndex)
{
    if (SquadReplicationInfo != none)
    {
        SquadReplicationInfo.VolunteerForSquadLeader(DHPlayerReplicationInfo(PlayerReplicationInfo), TeamIndex, SquadIndex);
    }
}

function ServerRequestArtillery(DHRadio Radio, int ArtilleryTypeIndex)
{
    if (Radio != none && Pawn != none)
    {
        Radio.RequestArtillery(Pawn, ArtilleryTypeIndex);
    }
}

function ServerCancelArtillery(DHRadio Radio, int ArtilleryTypeIndex)
{
    local DHGameReplicationInfo GRI;
    local DHArtillery ArtilleryActor;

    GRI = DHGameReplicationInfo(Level.Game.GameReplicationInfo);

    ArtilleryActor = GRI.ArtilleryTypeInfos[ArtilleryTypeIndex].ArtilleryActor;

    if (ArtilleryActor != none && ArtilleryActor.bCanBeCancelled && ArtilleryActor.Requester == self)
    {
        ReceiveLocalizedMessage(Class'DHArtilleryMessage', 8,,, ArtilleryActor.Class);

        if (!ArtilleryActor.HasStarted())
        {
            // Refund the strike back to the pool since the artillery hasn't started yet.
            GRI.ArtilleryTypeInfos[ArtilleryTypeIndex].UsedCount--;
        }

        ArtilleryActor.Destroy();
    }
}

// Scoring
function ReceiveScoreEvent(DHScoreEvent ScoreEvent)
{
    local DHGameReplicationInfo GRI;

    GRI = DHGameReplicationInfo(GameReplicationInfo);

    if (ScoreManager != none && GRI != none)
    {
        ScoreManager.HandleScoreEvent(ScoreEvent, GRI);
    }
}

simulated function ClientTeamSurrenderResponse(int Result)
{
    local GUIPage Page;

    Page = GetGUIPage();

    if (Page != none)
    {
        Page.OnMessage("NOTIFY_GUI_SURRENDER_RESULT", Result);
    }
}

function ServerTeamSurrenderRequest(optional bool bAskForConfirmation)
{
    local DarkestHourGame G;

    G = DarkestHourGame(Level.Game);

    if (G == none || G.VoteManager == none)
    {
        return;
    }

    // Keep fighting
    if (bSurrendered)
    {
        G.VoteManager.RemoveNomination(self, Class'DHVoteInfo_TeamSurrender');
        return;
    }

    // Surrender
    if (bAskForConfirmation)
    {
        if (Class'DHVoteInfo_TeamSurrender'.static.CanNominate(self, G))
        {
            // Send the confirmation prompt
            ClientTeamSurrenderResponse(-1);
        }
    }
    else
    {
        G.VoteManager.AddNomination(self, Class'DHVoteInfo_TeamSurrender');
    }
}

function ServerSendVote(int VoteId, int OptionIndex)
{
    local DarkestHourGame G;
    local DHVoteManager VM;

    G = DarkestHourGame(Level.Game);

    if (G != none)
    {
        VM = G.VoteManager;

        if (VM != none)
        {
            VM.PlayerVoted(self, VoteId, OptionIndex);
        }
    }
}

simulated function ClientReceiveVotePrompt(class<DHVoteInfo> VoteInfoClass, int VoteId, optional string OptionalString)
{
    // TODO: display the interaction prompt!
    // TODO: how are we showing other interactions?
    Class'DHVoteInteraction'.default.VoteInfoClass = VoteInfoClass;
    Class'DHVoteInteraction'.default.VoteId = VoteId;

    Player.InteractionMaster.AddInteraction("DH_Engine.DHVoteInteraction", Player);
}

simulated function ClientMapVoteResponse(int Result)
{
    local GUIPage Page;

    Page = GetGUIPage();

    if (Page != none)
    {
        Page.OnMessage("NOTIFY_GUI_MAP_VOTE_RESULT", Result);
    }
}

simulated function Destroyed()
{
    super.Destroyed();

    if (Role == ROLE_Authority)
    {
        ScoreManager = none;

        if (IQManager != none)
        {
            IQManager.Destroy();
        }
    }
}

// Functions emptied out as RO/DH doesn't use a LocalStatsScreen actor & these aren't used
function ServerUpdateStats(TeamPlayerReplicationInfo PRI);
function ServerUpdateStatArrays(TeamPlayerReplicationInfo PRI);
function ServerGetNextWeaponStats(TeamPlayerReplicationInfo PRI, int i);
function ServerGetNextVehicleStats(TeamPlayerReplicationInfo PRI, int i);
simulated function ClientSendWeapon(TeamPlayerReplicationInfo PRI, class<Weapon> W, int Kills, int Deaths, int DeathsHolding, int i);
simulated function ClientSendVehicle(TeamPlayerReplicationInfo PRI, class<Vehicle> V, int Kills, int Deaths, int DeathsDriving, int i);
simulated function ClientSendSprees(TeamPlayerReplicationInfo PRI,byte Spree0,byte Spree1,byte Spree2,byte Spree3,byte Spree4,byte Spree5);
simulated function ClientSendMultiKills(TeamPlayerReplicationInfo PRI, byte MultiKills0, byte MultiKills1, byte MultiKills2, byte MultiKills3, byte MultiKills4, byte MultiKills5, byte MultiKills6);
simulated function ClientSendCombos(TeamPlayerReplicationInfo PRI,byte Combos0, byte Combos1, byte Combos2, byte Combos3, byte Combos4);
simulated function ClientSendStats(TeamPlayerReplicationInfo PRI, int NewGoals, bool bNewFirstBlood, int Newkills, int NewSuicides,
    int NewFlagTouches, int NewFlagReturns, int NewFlakCount, int NewComboCount, int NewHeadCount, int NewRanOverCount);

// We're hijacking InventoryActivate (since it does literally nothing and is
// by default bound to the Enter key which is unused otherwise).
function bool TryToActivateSituationMap()
{
    local GUIController GUIController;
    local int MenuIndex;
    local DHHud HUD;

    HUD = DHHud(myHUD);

    if (HUD == none)
    {
        return false;
    }

    MenuIndex = -1;
    GUIController = GUIController(Player.GUIController);

    if (GUIController != none)
    {
        MenuIndex = GUIController.FindMenuIndexByName("DH_Interface.DHSituationMapGUIPage");
    }

    if (MenuIndex != -1)
    {
        QueueHint(52, false);
        QueueHint(53, false);

        GUIController.bActive = true;
        HUD.MouseInterfaceStartCapturing();
        HUD.bShowObjectives = true;
        bShouldSkipResetInput = true;

        GUIController.MouseX = GUIController.ResX / 2;
        GUIController.MouseY = GUIController.ResY / 2;

        return true;
    }

    return false;
}

exec function Jump(optional float F)
{
    if (!TryToActivateSituationMap())
    {
        super.Jump(F);
    }
}

//==============================================================================
// SQUAD MERGE REQUESTS
//==============================================================================
function ServerSendSquadMergeRequest(int RecipientSquadIndex)
{
    local DHSquadReplicationInfo.ESquadMergeRequestResult Result;

    if (SquadReplicationInfo != none)
    {
        Result = SquadReplicationInfo.SendSquadMergeRequest(self, GetTeamNum(), GetSquadIndex(), RecipientSquadIndex);

        ClientSendSquadMergeRequestResult(Result);
    }
}

function ServerAcceptSquadMergeRequest(int SquadMergeRequestID)
{
    if (SquadReplicationInfo != none)
    {
        SquadReplicationInfo.AcceptSquadMergeRequest(self, SquadMergeRequestID);
    }
}

function ServerDenySquadMergeRequest(int SquadMergeRequestID)
{
    if (SquadReplicationInfo != none)
    {
        SquadReplicationInfo.DenySquadMergeRequest(self, SquadMergeRequestID);
    }
}

function ServerAcceptSquadPromotionRequest(int SquadMergeRequestID)
{
    if (SquadReplicationInfo != none)
    {
        SquadReplicationInfo.AcceptSquadPromotionRequest(self, SquadMergeRequestID);
    }
}

function ServerDenySquadPromotionRequest(int SquadPromotionRequestID)
{
    if (SquadReplicationInfo != none)
    {
        SquadReplicationInfo.DenySquadPromotionRequest(self, SquadPromotionRequestID);
    }
}

function ClientReceiveSquadMergeRequest(int SquadMergeRequestID, string SenderPlayerName, string SenderSquadName)
{
    if (bIgnoreSquadMergeRequestPrompts)
    {
        ServerDenySquadMergeRequest(SquadMergeRequestID);
        return;
    }

    Class'DHSquadMergeRequestInteraction'.default.SquadMergeRequestID = SquadMergeRequestID;
    Class'DHSquadMergeRequestInteraction'.default.SenderPlayerName = SenderPlayerName;
    Class'DHSquadMergeRequestInteraction'.default.SenderSquadName = SenderSquadName;

    Player.InteractionMaster.AddInteraction("DH_Engine.DHSquadMergeRequestInteraction", Player);
}


// Squad Promotion Requests
function ClientReceiveSquadPromotionRequest(int SquadPromotionRequestID, string SenderPlayerName, string SenderSquadName)
{
    if (bIgnoreSquadPromotionRequestPrompts)
    {
        ServerDenySquadPromotionRequest(SquadPromotionRequestID);
        return;
    }

    Class'DHSquadPromotionRequestInteraction'.default.SquadPromotionRequestID = SquadPromotionRequestID;
    Class'DHSquadPromotionRequestInteraction'.default.SenderPlayerName = SenderPlayerName;
    Class'DHSquadPromotionRequestInteraction'.default.SenderSquadName = SenderSquadName;

    Player.InteractionMaster.AddInteraction("DH_Engine.DHSquadPromotionRequestInteraction", Player);
}

function ClientSendSquadMergeRequestResult(DHSquadReplicationInfo.ESquadMergeRequestResult Result)
{
    local UT2K4GUIController GUIController;
    local GUIPage Page;

    // Find the currently open ROGUIRoleSelection menu and notify it
    GUIController = UT2K4GUIController(Player.GUIController);

    if (GUIController == none)
    {
        return;
    }

    Page = GUIController.FindMenuByClass(Class'GUIPage');

    if (Page != none)
    {
        Page.OnMessage("SQUAD_MERGE_REQUEST_RESULT", int(Result));
    }
}

function ClientSendSquadPromotionRequestResult(DHSquadReplicationInfo.ESquadPromotionRequestResult Result)
{
    local UT2K4GUIController GUIController;
    local GUIPage Page;

    // Find the currently open ROGUIRoleSelection menu and notify it
    GUIController = UT2K4GUIController(Player.GUIController);

    if (GUIController == none)
    {
        return;
    }

    Page = GUIController.FindMenuByClass(Class'GUIPage');

    if (Page != none)
    {
        Page.OnMessage("SQUAD_PROMOTION_REQUEST_RESULT", int(Result));
    }
}

simulated function bool IsSquadLeader()
{
    local DHPlayerReplicationInfo PRI;

    PRI = DHPlayerReplicationInfo(PlayerReplicationInfo);

    return PRI != none && PRI.IsSquadLeader();
}

simulated function bool IsLoggedInAsAdmin()
{
    local DHPlayerReplicationInfo PRI;

    PRI = DHPlayerReplicationInfo(PlayerReplicationInfo);

    return PRI != none && PRI.IsLoggedInAsAdmin();
}

function ClientLocationalVoiceMessage(PlayerReplicationInfo Sender,
                                      PlayerReplicationInfo Recipient,
                                      name messagetype, byte messageID,
                                      optional Pawn senderPawn, optional Vector senderLocation)
{
    local VoicePack Voice;
    local ROVoicePack V;
    local bool bIsTeamVoice;
    local class<ROVoicePack> ROV;
    local class<DHVoicePack> DHV;
    local ROPlayerReplicationInfo PRI;
    local DH_LevelInfo LI;

    if (Sender == none || Sender.VoiceType == none || Sender.Team == none ||
        Player == none || Player.Console == none || Level.NetMode == NM_DedicatedServer)
    {
        return;
    }

    PRI = ROPlayerReplicationInfo(Sender);
    bIsTeamVoice = Level.GetLocalPlayerController().PlayerReplicationInfo.Team != none && Sender.Team.TeamIndex == Level.GetLocalPlayerController().PlayerReplicationInfo.Team.TeamIndex;

    if (PRI != none && PRI.RoleInfo != none)
    {
        ROV = Class<ROVoicePack>(DynamicLoadObject(PRI.RoleInfo.VoiceType, Class'Class'));
        DHV = Class<DHVoicePack>(ROV);

        if (DHV != none)
        {
            LI = Class'DH_LevelInfo'.static.GetInstance(Level);
            ROV = DHV.static.GetVoicePackClass(LI.GetTeamNationClass(int(!bool(Sender.Team.TeamIndex))));
        }

        V = Spawn(ROV, self);

        if (V != none)
        {
            V.bUseLocationalVoice = true;
            V.ClientInitializeLocational(Sender, Recipient, MessageType, MessageID, SenderPawn, SenderLocation);

            if (bIsTeamVoice)
            {
                if (MessageType == 'VEH_ORDERS' || MessageType == 'VEH_ALERTS' || MessageType == 'VEH_GOTO')
                {
                    VehicleVoiceMessage(Sender, V.getClientParsedMessage());
                }
                else if (MessageType == 'TAUNT')
                {
                    TeamMessage(Sender, V.getClientParsedMessage(), 'VOICESAY');
                }
                else
                {
                    TeamMessage(Sender, V.getClientParsedMessage(), 'VOICESAY');
                }
            }
        }
    }
    else
    {
        Voice = Spawn(Sender.VoiceType, self);

        if (Voice != none)
        {
            Log("Fallback: voice.ClientInitialize(Sender, Recipient, messagetype, messageID);");
            Voice.ClientInitialize(Sender, Recipient, MessageType, MessageID);
        }
    }
}

function VehicleVoiceMessage(PlayerReplicationInfo Sender, string Msg)
{
    local ROBroadcastHandler Handler;

    if (Level != none &&
        Level.Game != none &&
        Level.Game.BroadcastHandler != none &&
        Level.Game.BroadcastHandler.IsA('ROBroadcastHandler'))
    {
        Handler = ROBroadcastHandler(Level.Game.BroadcastHandler);
        Handler.BroadcastText(Sender, self, Msg, 'VehicleVoiceSay');
    }
}

function SendVoiceMessage(PlayerReplicationInfo Sender,
                          PlayerReplicationInfo Recipient,
                          name MessageType,
                          byte MessageID,
                          name BroadcastType,
                          optional Pawn SoundSender,
                          optional Vector SenderLocation)
{
    local Controller P;
    local ROPlayer ROP;
    local ROBot ROB;
    local float DistanceToOther;
    local array<Controller> VehicleOccupants;
    local int i;

    if (!AllowVoiceMessage(MessageType))
    {
        return;
    }

    if (MessageType == 'VEH_ORDERS' || MessageType == 'VEH_ALERTS' || MessageType == 'VEH_GOTO')
    {
        SendVehicleVoiceMessage(Sender, Recipient, MessageType, MessageID, BroadcastType);
        ROP = ROPlayer(Sender.Owner);
        VehicleOccupants = GetBotVehicleOccupants(ROP);

        for (i = 0; i < VehicleOccupants.length; ++i)
        {
            ROB = ROBot(VehicleOccupants[i]);

            if (ROB != none)
            {
                ROB.BotVoiceMessage(MessageType, MessageID, self);
            }
        }

        return;
    }

    for (P = Level.ControllerList; P != none; P = P.NextController)
    {
        ROP = ROPlayer(P);

        if (ROP != none)
        {
            // Sender is banned by recipient
            if (ROP.ChatManager != none && !ROP.ChatManager.AcceptSpeech(Sender))
            {
                continue;
            }

            if (Pawn != none)
            {
                // do we want people who are dead to hear voice commands? - Antarian
                if (ROP.Pawn != none && Pawn != ROP.Pawn)
                {
                    DistanceToOther = VSize(Pawn.Location - ROP.Pawn.Location);

                    if (Class'ROVoicePack'.static.isValidDistanceForMessageType(messagetype,distanceToOther))
                    {
                        ROP.ClientLocationalVoiceMessage(Sender, Recipient, MessageType, MessageID, SoundSender, SenderLocation);
                    }
                }
                else
                {
                    // Sending to self
                   ROP.ClientLocationalVoiceMessage(Sender, Recipient, MessageType, MessageID, SoundSender, SenderLocation);
                }
            }
        }
        else if ((MessageType == 'ORDER' || MessageType == 'ATTACK' || MessageType == 'DEFEND') &&
                 (Recipient == none || Recipient == P.PlayerReplicationInfo ||
                 (Bot(P) != none && Bot(P).Squad != none && Bot(P).Squad.SquadLeader != none && Bot(P).Squad.SquadLeader.PlayerReplicationInfo == Recipient)))
        {
            P.BotVoiceMessage(MessageType, MessageID, self);
        }
    }

    // Lets make the bots attack/defend particular objectives
    if (MessageType == 'ATTACK' || MessageType == 'DEFEND')
    {
        if (Recipient == none)
        {
            ROTeamGame(Level.Game).SetTeamAIObjectives(messageID, PlayerReplicationInfo.Team.TeamIndex);
        }
        else
        {
            ROTeamGame(Level.Game).SetSquadObjectives(messageID, PlayerReplicationInfo.Team.TeamIndex, Recipient);
        }
    }

    // Add to 'help request' array if needed
    if (MessageType == 'ATTACK')
    {
        AttemptToAddHelpRequest(PlayerReplicationInfo, MessageID, 1, GetObjectiveLocation(MessageID)); // Send locations all the time (easier on hud drawing code)
    }
    else if (MessageType == 'DEFEND')
    {
        AttemptToAddHelpRequest(PlayerReplicationInfo, MessageID, 2, GetObjectiveLocation(MessageID)); // Ditto
    }
    else if (MessageType == 'HELPAT')
    {
        AttemptToAddHelpRequest(PlayerReplicationInfo, MessageID, 0, GetObjectiveLocation(MessageID)); // Idem
    }
    else if (MessageType == 'SUPPORT' && MessageID == 0) // need help at coords
    {
        if (Pawn != none)
        {
            AttemptToAddHelpRequest(PlayerReplicationInfo, MessageID, 4, Pawn.location);
        }
    }
    else if (MessageType == 'SUPPORT' && MessageID == 2) // need mg ammo
    {
        if (Pawn != none)
        {
            AttemptToAddHelpRequest(PlayerReplicationInfo, MessageID, 3, Pawn.location);
        }
    }
}

function SendVehicleVoiceMessage(PlayerReplicationInfo Sender,
                                 PlayerReplicationInfo Recipient,
                                 name MessageType,
                                 byte MessageID,
                                 name BroadcastType)
{
    local ROPlayer ROP,P;
    local int i;
    local array<PlayerController> VehicleOccupants;

    P = ROPlayer(Sender.Owner);
    VehicleOccupants = GetVehicleOccupants(P);

    for (i = 0; i < VehicleOccupants.Length; ++i)
    {
        ROP =  ROPlayer(VehicleOccupants[i]);

        // Sender is banned by recipient
        if (ROP.ChatManager != none && !ROP.ChatManager.AcceptSpeech(Sender))
        {
            continue;
        }

        if (ROP != None)
        {
            ROP.ClientLocationalVoiceMessage(Sender, Recipient, Messagetype, MessageID, Pawn);
        }
    }
}

simulated function GetEyeTraceLocation(out Vector HitLocation, out Vector HitNormal, optional out Actor HitActor)
{
    local Vector TraceStart, TraceEnd;
    local Actor A;
    local Actor PawnVehicleBase;

    if (Pawn == none)
    {
        HitLocation = vect(0, 0, 0);
    }
    
    TraceStart = CalcViewLocation;
    TraceEnd = TraceStart + (Vector(CalcViewRotation) * Pawn.Region.Zone.DistanceFogEnd);
    PawnVehicleBase = Pawn.GetVehicleBase();

    foreach TraceActors(Class'Actor', A, HitLocation, HitNormal, TraceEnd, TraceStart)
    {
        if (A == Pawn ||
            A == PawnVehicleBase ||
            A.IsA('ROBulletWhipAttachment') ||
            A.IsA('Volume'))
        {
            continue;
        }

        if (A.IsA('DHCollisionMeshActor') && A.Owner.Base == PawnVehicleBase)
        {
            continue;
        }

        HitActor = A;

        break;
    }

    if (HitActor == none)
    {
        HitLocation = TraceEnd;
    }
}

simulated function bool CanUseFireSupportMenu()
{
    local DHPawn P;

    if (Pawn == none)
    {
        return false;
    }

    if (Pawn.IsA('Vehicle'))
    {
        P = DHPawn(Vehicle(Pawn).Driver);
    }
    else
    {
        P = DHPawn(Pawn);
    }

    return P != none && IsSquadLeader();
}

function AddMarker(class<DHMapMarker> MarkerClass, float MapLocationX, float MapLocationY, optional Vector L)
{
    local DHGameReplicationInfo GRI;
    local Vector                WorldLocation;
    local int                   MapMarkerPlacingLockTimeout;

    GRI = DHGameReplicationInfo(GameReplicationInfo);

    // NOTE: Using vect(0,0,0) as a "null" value might be unreliable.
    if (GRI != none && L == vect(0, 0, 0))
    {
        WorldLocation = GRI.GetWorldCoords(MapLocationX, MapLocationY);
    }
    else
    {
        WorldLocation = L;
    }

    if (MarkerClass.default.Cooldown > 0)
    {
        MapMarkerPlacingLockTimeout = GetMapMarkerLockExpiryTime(MarkerClass) - GRI.ElapsedTime;

        if (MapMarkerPlacingLockTimeout > 0)
        {
            ReceiveLocalizedMessage(Class'DHFireSupportMessage', 1,,, Class'UInteger'.static.Create(MapMarkerPlacingLockTimeout));
            return;
        }
    }

    if (MarkerClass.default.Scope == PERSONAL)
    {
        AddPersonalMarker(MarkerClass, MapLocationX, MapLocationY, WorldLocation);
    }
    else
    {
        ServerAddMapMarker(MarkerClass, MapLocationX, MapLocationY, WorldLocation);
    }
}

exec function DebugAddMapMarker(string MapMarkerClassName, int X, int Y)
{
    local class<DHMapMarker> MapMarkerClass;
    local float XX, YY;

    if (IsDebugModeAllowed())
    {
        XX = float(x) / 10;
        YY = float(y) / 10;
        MapMarkerClass = class<DHMapMarker>(DynamicLoadObject("DH_Engine." $ MapMarkerClassName, Class'Class'));

        Log("Adding map marker: MapMarkerClass" @ MapMarkerClass @ "," @ XX @ "," @ YY);

        AddMarker(MapMarkerClass, XX, YY);
    }
}

function RemoveMarker(class<DHMapMarker> MarkerClass, optional int Index)
{
    if (Index < 0)
    {
        return;
    }

    if (MarkerClass.default.Scope == PERSONAL)
    {
        RemovePersonalMarker(Index);
    }
    else
    {
        ServerRemoveMapMarker(Index);
    }
}

exec simulated function ListWeapons()
{
    Class'DHWeaponRegistry'.static.DumpToLog(self);
}

exec function DebugStartRound()
{
    local DHGameReplicationInfo GRI;
    local DHSetupPhaseManager SPM;

    if (IsDebugModeAllowed())
    {
        GRI = DHGameReplicationInfo(GameReplicationInfo);

        if (GRI == none || !GRI.bIsInSetupPhase)
        {
            return;
        }

        GRI.SpawningEnableTimes[0] = 0;
        GRI.SpawningEnableTimes[1] = 0;

        foreach AllActors(Class'DHSetupPhaseManager', SPM)
        {
            SPM.ModifySetupPhaseDuration(3, true);
        }
    }
}

simulated function int GetMapMarkerLockExpiryTime(class<DHMapMarker> MapMarkerClass)
{
    local int i;

    if (MapMarkerClass.default.Cooldown == 0)
    {
        return 0;
    }
    
    switch(MapMarkerClass.default.OverwritingRule)
    {
        case UNIQUE:
            for (i = 0; i < arraycount(MapMarkerCooldowns); i++)
            {
                if (MapMarkerCooldowns[i].Type == MMCT_Class && MapMarkerCooldowns[i].MarkerClass == MapMarkerClass)
                {
                    return MapMarkerCooldowns[i].ExpiryTime;
                }
            }
            break;
        case UNIQUE_PER_GROUP:
            for (i = 0; i < arraycount(MapMarkerCooldowns); i++)
            {
                if (MapMarkerCooldowns[i].Type == MMCT_Group && MapMarkerCooldowns[i].GroupIndex == MapMarkerClass.default.GroupIndex)
                {
                    return MapMarkerCooldowns[i].ExpiryTime;
                }
            }
            break;
    }

    return 0;
}

function LockMapMarkerPlacing(class<DHMapMarker> MapMarkerClass)
{
    local int ExpiryTime;
    local DHGameReplicationInfo GRI;

    GRI = DHGameReplicationInfo(GameReplicationInfo);

    if (MapMarkerClass == none || GRI == none || MapMarkerClass.default.Cooldown <= 0)
    {
        return;
    }

    ExpiryTime = GRI.ElapsedTime + MapMarkerClass.default.Cooldown;

    if (Role == ROLE_Authority)
    {
        SetMapMarkerClassLock(MapMarkerClass, ExpiryTime);
    }
}

simulated function int GetMapMarkerCooldownIndex(class<DHMapMarker> MapMarkerClass)
{
    local int i;

    for (i = 0; i < arraycount(MapMarkerCooldowns); i++)
    {
        switch (MapMarkerClass.default.OverwritingRule)
        {
            case UNIQUE:
                if (MapMarkerCooldowns[i].Type == MMCT_Class && MapMarkerCooldowns[i].MarkerClass == MapMarkerClass)
                {
                    return i;
                }
                break;
            case UNIQUE_PER_GROUP:
                if (MapMarkerCooldowns[i].Type == MMCT_Group && MapMarkerCooldowns[i].GroupIndex == MapMarkerClass.default.GroupIndex)
                {
                    return i;
                }
                break;
        }
    }

    // Couldn't find a relevant cooldown entry. Find one that is no longer valid and return it.
    for (i = 0; i < arraycount(MapMarkerCooldowns); i++)
    {
        if (GameReplicationInfo.ElapsedTime >= MapMarkerCooldowns[i].ExpiryTime)
        {
            return i;
        }
    }

    return -1;
}

function SetMapMarkerClassLock(class <DHMapMarker> MapMarkerClass, int ExpiryTime)
{
    local int Index;

    Index = GetMapMarkerCooldownIndex(MapMarkerClass);

    if (Index == -1)
    {
        Warn("Failed to find a valid cooldown entry for map marker class " @ MapMarkerClass @ ".");
        Index = 0;
    }

    switch (MapMarkerClass.default.OverwritingRule)
    {
        case UNIQUE:
            MapMarkerCooldowns[Index].Type = MMCT_Class;
            MapMarkerCooldowns[Index].MarkerClass = MapMarkerClass;
            break;
        case UNIQUE_PER_GROUP:
            MapMarkerCooldowns[Index].Type = MMCT_Group;
            MapMarkerCooldowns[Index].GroupIndex = MapMarkerClass.default.GroupIndex;
            break;
    }
    
    MapMarkerCooldowns[Index].ExpiryTime = ExpiryTime;
}

function ClearMapMarkerCooldowns()
{
    local int i;

    for (i = 0; i < arraycount(MapMarkerCooldowns); i++)
    {
        MapMarkerCooldowns[i].ExpiryTime = 0;
    }
}

exec function ToggleSelectedArtilleryTarget()
{
    local array<DHGameReplicationInfo.MapMarker> ArtilleryMarkers;
    local DHGameReplicationInfo GRI;
    local DHPlayerReplicationInfo PRI;
    local int i, NewSquadIndex;

    GRI = DHGameReplicationInfo(GameReplicationInfo);
    PRI = DHPlayerReplicationInfo(PlayerReplicationInfo);

    if (GRI == none || PRI == none || SquadReplicationInfo == none || !PRI.IsArtilleryOperator())
    {
        return;
    }

    GRI.GetGlobalArtilleryMapMarkers(self, ArtilleryMarkers);

    if (ArtilleryMarkers.Length == 0)
    {
        // no artillery markers found, fall back to a neutral index
        ServerSaveArtillerySupportSquadIndex(255);
        return;
    }

    NewSquadIndex = ArtillerySupportSquadIndex + 1;

    // cycle through all squads in an increasing Round-Robin order
    // and check if there are available targets that can be selected
    while (NewSquadIndex != ArtillerySupportSquadIndex)
    {
        // look for a map marker made by the squad with the new squad index
        for (i = 0; i < ArtilleryMarkers.Length; i++)
        {
            if (NewSquadIndex == ArtilleryMarkers[i].SquadIndex)
            {
                // we found the marker we were looking for

                ServerSaveArtillerySupportSquadIndex(ArtilleryMarkers[i].SquadIndex);
                ClientPlaySound(Sound'ROMenuSounds.msfxMouseClick', false,, SLOT_Interface);
                return;
            }
        }

        // no marker found for the new squad index
        // try the next squad
        NewSquadIndex = (NewSquadIndex + 1) % SquadReplicationInfo.TEAM_SQUADS_MAX;
    }
}

// Gets whether or not this player is able to change to this role.
function ERoleEnabledResult GetRoleEnabledResult(DHRoleInfo RI)
{
    local DHPlayerReplicationInfo PRI;
    local DHGameReplicationInfo GRI;
    local int Count, BotCount, Limit;
    local bool bIsRoleLimitless;
    
    PRI = DHPlayerReplicationInfo(PlayerReplicationInfo);
    GRI = DHGameReplicationInfo(GameReplicationInfo);

    if (RI == none || PRI == none || GRI == none) { return RER_Fatal; }

    if (RI.bIsLocked)
    {
        return RER_Locked;
    }

    GRI.GetRoleCounts(RI, Count, BotCount, Limit);

    if (GetRoleInfo() != RI && Limit > 0 && Count >= Limit && BotCount == 0)
    {
        return RER_Limit;
    }

    bIsRoleLimitless = Limit == 255;

    if (Level.NetMode != NM_Standalone && GRI.GameType != none && GRI.GameType.default.bSquadSpecialRolesOnly)
    {
        if (!IsInSquad() && !bIsRoleLimitless && !RI.bExemptSquadRequirement)
        {
            return RER_SquadOnly;
        }

        if (IsInSquad() && ((RI.bRequiresSLorASL && !IsSLorASL()) || (RI.bRequiresSL && !IsSquadLeader())))
        {
            return RER_SquadLeaderOnly;
        }

        if (IsSquadLeader() && !RI.bCanBeSquadLeader)
        {
            return RER_NonSquadLeaderOnly;
        }
    }

    return RER_Enabled;
}

// Function for getting the correct inventory item name to display depending on settings.
simulated static function string GetInventoryName(class<Inventory> InventoryClass)
{
<<<<<<< HEAD
    if (ClassIsChildOf(InventoryClass, class'DHWeapon'))
=======
    if (default.bUseNativeItemNames && ClassIsChildOf(InventoryClass, Class'DHWeapon'))
>>>>>>> 3eef2f6e
    {
        return class<DHWeapon>(InventoryClass).static.GetInventoryName(default.bUseNativeItemNames);
    }

    return InventoryClass.default.ItemName;
}

exec simulated function ListVehicles()
{
    Class'DHVehicleRegistry'.static.DumpToLog(self);
}

exec function MapBoundsOffset(int X, int Y)
{
    local DHGameReplicationInfo GRI;
    local ROMapBoundsNE NE;
    local ROMapBoundsSW SW;
    local Vector NorthEastBounds, SouthWestBounds, Offset;
    
    // Find the location of the map bounds
    foreach AllActors(Class'ROMapBoundsNE', NE)
    {
        NorthEastBounds = NE.Location;
    }

    foreach AllActors(Class'ROMapBoundsSW', SW)
    {
        SouthWestBounds = SW.Location;
    }

    Offset.X = X;
    Offset.Y = Y;

    // Move the map bounds
    NorthEastBounds += Offset;
    SouthWestBounds += Offset;

    GRI = DHGameReplicationInfo(GameReplicationInfo);

    if (GRI != none)
    {
        GRI.NorthEastBounds = NorthEastBounds;
        GRI.SouthWestBounds = SouthWestBounds;
    }

    Level.Game.Broadcast(self, "(X: " $ NorthEastBounds.X $ ", Y: " $ SouthWestBounds.Y $ ")");
}

defaultproperties
{
    CorpseStayTime=15
    CorpseStayTimeMin=5
    CorpseStayTimeMax=60

    // Sway values
    SwayCurve=(Points=((InVal=0.0,OutVal=1.0),(InVal=3.0,OutVal=0.33),(InVal=12.0,OutVal=0.25),(InVal=45.0,OutVal=0.33),(InVal=10000000000.0,OutVal=0.5)))
    DHSwayElasticFactor=8.0
    DHSwayDampingFactor=0.51
    BaseSwayYawAcc=600
    BaseSwayPitchAcc=500

    // Max turn speed values
    DHStandardTurnSpeedFactor=32.0
    DHHalfTurnSpeedFactor=16.0
    DHISTurnSpeedFactor=0.5
    DHScopeTurnSpeedFactor=0.2
    DHBipodTurnSpeedFactor=0.5

    // Max flinch offset for close snaps
    FlinchMaxOffset=450.0

    // Flinch meter
    FlinchMeterSwayMultiplier=1.05
    FlinchMeterIncrement=0.08
    FlinchMeterFallOffStrength=0.04

    // Flinch from bullet snaps when deployed
    FlinchRotMag=(X=100.0,Y=0.0,Z=100.0)
    FlinchRotRate=(X=1000.0,Y=0.0,Z=1000.0)
    FlinchRotTime=1.0
    FlinchOffsetMag=(X=100.0,Y=0.0,Z=100.0)
    FlinchOffsetRate=(X=1000.0,Y=0.0,Z=1000.0)
    FlinchOffsetTime=1.0

    // FOV
    ViewFOVMin=80.0
    ViewFOVMax=100.0
    ConfigViewFOV=90.0

    // Admin-initialed paradrops
    ParadropMarkerClass=Class'DHMapMarker_AdminParadrop'
    ParadropHeight=10000
    ParadropSpreadModifier=600

    // Other values
    NextSpawnTime=15
    ROMidGameMenuClass="DH_Interface.DHDeployMenu"
    ChatRoomMessageClass="DH_Engine.DHChatRoomMessage"
    GlobalDetailLevel=5
    PlayerReplicationInfoClass=Class'DHPlayerReplicationInfo'
    InputClass=Class'DHPlayerInput'
    PawnClass=Class'DHPawn'
    SteamStatsAndAchievementsClass=none
    SpawnPointIndex=-1
    VehiclePoolIndex=-1
    SpectateSpeed=+1200.0
    MinDesiredFPS=+60

    DHPrimaryWeapon=-1
    DHSecondaryWeapon=-1

    VoiceChatCodec="CODEC_96WB"
    VoiceChatLANCodec="CODEC_96WB"

    ToggleDuckIntervalSeconds=0.5

    PersonalMapMarkerClasses(0)=Class'DHMapMarker_Ruler'
    PersonalMapMarkerClasses(1)=Class'DHMapMarker_AdminParadrop'

    MinIQToGrowHead=100
    ArtillerySupportSquadIndex=255

    LastTeamKillTimeSeconds=-100000

    AutomaticVehicleAlerts=1 // AVAM_OnlyWithCrew

    bSpawnWithBayonet=true
}<|MERGE_RESOLUTION|>--- conflicted
+++ resolved
@@ -8004,11 +8004,7 @@
 // Function for getting the correct inventory item name to display depending on settings.
 simulated static function string GetInventoryName(class<Inventory> InventoryClass)
 {
-<<<<<<< HEAD
     if (ClassIsChildOf(InventoryClass, class'DHWeapon'))
-=======
-    if (default.bUseNativeItemNames && ClassIsChildOf(InventoryClass, Class'DHWeapon'))
->>>>>>> 3eef2f6e
     {
         return class<DHWeapon>(InventoryClass).static.GetInventoryName(default.bUseNativeItemNames);
     }
