//==============================================================================
// Darkest Hour: Europe '44-'45
// Darklight Games (c) 2008-2015
//==============================================================================

class DHPlayer extends ROPlayer;

var     int                     RedeployTime;
var     float                   LastKilledTime;             // the time at which last death occured
var     byte                    DesiredAmmoAmount;
var     bool                    bShouldAttemptAutoDeploy;
var     DHHintManager           DHHintManager;
var     float                   MapVoteTime;

// DH sway values
var     protected InterpCurve   BobCurve;                   // the amount of weapon bob to apply based on an input time in ironsights
var     protected float         DHSwayElasticFactor;
var     protected float         DHSwayDampingFactor;

// Rotation clamp values
<<<<<<< HEAD
var protected float                 DHSprintMaxTurnSpeed;
var protected float                 DHProneMaxTurnSpeed;
var protected float                 DHStandardTurnSpeedFactor;
var protected float                 DHHalfTurnSpeedFactor;

var vector                          FlinchRotMag;
var vector                          FlinchRotRate;
var float                           FlinchRotTime;
var vector                          FlinchOffsetMag;
var vector                          FlinchOffsetRate;
var float                           FlinchOffsetTime;

var float                           MantleCheckTimer;           // Makes sure client doesn't try to start mantling without the server
var float                           MantleFailTimer;            // Makes sure we don't get stuck floating in an object unable to end a mantle
var bool                            bDidMantle;                 // Is the mantle complete?
var bool                            bIsInStateMantling;         // Stop the client from exiting state until server has exited to avoid desync
var bool                            bDidCrouchCheck;
var bool                            bWaitingToMantle;
var bool                            bLockJump;
var bool                            bMantleDebug;
var int                             MantleLoopCount;

var byte                            MortarTargetIndex;
var vector                          MortarHitLocation;

var int                             SpawnPointIndex;
var int                             SpawnVehicleIndex;
var int                             VehiclePoolIndex;
var vehicle                         MyLastVehicle;              // Used for vehicle spawning to remember last vehicle player spawned (only used by server)

var DHHintManager                   DHHintManager;
var DH_LevelInfo                    ClientLevelInfo;

var float   MapVoteTime;
=======
var     protected float         DHSprintMaxTurnSpeed;
var     protected float         DHProneMaxTurnSpeed;
var     protected float         DHStandardTurnSpeedFactor;
var     protected float         DHHalfTurnSpeedFactor;

var     vector                  FlinchRotMag;
var     vector                  FlinchRotRate;
var     float                   FlinchRotTime;
var     vector                  FlinchOffsetMag;
var     vector                  FlinchOffsetRate;
var     float                   FlinchOffsetTime;

var     float                   MantleCheckTimer;           // makes sure client doesn't try to start mantling without the server
var     float                   MantleFailTimer;            // makes sure we don't get stuck floating in an object unable to end a mantle
var     bool                    bDidMantle;                 // is the mantle complete?
var     bool                    bIsInStateMantling;         // stop the client from exiting state until server has exited to avoid desync
var     bool                    bDidCrouchCheck;
var     bool                    bWaitingToMantle;
var     bool                    bLockJump;
var     bool                    bMantleDebug;
var     int                     MantleLoopCount;

var     byte                    MortarTargetIndex;
var     vector                  MortarHitLocation;

var     int                     SpawnPointIndex;
var     int                     SpawnVehicleIndex;
var     int                     VehiclePoolIndex;
var     vehicle                 MyLastVehicle;              // used for vehicle spawning to remember last vehicle player spawned (only used by server)

// Debug:
var     bool                    bSkyOff;                    // flags that the sky has been turned off (like "show sky" console command in single player)
var     SkyZoneInfo             SavedSkyZone;               // saves the original SkyZone for the player's current ZoneInfo, so it can be restored when the sky is turned back on
>>>>>>> bad7d05d

replication
{
    // Variables the server will replicate to the client that owns this actor
    reliable if (bNetOwner && bNetDirty && Role == ROLE_Authority)
        RedeployTime, SpawnPointIndex, VehiclePoolIndex, SpawnVehicleIndex;

    // Variables the server will replicate to all clients
    reliable if (bNetDirty && Role == ROLE_Authority)
        bIsInStateMantling, MortarTargetIndex, MortarHitLocation;

    // Functions a client can call on the server
    reliable if (Role < ROLE_Authority)
        ServerThrowATAmmo, ServerLoadATAmmo, ServerThrowMortarAmmo, ServerSaveMortarTarget, ServerCancelMortarTarget,
        ServerLeaveBody, ServerChangeSpawn, ServerClearObstacle, ServerDebugObstacles, ServerDoLog, ServerAttemptDeployPlayer;

    // Functions the server can call on the client that owns this actor
    reliable if (Role == ROLE_Authority)
        ClientProne, ClientToggleDuck, ClientConsoleCommand, ClientHandleDeath, ClientFadeFromBlack;
}

// Modified to have client setup access to DH_LevelInfo so it can get info from it
simulated event PostBeginPlay()
{
    super.PostBeginPlay();

    // Theel TODO make this only run by the client
    if (true)
    {
        // Find DH_LevelInfo and assign it to ClientLevelInfo, so client can access it
        foreach self.AllActors(class'DH_LevelInfo', ClientLevelInfo)
            break;
    }
}

// Matt: modified to avoid "accessed none" error
event ClientReset()
{
    local Actor A;

    // Reset client special timed sounds on the client
    foreach AllActors(class'Actor', A)
    {
        if (A.IsA('ClientSpecialTimedSound') || A.IsA('KrivoiPlaneController'))
        {
            A.Reset();
        }
    }
    //Reset deploy stuff
    RedeployTime = default.RedeployTime;
    LastKilledTime = 0;
    DesiredAmmoAmount = 0;
    ServerChangeSpawn(-1, -1, -1); // Reset spawns
    bShouldAttemptAutoDeploy = false;

    //Reset camera stuff
    bBehindView = false;
    bFixedCamera = false;
    SetViewTarget(self);
    SetViewDistance();

    if (PlayerReplicationInfo != none && PlayerReplicationInfo.bOnlySpectator) // added PRI != none
    {
        GotoState('Spectating');
    }
    else
    {
        GotoState('PlayerWaiting');
    }
}

// Calculate free-aim and process recoil
simulated function rotator FreeAimHandler(rotator NewRotation, float DeltaTime)
{
    // Try to move these to class variables so they aren't created every tick
    local rotator NewPlayerRotation;
    local int     YawAdjust;
    local int     PitchAdjust;
    local rotator AppliedRecoil;

    if (Pawn == none || ROWeapon(Pawn.Weapon) == none || !ROWeapon(Pawn.Weapon).ShouldUseFreeAim())
    {
        LastFreeAimSuspendTime = Level.TimeSeconds;

        if (WeaponBufferRotation.Yaw != 0)
        {
            if (WeaponBufferRotation.Yaw > 32768)
            {
                WeaponBufferRotation.Yaw += YawTweenRate * DeltaTime;

                if (WeaponBufferRotation.Yaw > 65536)
                {
                    WeaponBufferRotation.Yaw = 0;
                }
            }
            else
            {
                WeaponBufferRotation.Yaw -= YawTweenRate * DeltaTime;

                if (WeaponBufferRotation.Yaw <  0)
                {
                    WeaponBufferRotation.Yaw = 0;
                }
            }
        }

        if (WeaponBufferRotation.Pitch != 0)
        {
            if (WeaponBufferRotation.Pitch > 32768)
            {
                WeaponBufferRotation.Pitch += PitchTweenRate * DeltaTime;

                if (WeaponBufferRotation.Pitch > 65536)
                {
                    WeaponBufferRotation.Pitch = 0;
                }
            }
            else
            {
                WeaponBufferRotation.Pitch -= PitchTweenRate * DeltaTime;

                if (WeaponBufferRotation.Pitch <  0)
                {
                    WeaponBufferRotation.Pitch = 0;
                }
            }
        }

        if (Level.TimeSeconds - LastRecoilTime <= RecoilSpeed)
        {
            NewRotation += (RecoilRotator/RecoilSpeed) * DeltaTime;
        }
        else
        {
            RecoilRotator = rot(0, 0, 0);
        }

        return NewRotation;
    }

    NewPlayerRotation = NewRotation;

    // Add the freeaim movement in
    if (!bHudLocksPlayerRotation)
    {
        WeaponBufferRotation.Yaw += (FAAWeaponRotationFactor * DeltaTime * aTurn);
        WeaponBufferRotation.Pitch += (FAAWeaponRotationFactor * DeltaTime * aLookUp);
    }

    if (Level.TimeSeconds - LastRecoilTime <= RecoilSpeed)
    {
        AppliedRecoil = (RecoilRotator/RecoilSpeed) * DeltaTime;
        WeaponBufferRotation += AppliedRecoil;
    }
    else
    {
        RecoilRotator = rot(0, 0, 0);
    }

    // Do the pitch and yaw limitation
    YawAdjust = WeaponBufferRotation.Yaw & 65535;

    if (YawAdjust > FreeAimMaxYawLimit && YawAdjust < FreeAimMinYawLimit)
    {
        if (YawAdjust - FreeAimMaxYawLimit < FreeAimMinYawLimit - YawAdjust)
        {
            YawAdjust = FreeAimMaxYawLimit;
        }
        else
        {
            YawAdjust = FreeAimMinYawLimit;
        }

        NewPlayerRotation.Yaw += AppliedRecoil.Yaw;
    }

    WeaponBufferRotation.Yaw = YawAdjust;

    PitchAdjust = WeaponBufferRotation.Pitch & 65535;

    if (PitchAdjust > FreeAimMaxPitchLimit && PitchAdjust < FreeAimMinPitchLimit)
    {
        if (PitchAdjust - FreeAimMaxPitchLimit < FreeAimMinPitchLimit - PitchAdjust)
        {
            PitchAdjust = FreeAimMaxPitchLimit;
        }
        else
        {
            PitchAdjust = FreeAimMinPitchLimit;
        }

        NewPlayerRotation.Pitch += AppliedRecoil.Pitch;
    }

    WeaponBufferRotation.Pitch = PitchAdjust;

    return NewPlayerRotation;
}

// Menu for the player's entire selection process
exec function PlayerMenu(optional int Tab)
{
    bPendingMapDisplay = false;

    // If we haven't picked a team, role and weapons yet, or is a spectator... open the team pick menu
    if (!bWeaponsSelected)
    {
        ClientReplaceMenu("DH_Interface.DHGUITeamSelection");
    }
    else if (PlayerReplicationInfo.Team == none)
    {
        ClientReplaceMenu("DH_Interface.DHGUITeamSelection");
    }
    else if (PlayerReplicationInfo.Team != none && PlayerReplicationInfo.Team.TeamIndex == 254)
    {
        ClientReplaceMenu("DH_Interface.DHGUITeamSelection");
    }
    else
    {
        ClientReplaceMenu("DH_Interface.DHDeployMenu");
    }
}

// Modified to remove pausing in singleplayer and to open the correct menu
function ShowMidGameMenu(bool bPause)
{
    if (Level.NetMode != NM_DedicatedServer)
        StopForceFeedback();

    // Open correct menu
    if (bDemoOwner)
    {
        ClientOpenMenu(DemoMenuClass);
    }
    else
    {
        // If we haven't picked a team, role and weapons yet, or is a spectator... open the team pick menu
        if (!bWeaponsSelected)
        {
            ClientReplaceMenu("DH_Interface.DHGUITeamSelection");
        }
        else if (PlayerReplicationInfo.Team == none)
        {
            ClientReplaceMenu("DH_Interface.DHGUITeamSelection");
        }
        else if (PlayerReplicationInfo.Team != none && PlayerReplicationInfo.Team.TeamIndex == 254)
        {
            ClientReplaceMenu("DH_Interface.DHGUITeamSelection");
        }
        else
        {
            ClientOpenMenu(ROMidGameMenuClass);
        }
    }
}

exec function VehicleSay(string Msg)
{
    if (Msg == "")
    {
        return;
    }

    super.VehicleSay(Msg);
}

// Overridden to increase max name length from 20 to 32 chars
function ChangeName(coerce string S)
{
    if (Len(S) > 32)
    {
        S = left(S, 32);
    }

    ReplaceText(S, "\"", "");
    DarkestHourGame(Level.Game).ChangeName(self, S, true);
}

// Give the player a quick flinch and blur effect
simulated function PlayerWhizzed(float DistSquared)
{
    local float Intensity;

    Intensity = 1.0 - ((FMin(DistSquared, 160000.0)) / 160000.0); // this is not the full size of the cylinder, we don't want a flinch on the more distant shots

    AddBlur(0.75, Intensity);
    PlayerFlinched(Intensity);
}

simulated function PlayerFlinched(float Intensity)
{
    local rotator AfterFlinchRotation;
    local float   FlinchRate, FlinchIntensity;
    local int     MaxFlinch;

    if (!Pawn.bBipodDeployed)
    {
        MaxFlinch = 150.0; // max distance that flinch can ever move

        FlinchIntensity = Intensity * MaxFlinch;

        AfterFlinchRotation.Pitch = RandRange(FlinchIntensity, MaxFlinch);
        AfterFlinchRotation.Yaw = RandRange(FlinchIntensity, MaxFlinch);

        if (Rand(2) == 1)
        {
            AfterFlinchRotation.Pitch *= -1;
        }
        if (Rand(2) == 1)
        {
            AfterFlinchRotation.Yaw *= -1;
        }

        FlinchRate = 0.075;

        SetRecoil(AfterFlinchRotation,FlinchRate);
    }
    else
    {
        FlinchRotMag *= Intensity;
        FlinchOffsetMag *= Intensity;

        if (Rand(2) == 1)
        {
            FlinchRotMag.X *= -1.0;
            FlinchOffsetMag.X *= -1.0;
        }
        if (Rand(2) == 1)
        {
            FlinchRotMag.Z *= -1.0;
            FlinchOffsetMag.Z *= -1.0;
        }

        ShakeView(FlinchRotMag, FlinchRotRate, FlinchRotTime, FlinchOffsetMag, FlinchOffsetRate, FlinchOffsetTime);
    }
}

// Updated to allow Yaw limits for mantling
// Also to disable sway on bolt rifles between shots (while weapon is lowered from face)
function UpdateRotation(float DeltaTime, float maxPitch)
{
    local rotator   NewRotation, ViewRotation;
    local ROVehicle ROVeh;
    local DH_Pawn   ROPwn;
    local ROWeapon  ROWeap;

    // Lets avoid casting 20 times every tick - Ramm
    ROPwn = DH_Pawn(Pawn);

    if (Pawn != none)
    {
        ROWeap = ROWeapon(Pawn.Weapon);
    }

    if (bSway && Pawn != none && !Pawn.bBipodDeployed && Pawn.Weapon != none && Pawn.Weapon.bCanSway && Pawn.Weapon.bUsingSights && !ROWeap.bWaitingToBolt)
    {
        SwayHandler(DeltaTime);
    }
    else
    {
        SwayYaw = 0.0;
        SwayPitch = 0.0;
        WeaponSwayYawRate = 0.0;
        WeaponSwayPitchRate = 0.0;
        SwayTime = 0.0;
    }

    if (bInterpolating || (Pawn != none && Pawn.bInterpolating))
    {
        ViewShake(DeltaTime);

        return;
    }

    // Added FreeCam control for better view control
    if (bFreeCam == true)
    {
        if (bHudLocksPlayerRotation)
        {
            // No camera change if we're locking rotation
        }
        else if (bFreeCamZoom == true)
        {
            CameraDeltaRad += DeltaTime * 0.25 * aLookUp;
        }
        else if (bFreeCamSwivel == true)
        {
            CameraSwivel.Yaw += DHHalfTurnSpeedFactor * DeltaTime * aTurn;
            CameraSwivel.Pitch += DHHalfTurnSpeedFactor * DeltaTime * aLookUp;
        }
        else
        {
            CameraDeltaRotation.Yaw += DHStandardTurnSpeedFactor * DeltaTime * aTurn;
            CameraDeltaRotation.Pitch += DHStandardTurnSpeedFactor * DeltaTime * aLookUp;
        }
    }
    else
    {
        ViewRotation = Rotation;

        if (Pawn != none && Pawn.Physics != PHYS_Flying)
        {
            // Ensure we are not setting the pawn to a rotation beyond its desired
            if (Pawn.DesiredRotation.Roll < 65535 && (ViewRotation.Roll < Pawn.DesiredRotation.Roll || ViewRotation.Roll > 0))
            {
                ViewRotation.Roll = 0;
            }
            else if (Pawn.DesiredRotation.Roll > 0 && (ViewRotation.Roll > Pawn.DesiredRotation.Roll || ViewRotation.Roll < 65535))
            {
                ViewRotation.Roll = 0;
            }
        }

        DesiredRotation = ViewRotation; // save old rotation

        if (bTurnToNearest != 0)
        {
            TurnTowardNearestEnemy();
        }
        else if (bTurn180 != 0)
        {
            TurnAround();
        }
        else
        {
            TurnTarget = none;
            bRotateToDesired = false;
            bSetTurnRot = false;

            if (bHudLocksPlayerRotation)
            {
                // No camera change if we're locking rotation
            }
            else if (ROPwn != none && ROPwn.bIsCrawling)
            {
                // Clamp the rotational change for prone
                ViewRotation.Yaw += FClamp((DHHalfTurnSpeedFactor * DeltaTime * aTurn), -DHProneMaxTurnSpeed, DHProneMaxTurnSpeed);
                ViewRotation.Pitch += FClamp((DHHalfTurnSpeedFactor * DeltaTime * aLookUp), -DHProneMaxTurnSpeed, DHProneMaxTurnSpeed);
            }
            else if (ROPwn != none && ROPwn.bIsSprinting)
            {
                // Clamp the rotational change for sprint
                ViewRotation.Yaw += FClamp((DHHalfTurnSpeedFactor * DeltaTime * aTurn), -DHSprintMaxTurnSpeed, DHSprintMaxTurnSpeed);
                ViewRotation.Pitch += FClamp((DHHalfTurnSpeedFactor * DeltaTime * aLookUp), -DHSprintMaxTurnSpeed, DHSprintMaxTurnSpeed);
            }
            else if (ROPwn != none && ROPwn.bRestingWeapon)
            {
                ViewRotation.Yaw += DHHalfTurnSpeedFactor * DeltaTime * aTurn;
                ViewRotation.Pitch += DHHalfTurnSpeedFactor * DeltaTime * aLookUp;
            }
            else
            {
                ViewRotation.Yaw += DHStandardTurnSpeedFactor * DeltaTime * aTurn;
                ViewRotation.Pitch += DHStandardTurnSpeedFactor * DeltaTime * aLookUp;
            }

            if (Pawn != none && Pawn.Weapon != none && ROPwn != none)
            {
                ViewRotation = FreeAimHandler(ViewRotation, DeltaTime);
            }
        }

        if (ROPwn != none)
        {
            ViewRotation.Pitch = ROPwn.LimitPitch(ViewRotation.Pitch, DeltaTime);
        }

        if (ROPwn != none && (ROPwn.bBipodDeployed || ROPwn.bIsMantling || ROPwn.bIsDeployingMortar || ROPwn.bIsCuttingWire))
        {
            ROPwn.LimitYaw(ViewRotation.Yaw);
        }

        // Limit Pitch and yaw for the ROVehicles - Ramm
        if (Pawn != none && Pawn.IsA('ROVehicle'))
        {
            ROVeh = ROVehicle(Pawn);

            ViewRotation.Yaw = ROVeh.LimitYaw(ViewRotation.Yaw);
            ViewRotation.Pitch = ROVeh.LimitPawnPitch(ViewRotation.Pitch);
        }

        ViewRotation.Yaw += SwayYaw;
        ViewRotation.Pitch += SwayPitch;

        SetRotation(ViewRotation);

        ViewShake(DeltaTime);
        ViewFlash(DeltaTime);

        NewRotation = ViewRotation;

        NewRotation.Roll = Rotation.Roll;

        if (!bRotateToDesired && Pawn != none && (!bFreeCamera || !bBehindView))
        {
            Pawn.FaceRotation(NewRotation, DeltaTime);
        }
    }
}

/* ======================================================================================================================= *
* ServerSaveArtilleryPosition()
*   Sends out a trace to find the saved artillery coordinates, then verifies that the coordinates are in a valid location.
*   Sends a confirmation or denial message to the player. Client calls this function on the server.
*
* modified by: Ramm 10/21/04
*===================================== =================================================================================== */
function ServerSaveArtilleryPosition()
{
    local DHGameReplicationInfo   GRI;
    local DHPlayerReplicationInfo PRI;
    local Actor        HitActor;
    local vector       HitLocation, HitNormal, StartTrace;
    local Material     HitMaterial;
    local int          TraceDist, i;
    local ROVolumeTest RVT;
    local rotator      AimRot;
    local bool         bFoundARadio;
    local DH_RoleInfo  RI;

    if (DH_Pawn(Pawn) == none)
    {
        return;
    }

    PRI = DHPlayerReplicationInfo(PlayerReplicationInfo);
    RI = DH_Pawn(Pawn).GetRoleInfo();

    if (PRI == none || PRI.RoleInfo == none || RI == none || !RI.bIsArtilleryOfficer)
    {
        return;
    }

    GRI = DHGameReplicationInfo(GameReplicationInfo);

    // If a player tries to mark artillery on a level with no arty for their team, give them a message
    if (PlayerReplicationInfo.Team.TeamIndex == ALLIES_TEAM_INDEX)
    {
        for (i = 0; i < arraycount(GRI.AlliedRadios); ++i)
        {
            if (GRI.AlliedRadios[i] != none)
            {
                bFoundARadio = true;
                break;
            }
        }

        if (!bFoundARadio)
        {
            for (i = 0; i < arraycount(GRI.CarriedAlliedRadios); ++i)
            {
                if (GRI.CarriedAlliedRadios[i] != none)
                {
                    bFoundARadio = true;
                    break;
                }
            }
        }
    }
    else if (PlayerReplicationInfo.Team.TeamIndex == AXIS_TEAM_INDEX)
    {
        for (i = 0; i < arraycount(GRI.AxisRadios); ++i)
        {
            if (GRI.AxisRadios[i] != none)
            {
                bFoundARadio = true;
                break;
            }
        }

        if (!bFoundARadio)
        {
            for (i = 0; i < arraycount(GRI.CarriedAxisRadios); ++i)
            {
                if (GRI.CarriedAxisRadios[i] != none)
                {
                    bFoundARadio = true;
                    break;
                }
            }
        }
    }

    if (!bFoundARadio)
    {
        ReceiveLocalizedMessage(class'ROArtilleryMsg', 9);

        return;
    }

    // If you don't have binocs can't call arty strike
    if (Pawn.Weapon != none && Pawn.Weapon.IsA('BinocularsItem'))
    {
        TraceDist = GetMaxViewDistance();
        StartTrace = Pawn.Location + Pawn.EyePosition();
        AimRot = Rotation;
    }
    else if (Pawn.IsA('ROVehicleWeaponPawn'))
    {
        TraceDist = GetMaxViewDistance();
        AimRot = ROVehicleWeaponPawn(Pawn).CustomAim;
        StartTrace = ROVehicleWeaponPawn(Pawn).GetViewLocation() + 500.0 * vector(AimRot);
    }
    else
    {
       return;
    }

    HitActor = Trace(HitLocation, HitNormal, StartTrace + TraceDist * vector(AimRot), StartTrace, true,, HitMaterial);

    RVT = Spawn(class'ROVolumeTest', self,, HitLocation);

    if ((RVT != none && RVT.IsInNoArtyVolume()) || HitActor == none || HitNormal == vect(0.0, 0.0, -1.0))
    {
        ReceiveLocalizedMessage(class'ROArtilleryMsg', 5);
        RVT.Destroy();

        return;
    }

    RVT.Destroy();

    ReceiveLocalizedMessage(class'ROArtilleryMsg', 0);

    SavedArtilleryCoords = HitLocation;
}

// Spawn the artillery strike at the appropriate position
function ServerArtyStrike()
{
    local vector                SpawnLocation;
    local ROGameReplicationInfo GRI;
    local DH_ArtillerySpawner   Spawner;

    GRI = ROGameReplicationInfo(GameReplicationInfo);

    SpawnLocation = SavedArtilleryCoords;
    SpawnLocation.Z = GRI.NorthEastBounds.Z;

    Spawner = Spawn(class'DH_ArtillerySpawner', self, , SpawnLocation, rotator(PhysicsVolume.Gravity));

    if (Spawner == none)
    {
        Log("Error spawning artillery shell spawner");
    }
    else
    {
        Spawner.OriginalArtyLocation = SavedArtilleryCoords;
    }
}

simulated function float GetMaxViewDistance()
{
    if (Pawn != none && Pawn.Region.Zone != none && Pawn.Region.Zone.bDistanceFog)
    {
        return Pawn.Region.Zone.DistanceFogEnd;
    }

    switch (Level.ViewDistanceLevel)
    {
        case VDL_Default_1000m:
            return 65536;

        case VDL_Medium_2000m:
            return 131072;

        case VDL_High_3000m:
            return 196608;

        case VDL_Extreme_4000m:
            return 262144;

        default:
            return 65536;
    }
}

function ServerCancelMortarTarget()
{
    local DHGameReplicationInfo GRI;
    local DHPlayerReplicationInfo PRI;
    local bool bTargetCancelled;

    // Null target index - no target to cancel
    if (MortarTargetIndex == 255)
    {
        ReceiveLocalizedMessage(class'DH_MortarTargetMessage', 7);

        return;
    }

    if (GameReplicationInfo != none)
    {
        GRI = DHGameReplicationInfo(GameReplicationInfo);
    }

    if (PlayerReplicationInfo != none)
    {
        PRI = DHPlayerReplicationInfo(PlayerReplicationInfo);
    }

    if (GetTeamNum() == 0)
    {
        if (Level.TimeSeconds - GRI.GermanMortarTargets[MortarTargetIndex].Time < 15)
        {
            // You cannot cancel your mortar target yet
            ReceiveLocalizedMessage(class'DH_MortarTargetMessage', 5);

            return;
        }
        else
        {
            GRI.GermanMortarTargets[MortarTargetIndex].bCancelled = 1;
            MortarTargetIndex = 255; // reset our mortar target index to null value
            bTargetCancelled = true;
        }
    }
    else
    {
        if (Level.TimeSeconds - GRI.AlliedMortarTargets[MortarTargetIndex].Time < 15)
        {
            // You cannot cancel your mortar target yet
            ReceiveLocalizedMessage(class'DH_MortarTargetMessage', 5);

            return;
        }
        else
        {
            GRI.AlliedMortarTargets[MortarTargetIndex].bCancelled = 1;
            MortarTargetIndex = 255; // reset our mortar target index to null value
            bTargetCancelled = true;
        }
    }

    if (bTargetCancelled)
    {
        // [DH]Basnett has cancelled a mortar target
        Level.Game.BroadcastLocalizedMessage(class'DH_MortarTargetMessage', 3, PRI);
    }
    else
    {
        // You have no mortar target to cancel
        ReceiveLocalizedMessage(class'DH_MortarTargetMessage', 7);
    }
}

function ServerSaveMortarTarget()
{
    local DHGameReplicationInfo   GRI;
    local DHPlayerReplicationInfo PRI;
    local DH_Pawn      P;
    local Actor        HitActor;
    local vector       HitLocation, HitNormal, TraceStart, TraceEnd;
    local ROVolumeTest VT;
    local int          TeamIndex, i;
    local bool         bMortarsAvailable, bMortarTargetMarked;

    TeamIndex = GetTeamNum();
    P = DH_Pawn(Pawn);
    GRI = DHGameReplicationInfo(GameReplicationInfo);
    PRI = DHPlayerReplicationInfo(PlayerReplicationInfo);

    TraceStart = Pawn.Location + Pawn.EyePosition();
    TraceEnd = TraceStart + (vector(Rotation) * GetMaxViewDistance());
    HitActor = Trace(HitLocation, HitNormal, TraceEnd, TraceStart, true,,);

    VT = Spawn(class'ROVolumeTest', self,, HitLocation);

    // Check that the artillery target is not in a no artillery volume
    if ((VT != none && VT.IsInNoArtyVolume()) || HitActor == none)
    {
        // Invalid mortar target
        ReceiveLocalizedMessage(class'DH_MortarTargetMessage', 0);
        VT.Destroy();

        return;
    }

    VT.Destroy();

    // Check that there are mortar operators available and that we haven't set a mortar target in the last 30 seconds
    if (TeamIndex == 0) // axis
    {
        for (i = 0; i < arraycount(GRI.GermanMortarTargets); ++i)
        {
            if (GRI.GermanMortarTargets[i].Controller == self && GRI.GermanMortarTargets[i].Time != 0.0 && Level.TimeSeconds - GRI.GermanMortarTargets[i].Time < 15.0)
            {
                // You cannot mark another mortar target yet
                ReceiveLocalizedMessage(class'DH_MortarTargetMessage', 4);

                return;
            }
        }

        // Go through the roles and find a mortar operator role that has someone on it
        for (i = 0; i < arraycount(GRI.DHAxisRoles); ++i)
        {
            if (GRI.DHAxisRoles[i]!= none && GRI.DHAxisRoles[i].bCanUseMortars && GRI.DHAxisRoleCount[i] > 0)
            {
                // Mortar operator available!
                bMortarsAvailable = true;
                break;
            }
        }
    }
    else
    {
        for (i = 0; i < arraycount(GRI.AlliedMortarTargets); ++i)
        {
            if (GRI.AlliedMortarTargets[i].Controller == self && GRI.AlliedMortarTargets[i].Time != 0.0 && Level.TimeSeconds - GRI.AlliedMortarTargets[i].Time < 15.0)
            {
                ReceiveLocalizedMessage(class'DH_MortarTargetMessage', 4);

                return;
            }
        }

        for (i = 0; i < arraycount(GRI.DHAlliesRoles); ++i)
        {
            if (GRI.DHAlliesRoles[i] != none && GRI.DHAlliesRoles[i].bCanUseMortars && GRI.DHAlliesRoleCount[i] > 0)
            {
                bMortarsAvailable = true;
                break;
            }
        }
    }

    if (!bMortarsAvailable)
    {
        // No mortar operators available
        ReceiveLocalizedMessage(class'DH_MortarTargetMessage', 1);

        return;
    }

    // Zero out the z coordinate for 2D distance checking on round hits
    HitLocation.Z = 0.0;

    if (TeamIndex == 0) // axis
    {
        for (i = 0; i < arraycount(GRI.GermanMortarTargets); ++i)
        {
            if (GRI.GermanMortarTargets[i].Controller == none || GRI.GermanMortarTargets[i].Controller == self)
            {
                GRI.GermanMortarTargets[i].Controller = self;
                GRI.GermanMortarTargets[i].HitLocation = vect(0.0, 0.0, 0.0);
                GRI.GermanMortarTargets[i].Location = HitLocation;
                GRI.GermanMortarTargets[i].Time = Level.TimeSeconds;
                GRI.GermanMortarTargets[i].bCancelled = 0;
                MortarTargetIndex = i;
                bMortarTargetMarked = true;
                break;
            }
        }
    }
    else // allies
    {
        for (i = 0; i < arraycount(GRI.AlliedMortarTargets); ++i)
        {
            if (GRI.AlliedMortarTargets[i].Controller == none || GRI.AlliedMortarTargets[i].Controller == self)
            {
                GRI.AlliedMortarTargets[i].Controller = self;
                GRI.AlliedMortarTargets[i].HitLocation = vect(0.0, 0.0, 0.0);
                GRI.AlliedMortarTargets[i].Location = HitLocation;
                GRI.AlliedMortarTargets[i].Time = Level.TimeSeconds;
                GRI.AlliedMortarTargets[i].bCancelled = 0;
                MortarTargetIndex = i;
                bMortarTargetMarked = true;
                break;
            }
        }
    }

    if (bMortarTargetMarked)
    {
        // [DH]Basnett has marked a mortar target
        Level.Game.BroadcastLocalizedMessage(class'DH_MortarTargetMessage', 2, PlayerReplicationInfo,,);
    }
    else
    {
        // There are too many active mortar targets
        ReceiveLocalizedMessage(class'DH_MortarTargetMessage', 6);
    }
}

// Overridden to handle separate MG and AT resupply as well as assisted AT loading
exec function ThrowMGAmmo()
{
    if (DH_Pawn(Pawn) == none)
    {
        return;
    }

    if (DHHud(myHud).NamedPlayer != none)
    {
        if (DH_Pawn(Pawn).bCanATReload)
        {
            ServerLoadATAmmo(DHHud(myHud).NamedPlayer);
        }
        else if (DH_Pawn(Pawn).bCanATResupply && DH_Pawn(Pawn).bHasATAmmo)
        {
            ServerThrowATAmmo(DHHud(myHud).NamedPlayer);
        }
        else if (DH_Pawn(Pawn).bCanMGResupply && (DH_Pawn(Pawn).bHasMGAmmo))
        {
            ServerThrowMGAmmo(DHHud(myHud).NamedPlayer);
        }
        else if (DH_Pawn(Pawn).bCanMortarResupply && (DH_Pawn(Pawn).bHasMortarAmmo))
        {
            ServerThrowMortarAmmo(DHHud(myHud).NamedPlayer);
        }
    }
}

function ServerThrowMGAmmo(Pawn Gunner)
{
    DH_Pawn(Pawn).TossAmmo(Gunner);
}

function ServerThrowATAmmo(Pawn Gunner)
{
    DH_Pawn(Pawn).TossAmmo(Gunner, true);
}

function ServerThrowMortarAmmo(Pawn Gunner)
{
    if (DH_MortarVehicle(Gunner) != none)
    {
        DH_Pawn(Pawn).TossMortarVehicleAmmo(DH_MortarVehicle(Gunner));
    }
    else if (DH_Pawn(Gunner) != none)
    {
        DH_Pawn(Pawn).TossMortarAmmo(DH_Pawn(Gunner));
    }
}

function ServerLoadATAmmo(Pawn Gunner)
{
    DH_Pawn(Pawn).LoadWeapon(Gunner);
}

state PlayerWalking
{
    function Timer()
    {
        // Handle check if we should try to enter spawned vehicle
        if (MyLastVehicle != none)
        {
            ClientFadeFromBlack(4.0);

            if (Pawn != none)
            {
                MyLastVehicle.TryToDrive(Pawn);
            }
            MyLastVehicle = none; // Remove it even if it failed
        }
    }

    // Matt: modified to allow behind view in debug mode
    function ClientSetBehindView(bool B)
    {
        if (B && Role < ROLE_Authority && !class'DH_LevelInfo'.static.DHDebugMode()) // added !DHDebugMode
        {
            ServerCancelBehindview();

            return;
        }

        super(PlayerController).ClientSetBehindView(B);
    }

    // Added a test for mantling
    function ProcessMove(float DeltaTime, vector NewAccel, eDoubleClickDir DoubleClickMove, rotator DeltaRot)
    {
        local vector  OldAccel;
        local DH_Pawn P;

        P = DH_Pawn(Pawn);

        if (P == none)
        {
            return;
        }

        OldAccel = Pawn.Acceleration;

        if (Pawn.Acceleration != NewAccel)
        {
            Pawn.Acceleration = NewAccel;
        }

        Pawn.SetViewPitch(Rotation.Pitch);

        // Failsafe in case client passes mantle test but server fails, so client isn't left in limbo
        // Also triggers if player cancels mantle before the client has actually entered the mantling state
        if (Role < ROLE_Authority && bWaitingToMantle && Level.TimeSeconds > MantleFailTimer)
        {
            bWaitingToMantle = false;
            DH_Pawn(Pawn).ClientMantleFail();
        }

        if (bPressedJump && !bWaitingToMantle)
        {
            if (P.CanMantle(true))
            {
                if (Role == ROLE_Authority)
                {
                    GoToState('Mantling');
                }

                if (Role < ROLE_Authority)
                {
                    bWaitingToMantle = true;
                    MantleFailTimer = Level.TimeSeconds + 1.0;
                }
                return;
            }
            else
            {
                P.DoJump(bUpdating);
            }
        }

        if (Pawn.Physics != PHYS_Falling)
        {
            if (bDuck == 0)
            {
                Pawn.ShouldCrouch(false);
            }
            else if (Pawn.bCanCrouch)
            {
                Pawn.ShouldCrouch(true);
            }

            if (bCrawl == 0)
            {
                Pawn.ShouldProne(false);
            }
            else if (Pawn.bCanProne)
            {
                Pawn.ShouldProne(true);
            }
        }

        if (bDidMantle && Role < ROLE_Authority)
        {
            ClientMessage("processmove Vel:" @ Pawn.Velocity);
        }
    }

    // Client side
    function PlayerMove(float DeltaTime)
    {
        local vector          X, Y, Z, NewAccel;
        local eDoubleClickDir DoubleClickMove;
        local rotator         OldRotation, ViewRotation;
        local bool            bSaveJump;
        local DH_Pawn         P;

        P = DH_Pawn(Pawn);

        if (P == none)
        {
            GotoState('Dead'); // this was causing instant respawns in mp games

            return;
        }

        if (bHudCapturesMouseInputs)
        {
            HandleMousePlayerMove(DeltaTime);
        }

        // Probably want to move this elsewhere, but here will do for now
        if (Level.TimeSeconds - MantleCheckTimer > 0.125 && !P.bIsMantling)
        {
            P.HUDCheckMantle();
            MantleCheckTimer = Level.TimeSeconds;
        }

        GetAxes(Pawn.Rotation, X, Y, Z);

        // Update acceleration
        NewAccel = aForward * X + aStrafe * Y;
        NewAccel.Z = 0.0;

        if (VSize(NewAccel) < 1.0 || bWaitingToMantle || P.bIsDeployingMortar || P.bIsCuttingWire)
        {
            NewAccel = vect(0.0, 0.0, 0.0);
        }

        GroundPitch = 0;
        ViewRotation = Rotation;

        if (Pawn.Physics == PHYS_Walking)
        {
            // Take the bipod weapon out of deployed if the player tries to move
            if (Pawn.bBipodDeployed && NewAccel != vect(0.0, 0.0, 0.0) && Pawn.Weapon != none)
            {
//              ROBipodWeapon(Pawn.Weapon).ForceUndeploy(); // Matt: replaced by if/else below so it actually works with DH weapons
                if (DH_BipodWeapon(Pawn.Weapon) != none)
                {
                    DH_BipodWeapon(Pawn.Weapon).ForceUndeploy();
                }
                else if (DH_BipodAutoWeapon(Pawn.Weapon) != none)
                {
                    DH_BipodAutoWeapon(Pawn.Weapon).ForceUndeploy();
                }
            }

            // Tell pawn about any direction changes to give it a chance to play appropriate animation
            // If walking, look up/down stairs - unless player is rotating view
            if (bLook == 0 && ((Pawn.Acceleration != vect(0.0, 0.0, 0.0) && bSnapToLevel) || !bKeyboardLook))
            {
                if (bLookUpStairs || bSnapToLevel)
                {
                    GroundPitch = FindStairRotation(DeltaTime);
                    ViewRotation.Pitch = GroundPitch;
                }
            }
        }

        Pawn.CheckBob(DeltaTime, Y);

        // Update rotation
        SetRotation(ViewRotation);
        OldRotation = Rotation;
        UpdateRotation(DeltaTime, 1.0);
        bDoubleJump = false;

        if (bPressedJump && Pawn.CannotJumpNow())
        {
            bSaveJump = true;
            bPressedJump = false;
        }
        else
        {
            bSaveJump = false;
        }

        if (Role < ROLE_Authority) // then save this move and replicate it
        {
            ReplicateMove(DeltaTime, NewAccel, DoubleClickMove, OldRotation - Rotation);
        }
        else
        {
            ProcessMove(DeltaTime, NewAccel, DoubleClickMove, OldRotation - Rotation);
        }

        bPressedJump = bSaveJump;
    }

    function EndState()
    {
        GroundPitch = 0;

        if (Pawn != none)
        {
            if (bDuck == 0)
            {
                Pawn.ShouldCrouch(false);
            }

            // Not sure if we need this or not - Ramm
            if (bCrawl == 0)
            {
                Pawn.ShouldProne(false);
            }
        }

        if (Role < ROLE_Authority)
        {
            bWaitingToMantle = false;
        }
    }
}

state Mantling
{
    // For reasons unknown, native prediction on the server insists on altering the client's velocity once its animation finishes
    // This forcibly resets that velocity just long enough for the server to catch up and end the state
    event PlayerTick(float DeltaTime)
    {
        if (bDidMantle && Role < ROLE_Authority && Pawn.Velocity != vect(0.0, 0.0, 0.0))
        {
            Pawn.Velocity = vect(0.0, 0.0, 0.0);
        }

        super.PlayerTick(DeltaTime);
    }

    function Timer()
    {
        local DH_Pawn DHP;

        DHP = DH_Pawn(Pawn);

        if (DHP.Physics == PHYS_Walking)
        {
            // This is just in case we fall further than expected and are unable to set crouch in DH_Pawn.ResetRootBone()
            if (!bDidCrouchCheck && DHP.bCrouchMantle)
            {
                DHP.DoMantleCrouch();
                bDidCrouchCheck = true;
                SetTimer(0.15, false);
            }
            else
            {
                // Extremely important to not let the client exit the state before the server - BIG sync problems othewise
                if (Role == ROLE_Authority)
                {
                    GotoState('PlayerWalking');
                }
            }
        }
        else
        {
            // Wait for player to finish falling - if they don't do so within a set period, assume something's gone wrong and abort
            if (MantleLoopCount < 6)
            {
                SetTimer(0.1, false);
                MantleLoopCount++;
            }
            else
            {
                SetTimer(0.0, false);
                DHP.CancelMantle();

                if (Role == ROLE_Authority)
                {
                    GotoState('PlayerWalking');
                }

                bLockJump = true;

                return;
            }
        }
    }

    function ProcessMove(float DeltaTime, vector NewAccel, eDoubleClickDir DoubleClickMove, rotator DeltaRot)
    {
        local DH_Pawn DHP;

        DHP = DH_Pawn(Pawn);

        if (bPressedJump && !bLockJump)
        {
            SetTimer(0.0, false);
            DHP.CancelMantle();

            if (Role == ROLE_Authority)
            {
                GotoState('PlayerWalking');
            }

            bLockJump = true;

            return;
        }

        if (Pawn.Acceleration != NewAccel)
        {
            Pawn.Acceleration = NewAccel;
        }

        DHP.SetViewPitch(Rotation.Pitch);

        if (!bDidMantle && !bLockJump)
        {
            DHP.DoMantle(DeltaTime);
        }
    }

    function PlayerMove(float DeltaTime)
    {
        local vector          NewAccel;
        local eDoubleClickDir DoubleClickMove;
        local rotator         OldRotation, ViewRotation;
        local DH_Pawn         DHP;

        DHP = DH_Pawn(Pawn);

        ViewRotation = Rotation;

        if (!bDidMantle && DHP.bIsMantling)
        {
            NewAccel = DHP.NewAcceleration;
        }
        else
        {
            NewAccel = vect(0.0, 0.0, 0.0);
        }

        // Update rotation
        SetRotation(ViewRotation);
        OldRotation = Rotation;
        UpdateRotation(DeltaTime, 1.0);

        if (bSprint > 0)
        {
            bSprint = 0;
        }

        if (Role < ROLE_Authority) // then save this move and replicate it
        {
            ReplicateMove(DeltaTime, NewAccel, DoubleClickMove, OldRotation - Rotation);
        }
        else
        {
            ProcessMove(DeltaTime, NewAccel, DoubleClickMove, OldRotation - Rotation);
        }

        bPressedJump = false;
    }

    function BeginState()
    {
        if (bMantleDebug)
        {
            if (Role == ROLE_Authority)
            {
                ClientMessage("SERVER ENTER Controller Mantling state");
                Log("SERVER ENTER Controller Mantling state");
            }
            else
            {
                ClientMessage("CLIENT ENTER Controller Mantling state");
                Log("CLIENT ENTER Controller Mantling state");
            }
        }

        // If the client has failed the mantle check conditions but server has not, this should force it to bypass the start conditions & resync with the server
        if (Role < ROLE_Authority && !DH_Pawn(Pawn).bIsMantling)
        {
            DH_Pawn(Pawn).CanMantle(true, true);
        }

        bSprint = 0;
        DH_Pawn(Pawn).PreMantle();

        if (bLockJump)
        {
            bLockJump = false;
        }

        MantleLoopCount = 0;
    }

    function EndState()
    {
        if (bMantleDebug)
        {
            if (Role == ROLE_Authority)
            {
                ClientMessage("SERVER EXIT Controller Mantling state");
                Log("SERVER EXIT Controller Mantling state");
            }
            else
            {
                ClientMessage("CLIENT EXIT Controller Mantling state");
                Log("CLIENT EXIT Controller Mantling state");
            }
        }

        bDidMantle = false;
        bDidCrouchCheck = false;
        bLockJump = false;

        if (DH_Pawn(Pawn).bIsMantling)
        {
            DH_Pawn(Pawn).CancelMantle();
        }

        if (bMantleDebug && Pawn.IsLocallyControlled())
        {
            ClientMessage("------------- End Mantle Debug -------------");
            Log("------------- End Mantle Debug -------------");
        }
    }
}

// Matt: modified to ignore bDisableThrottle & bWantsToThrottle, which relate to waiting for crew & are now effectively deprecated
state PlayerDriving
{
    // Set the throttle, steering etc for the vehicle based on the input provided
    function ProcessDrive(float InForward, float InStrafe, float InUp, bool InJump)
    {
        local Vehicle CurrentVehicle;

        CurrentVehicle = Vehicle(Pawn);

        if (CurrentVehicle != none)
        {
            CurrentVehicle.Throttle = FClamp(InForward / 5000.0, -1.0, 1.0);
            CurrentVehicle.Steering = FClamp(-InStrafe / 5000.0, -1.0, 1.0);
            CurrentVehicle.Rise = FClamp(InUp / 5000.0, -1.0, 1.0);
        }
    }
}

// Overrided for the awkward "jump" out of water
state PlayerSwimming
{
ignores SeePlayer, HearNoise, Bump;

    function bool NotifyPhysicsVolumeChange(PhysicsVolume NewVolume)
    {
        local Actor  HitActor;
        local vector HitLocation, HitNormal, CheckPoint;

        if (!NewVolume.bWaterVolume)
        {
            Pawn.SetPhysics(PHYS_Falling);

            if (Pawn.Velocity.Z > 0.0)
            {
                if (Pawn.bUpAndOut && Pawn.CheckWaterJump(HitNormal)) // check for water jump
                {
                    // Below is the only line this function changes. Theel: Reverted back as there is major bug where you can get under terrain
                    // Once we figure out how to fix that bug, this should be commented out again.
                    Pawn.Velocity.Z = FMax(Pawn.JumpZ, 420.0) + 2.0 * Pawn.CollisionRadius; // set here so physics uses this for remainder of tick
                    GotoState(Pawn.LandMovementState);
                }
                else if (Pawn.Velocity.Z > 160.0 || !Pawn.TouchingWaterVolume())
                {
                    GotoState(Pawn.LandMovementState);
                }
                else // check if in deep water
                {
                    CheckPoint = Pawn.Location;
                    CheckPoint.Z -= (Pawn.CollisionHeight + 6.0);
                    HitActor = Trace(HitLocation, HitNormal, CheckPoint, Pawn.Location, false);

                    if (HitActor != none)
                    {
                        GotoState(Pawn.LandMovementState);
                    }
                    else
                    {
                        Enable('Timer');
                        SetTimer(0.7, false);
                    }
                }
            }
        }
        else
        {
            Disable('Timer');
            Pawn.SetPhysics(PHYS_Swimming);
        }

        return false;
    }
}

// Reset bolt rifle sway values when we bolt it, since that's technically lowering it from the eye
simulated function ResetSwayAfterBolt()
{
    SwayYaw = 0.0;
    SwayPitch = 0.0;
    WeaponSwayYawRate = 0.0;
    WeaponSwayPitchRate = 0.0;
    SwayTime = 0.0;
}

// Called server-side by SendVoiceMessage()
function AttemptToAddHelpRequest(PlayerReplicationInfo PRI, int ObjID, int RequestType, optional vector RequestLocation)
{
    local DHGameReplicationInfo   GRI;
    local DHPlayerReplicationInfo DH_PRI;
    local DH_RoleInfo             RI;

    DH_PRI = DHPlayerReplicationInfo(PRI);
    RI = DH_RoleInfo(DH_PRI.RoleInfo);

    if (DH_PRI == none || RI == none)
    {
        return;
    }

    // Check if caller is a leader
    if (!RI.bIsSquadLeader)
    {
        // If not, check if we're a MG requesting ammo
        // Basnett, added mortar operators requesting resupply.
        if (RequestType != 3 || (!RI.bIsGunner && !RI.bCanUseMortars)) // && !DH_PRI.DHRoleInfo.bIsATGunner)
        {
            return;
        }
    }

    GRI = DHGameReplicationInfo(GameReplicationInfo);

    if (GRI != none)
    {
        GRI.AddHelpRequest(PRI, ObjID, RequestType, RequestLocation);

        // Notify team members to check their map
        if (DH_PRI.Team != none)
        {
            DarkestHourGame(Level.Game).NotifyPlayersOfMapInfoChange(DH_PRI.Team.TeamIndex, self);
        }
    }
}

// For signal smoke grenade handling
function string GetSecGrenadeWeapon()
{
    local RORoleInfo RI;

    RI = GetRoleInfo();

    if (RI == none || GrenadeWeapon + 1 < 1)
    {
        return "";
    }

    return string(RI.Grenades[GrenadeWeapon + 1].Item);
}

function int GetSecGrenadeAmmo()
{
    local RORoleInfo RI;

    RI = GetRoleInfo();

    if (RI == none || GrenadeWeapon < 0 || RI.Grenades[GrenadeWeapon + 1].Item != none)
    {
        return -1;
    }

    return RI.Grenades[GrenadeWeapon + 1].Amount;
}

// Smooth field of view transition.
function AdjustView(float DeltaTime)
{
    if (FOVAngle != DesiredFOV)
    {
        FOVAngle -= (FClamp(10.0 * DeltaTime, 0.0, 1.0) * (FOVAngle - DesiredFOV)); //TODO: arbitrary number

        if (Abs(FOVAngle - DesiredFOV) <= 0.0625)
        {
            FOVAngle = DesiredFOV;
        }
    }

    if (bZooming)
    {
        ZoomLevel = FMin(ZoomLevel + DeltaTime, DesiredZoomLevel);
        DesiredFOV = FClamp(90.0 - (ZoomLevel * 88.0), 1.0, 170.0);
    }
}

// Server call to client to force prone
function ClientProne()
{
    Prone();
}

// Server call to client to toggle duck
function ClientToggleDuck()
{
    ToggleDuck();
}

// Matt: modified to network optimise by removing automatic call to replicated server function in a VehicleWeaponPawn
// Instead we let WVP's clientside IncrementRange() check that it's a valid operation before sending server call
exec function LeanRight()
{
    if (ROPawn(Pawn) != none)
    {
        if (!Pawn.bBipodDeployed)
        {
            ROPawn(Pawn).LeanRight();
        }

        ServerLeanRight(true);
    }
    else if (VehicleWeaponPawn(Pawn) != none)
    {
        VehicleWeaponPawn(Pawn).IncrementRange();
    }
}

exec function LeanLeft()
{
    if (ROPawn(Pawn) != none)
    {
        if (!Pawn.bBipodDeployed)
        {
            ROPawn(Pawn).LeanLeft();
        }

        ServerLeanLeft(true);
    }
    else if (VehicleWeaponPawn(Pawn) != none && VehicleWeaponPawn(Pawn).Gun != none)
    {
        VehicleWeaponPawn(Pawn).Gun.DecrementRange();
    }
}

function ClientConsoleCommand(string Command, bool bWriteToLog)
{
    ConsoleCommand(Command, bWriteToLog);
}

simulated function NotifyHintRenderingDone()
{
    if (DHHintManager != none)
    {
        DHHintManager.NotifyHintRenderingDone();
    }
}

simulated function UpdateHintManagement(bool bUseHints)
{
    if (Level.GetLocalPlayerController() == self)
    {
        if (bUseHints && DHHintManager == none)
        {
            DHHintManager = Spawn(class'DHHintManager', self);

            if (DHHintManager == none)
            {
                Warn("Unable to spawn hint manager");
            }
        }
        else if (!bUseHints && DHHintManager != none)
        {
            DHHintManager.Destroy();
            DHHintManager = none;
        }

        if (!bUseHints && DHHud(myHUD) != none)
        {
            DHHud(myHUD).bDrawHint = false;
        }
    }
}

simulated function QueueHint(byte HintIndex, bool bForceNext)
{
    if (DHHintManager != none)
    {
        DHHintManager.QueueHint(HintIndex, bForceNext);
    }
}

// Modified to avoid "accessed none" errors
function bool CanRestartPlayer()
{
    if ((PlayerReplicationInfo != none && PlayerReplicationInfo.bOnlySpectator) || !bCanRespawn)
    {
        return false;
    }
    else if (!HasSelectedTeam() || !HasSelectedRole() || !HasSelectedWeapons())
    {
        return false;
    }

    return true;
}

// Modified incase this ever gets called, make it open the deploy menu instead of old RoleMenu
simulated function ClientForcedTeamChange(int NewTeamIndex, int NewRoleIndex)
{
    // Store the new team and role info
    ForcedTeamSelectOnRoleSelectPage = NewTeamIndex;
    DesiredRole = NewRoleIndex;

    // Open the Deploy menu
    ClientOpenMenu("DH_Interface.DHDeployMenu");
}

// Modified to avoid "accessed none" errors
function bool HasSelectedTeam()
{
    return PlayerReplicationInfo != none && PlayerReplicationInfo.Team != none && PlayerReplicationInfo.Team.TeamIndex < 2;
}

// Modified to fix nasty server crash and fix other bugs
function BecomeSpectator()
{
    if (Pawn != none)
    {
        Pawn.Suicide();
    }

    super.BecomeSpectator();
}

function HitThis(ROArtilleryTrigger RAT)
{
    local DarkestHourGame       DHG;
    local ROGameReplicationInfo GRI;
    local DHArtilleryTrigger    DHAT;
    local int TimeTilNextStrike, PawnTeam;

    if (RAT == none)
    {
        return;
    }

    DHG = DarkestHourGame(Level.Game);

    if (DHG == none)
    {
        return;
    }

    GRI = ROGameReplicationInfo(GameReplicationInfo);
    PawnTeam = Pawn.GetTeamNum();

    if (GRI.bArtilleryAvailable[Pawn.GetTeamNum()] > 0)
    {
        ReceiveLocalizedMessage(class'ROArtilleryMsg', 3,,, self);

        if (PawnTeam ==  0)
        {
            RAT.PlaySound(RAT.GermanConfirmSound, SLOT_None, 3.0, false, 100, 1.0, true);
        }
        else
        {
            RAT.PlaySound(RAT.RussianConfirmSound, SLOT_None, 3.0, false, 100, 1.0, true);
        }

        GRI.LastArtyStrikeTime[PawnTeam] = GRI.ElapsedTime;
        GRI.TotalStrikes[PawnTeam]++;

        DHAT = DHArtilleryTrigger(RAT);

        if (DHAT != none && DHAT.Carrier != none)
        {
            DHG.ScoreRadioUsed(DHAT.Carrier.Controller);
        }

        ServerArtyStrike();

        DHG.NotifyPlayersOfMapInfoChange(PawnTeam, self);
    }
    else
    {
        if (PawnTeam ==  0)
        {
            RAT.PlaySound(RAT.GermanDenySound, SLOT_None, 3.0, false, 100, 1.0, true);
        }
        else
        {
            RAT.PlaySound(RAT.RussianDenySound, SLOT_None, 3.0, false, 100, 1.0, true);
        }

        TimeTilNextStrike = (GRI.LastArtyStrikeTime[PawnTeam] + ROTeamGame(Level.Game).LevelInfo.GetStrikeInterval(PawnTeam)) - GRI.ElapsedTime;

        if (GRI.TotalStrikes[PawnTeam] >= GRI.ArtilleryStrikeLimit[PawnTeam])
        {
            ReceiveLocalizedMessage(class'ROArtilleryMsg', 6);
        }
        else if (TimeTilNextStrike >= 20)
        {
            ReceiveLocalizedMessage(class'ROArtilleryMsg', 7);
        }
        else if (TimeTilNextStrike >= 0)
        {
            ReceiveLocalizedMessage(class'ROArtilleryMsg', 8);
        }
        else
        {
            ReceiveLocalizedMessage(class'ROArtilleryMsg', 2);
        }
    }
}

// Matt: modified to call ToggleBehindView to avoid code repetition
exec function BehindView(bool B)
{
    if (B != bBehindView)
    {
        ToggleBehindView();
    }
}

// Matt: modified to avoid wasteful call to server if we know behind view isn't allowed (note can't do other checks here, as client can't access GameInfo's bAllowBehindView)
exec function ToggleBehindView()
{
    if (Vehicle(Pawn) == none || Vehicle(Pawn).bAllowViewChange || class'DH_LevelInfo'.static.DHDebugMode()) // allow vehicles to limit view changes
    {
        ServerToggleBehindview();
    }
}

// Modified to allow behind view if we are in DHDebugMode (during development only) & to disallow behind view just because a player is a game admin
function ServerToggleBehindView()
{
    if (Level.NetMode == NM_Standalone || Level.Game.bAllowBehindView || PlayerReplicationInfo.bOnlySpectator || class'DH_LevelInfo'.static.DHDebugMode())
    {
        if (Vehicle(Pawn) == none || Vehicle(Pawn).bAllowViewChange || class'DH_LevelInfo'.static.DHDebugMode()) // allow vehicles to limit view changes
        {
            if (Level.NetMode == NM_Standalone || Level.NetMode == NM_ListenServer)
            {
                ClientSetBehindView(!bBehindView);
            }
            else
            {
                bBehindView = !bBehindView;
                ClientSetBehindView(bBehindView);
            }
        }
    }
}

// Matt: DH version, including to hide the sky, which is necessary to allow the crucial debug spheres to get drawn
simulated exec function PlayerCollisionDebug()
{
    if ((Level.NetMode == NM_Standalone || class'DH_LevelInfo'.static.DHDebugMode()) && ROHud(myHUD) != none)
    {
        ROHud(myHUD).bDebugPlayerCollision = !ROHud(myHUD).bDebugPlayerCollision;
        SetSkyOff(ROHud(myHUD).bDebugPlayerCollision);
    }
}

// DH version, but only showing the vehicle occupant ('Driver') hit points, not the vehicle's special hit points for engine & ammo stores
simulated exec function DriverCollisionDebug()
{
    if ((Level.NetMode == NM_Standalone || class'DH_LevelInfo'.static.DHDebugMode()) && ROHud(myHUD) != none)
    {
        ROHud(myHUD).bDebugDriverCollision = !ROHud(myHUD).bDebugDriverCollision;
        SetSkyOff(ROHud(myHUD).bDebugDriverCollision);
    }
}

// New exec showing vehicle special hit points for engine (blue) & ammo stores (red), plus a DH_ROTreadCraft's extra hit points (gold for gun traverse/pivot, pink for periscopes)
simulated exec function VehicleHitPointDebug()
{
    if ((Level.NetMode == NM_Standalone || class'DH_LevelInfo'.static.DHDebugMode()) && DHHud(myHUD) != none)
    {
        DHHud(myHUD).bDebugVehicleHitPoints = !DHHud(myHUD).bDebugVehicleHitPoints;
        SetSkyOff(DHHud(myHUD).bDebugVehicleHitPoints);
    }
}

// New function to hide or restore the sky, used by debug functions that use DrawDebugX native functions, that won't draw unless the sky is off
// Console command "show sky" toggles the sky on/off, but it only works in single player, so this allows these debug options to work in multiplayer
simulated function SetSkyOff(bool bHideSky)
{
    // Hide the sky
    if (bHideSky)
    {
        if (!bSkyOff)
        {
            bSkyOff = true;
            SavedSkyZone = PlayerReplicationInfo.PlayerZone.SkyZone;
            PlayerReplicationInfo.PlayerZone.SkyZone = none;
        }
    }
    // Restore the sky, but only if we have no other similar debug functionality enabled
    else if (bSkyOff && !(ROHud(myHUD) != none && (ROHud(myHUD).bDebugDriverCollision || ROHud(myHUD).bDebugPlayerCollision || (DHHud(myHUD) != none && DHHud(myHUD).bDebugVehicleHitPoints))))
    {
        bSkyOff = false;
        PlayerReplicationInfo.PlayerZone.SkyZone = SavedSkyZone;
    }
}

// Matt: DH version
exec function ClearLines()
{
    if (class'DH_LevelInfo'.static.DHDebugMode())
    {
        ClearStayingDebugLines();
    }
}

// Matt: new exec
exec function ClearArrows()
{
    local RODebugTracer Tracer;

    if (class'DH_LevelInfo'.static.DHDebugMode())
    {
        foreach DynamicActors(class'RODebugTracer', Tracer)
        {
            Tracer.Destroy();
        }
    }
}

simulated exec function DebugTreadVelocityScale(float TreadVelocityScale)
{
    local ROTreadCraft V;

    foreach AllActors(class'ROTreadCraft', V)
    {
        if (TreadVelocityScale == -1)
        {
            V.TreadVelocityScale = V.default.TreadVelocityScale;
        }
        else
        {
            V.TreadVelocityScale = TreadVelocityScale;
        }
    }

    Level.Game.Broadcast(self, "DebugTreadVelocityScale = " $ TreadVelocityScale);
}

simulated exec function DebugTreadVelocityScaleIncrement()
{
    local ROTreadCraft V;

    foreach AllActors(class'ROTreadCraft', V)
    {
        V.TreadVelocityScale += 1.0;
    }
}

simulated exec function DebugTreadVelocityScaleDecrement()
{
    local ROTreadCraft V;

    foreach AllActors(class'ROTreadCraft', V)
    {
        V.TreadVelocityScale -= 1.0;
    }
}

simulated exec function DebugWheelRotationScale(int WheelRotationScale)
{
    local ROTreadCraft V;

    foreach AllActors(class'ROTreadCraft', V)
    {
        if (WheelRotationScale == -1)
        {
            V.WheelRotationScale = V.default.WheelRotationScale;
        }
        else
        {
            V.WheelRotationScale = WheelRotationScale;
        }
    }

    Level.Game.Broadcast(self, "DebugWheelRotationScale = " $ WheelRotationScale);
}

exec function LeaveBody()
{
    ServerLeaveBody();
}

function ServerLeaveBody()
{
    Pawn.UnPossessed();
    Pawn.SetPhysics(PHYS_None);
    Pawn.Velocity = vect(0.0, 0.0, 0.0);
    Pawn = none;
}

exec function DebugRoundPause()
{
    DarkestHourGame(Level.Game).RoundDuration = 9999999;
    DHGameReplicationInfo(DarkestHourGame(Level.Game).GameReplicationInfo).RoundDuration = 9999999;
}

function ServerChangeSpawn(int SpawnPointIndex, int VehiclePoolIndex, int SpawnVehicleIndex)
{
    local DarkestHourGame G;

    G = DarkestHourGame(Level.Game);

    if (G == none || G.SpawnManager == none)
    {
        return;
    }

    if (SpawnPointIndex != -1 && (SpawnPointIndex < 0 || SpawnPointIndex >= G.SpawnManager.GetSpawnPointCount()))
    {
        Warn("Invalid spawn point index" @ SpawnPointIndex);

        self.SpawnPointIndex = -1; // reset spawn point index to null
    }

    if (VehiclePoolIndex != -1 && (VehiclePoolIndex < 0 || VehiclePoolIndex >= G.SpawnManager.GetVehiclePoolCount()))
    {
        Warn("Invalid vehicle pool index" @ VehiclePoolIndex);

        self.VehiclePoolIndex = -1; // reset vehicle pool index to null
    }

    if (SpawnVehicleIndex != -1 && (SpawnVehicleIndex < 0 || SpawnVehicleIndex >= G.SpawnManager.GetSpawnVehicleCount()))
    {
        Warn("Invalid spawn vehicle index" @ SpawnVehicleIndex);
    }

    self.SpawnPointIndex = SpawnPointIndex;
    self.VehiclePoolIndex = VehiclePoolIndex;
    self.SpawnVehicleIndex = SpawnVehicleIndex;
}

function ServerClearObstacle(int Index)
{
    local DarkestHourGame G;

    G = DarkestHourGame(Level.Game);

    if (G != none && G.ObstacleManager != none)
    {
        G.ObstacleManager.ClearObstacle(Index);
    }
}

exec function DebugObstacles(optional int Option)
{
    ServerDebugObstacles(Option);
}

function ServerDebugObstacles(optional int Option)
{
    DarkestHourGame(Level.Game).ObstacleManager.DebugObstacles(Option);
}

// Matt: added for easy way to write to log in-game, during testing or development
exec function DoLog(string LogMessage)
{
    if (LogMessage != "" && (Level.NetMode == NM_Standalone || class'DH_LevelInfo'.static.DHDebugMode() || (PlayerReplicationInfo.bAdmin || PlayerReplicationInfo.bSilentAdmin)))
    {
        Log(PlayerReplicationInfo.PlayerName @ ":" @ LogMessage);

        if (Role < ROLE_Authority)
        {
            ServerDoLog(LogMessage);
        }
    }
}

function ServerDoLog(string LogMessage)
{
    if (LogMessage != "" && (Level.NetMode == NM_Standalone || class'DH_LevelInfo'.static.DHDebugMode() || (PlayerReplicationInfo.bAdmin || PlayerReplicationInfo.bSilentAdmin)))
    {
        Log(PlayerReplicationInfo.PlayerName @ ":" @ LogMessage);
    }
}

//Theel: Keep this function as it's used as a control to show communication page allowing fast muting of players
exec function CommunicationMenu()
{
    ClientReplaceMenu("ROInterface.ROCommunicationPage");
}

exec function DebugFOV()
{
    Level.Game.Broadcast(self, "FOV:" @ FovAngle);
}

// Theel: Revise if statements (combine and optimize this function)
function bool ServerAttemptDeployPlayer(byte MagCount, optional bool bROSpawn)
{
    local DHPlayerReplicationInfo PRI;
    local DHGameReplicationInfo DHGRI;
    local DH_RoleInfo RI;
    local class<Inventory> PrimaryWep;
    local DarkestHourGame G;

    G = DarkestHourGame(Level.Game);
    PRI = DHPlayerReplicationInfo(PlayerReplicationInfo);
    DHGRI = DHGameReplicationInfo(GameReplicationInfo);

    if (PRI != none)
    {
        RI = DH_RoleInfo(PRI.RoleInfo);
    }

    if (RI != none && PrimaryWeapon != -1)
    {
        PrimaryWep = RI.PrimaryWeapons[PrimaryWeapon].Item;
    }

    // Check if the player is on Axis / Allies and not spectator or something
    if (PRI.Team == none)
    {
        Log("Failed at team check");

        return false;
    }

    if (PRI == none || DHGRI == none || Pawn != none)
    {
        Log("Failed at 0");

        return false;
    }

    // Confirm this player has a role && check if MagCount is valid based on role/weapon
    if (PRI.RoleInfo == none)
    {
        Log("Failed at RoleInfo Check");

        return false;
    }

    if (PrimaryWep != none && MagCount > class<DH_ProjectileWeapon>(PrimaryWep).default.MaxNumPrimaryMags || MagCount <= 0)
    {
        Log("Failed at 1 MagCount is:" @ MagCount);

        return false;
    }

    // Check if player is ready to deploy
    if (LastKilledTime + RedeployTime - Level.TimeSeconds > 0)
    {
        Log("Failed at 4");

        return false;
    }

    // Check if SP is valid
    if (SpawnPointIndex != -1 && DHGRI.IsSpawnPointIndexValid(SpawnPointIndex, PRI.Team.TeamIndex))
    {
        G.DeployRestartPlayer(self, true);
    }
    else if (SpawnVehicleIndex != -1 && DHGRI.CanSpawnAtVehicle(SpawnVehicleIndex, self))
    {
        G.DeployRestartPlayer(self, true);
    }
    else
    {
        if (bROSpawn)
        {
            G.DeployRestartPlayer(self, true, true);
        }
        else
        {
            Warn("Neither SpawnPointIndex or SpawnVehicleIndex is set!!!");
        }
    }

    if (Pawn != none)
    {
        if (MagCount != 0 && DH_Pawn(Pawn) != none)
        {
            DH_Pawn(Pawn).SetAmmoPercent(MagCount);
        }

        RedeployTime = CalculateDeployTime(MagCount); // Calculate and set server/client redeploy time

        if (MyLastVehicle != none && self.IsInState('PlayerWalking'))
        {
            SetTimer(1.0, false); // 1 second delay before attempting to drive again
            ClientFadeFromBlack(0.0, true); // Black out
        }
        else
        {
            ClientFadeFromBlack(3.0);
        }

        return true;
    }

    return false;
}

// This function returns the redeploy time of this player with it's current role, weapon, ammo, equipement, etc.
// Pass this function with MagCount = -1 to have the function use Desired variable in this class
simulated function int CalculateDeployTime(int MagCount, optional RORoleInfo RInfo, optional int WeaponIndex)
{
    local DHPlayerReplicationInfo PRI;
    local DHGameReplicationInfo   GRI;
    local DH_RoleInfo             RI;
    local class<Inventory>        PrimaryWep;
    local int MinValue, MidValue, MaxValue, AmmoTimeMod, NewDeployTime;
    local float TD, D, P;

    GRI = DHGameReplicationInfo(GameReplicationInfo);
    PRI = DHPlayerReplicationInfo(PlayerReplicationInfo);

    if (PRI != none && RInfo == none)
    {
        RI = DH_RoleInfo(PRI.RoleInfo);
    }
    else
    {
        RI = DH_RoleInfo(RInfo);
    }

    if (RI != none && (WeaponIndex == -1 || WeaponIndex > arraycount(RI.PrimaryWeapons)) && RI.PrimaryWeapons[PrimaryWeapon].Item != none)
    {
        PrimaryWep = RI.PrimaryWeapons[PrimaryWeapon].Item;
    }
    else if (RI != none && RI.PrimaryWeapons[WeaponIndex].Item != none)
    {
        PrimaryWep = RI.PrimaryWeapons[WeaponIndex].Item;
    }

    // Make sure everything is set and no access nones
    if (PRI == none || RI == none || GRI == none)
    {
        Warn("Error in Calculating deploy time");
        return 0;
    }
    else if (PrimaryWep != none)
    {
        // If MagCount wasn't passed, lets use desired ammo amount
        if (MagCount == -1)
        {
            MagCount = DesiredAmmoAmount;
        }

        // Calculate the min,mid,max for determining how to adjust AmmoTimeMod
        MinValue = RI.MinStartAmmo * class<DH_ProjectileWeapon>(PrimaryWep).default.MaxNumPrimaryMags / 100;
        MidValue = RI.DefaultStartAmmo * class<DH_ProjectileWeapon>(PrimaryWep).default.MaxNumPrimaryMags / 100;
        MaxValue = RI.MaxStartAmmo * class<DH_ProjectileWeapon>(PrimaryWep).default.MaxNumPrimaryMags / 100;

        // Set AmmoTimeMod based on MagCount
        if (MagCount == MidValue)
        {
            AmmoTimeMod = 0;
        }
        else if (MagCount > MidValue)
        {
            TD = MaxValue - MidValue;
            D = MagCount - MidValue;
            P = D / TD;
            AmmoTimeMod = int(P * RI.MaxAmmoTimeMod);
        }
        else if (MagCount < MidValue)
        {
            TD = MidValue - MinValue;
            D = MidValue - MagCount;
            P = D / TD;
            AmmoTimeMod = int(P * RI.MinAmmoTimeMod);
        }
    }

    NewDeployTime = GRI.ReinforcementInterval[PRI.Team.TeamIndex] + RI.DeployTimeMod + AmmoTimeMod;

    if (NewDeployTime < 0)
    {
        NewDeployTime = 0;
    }

    return NewDeployTime;
}

function PawnDied(Pawn P)
{
    //Make sure the pawn that died is our pawn, not some random other pawn
    if (P != Pawn)
    {
        return;
    }

    LastKilledTime = Level.TimeSeconds; // We don't pass a time, because we want client to set the time not the server!

    ClientHandleDeath(); //Tells client to set his last killed time, that he can't spawn yet, and to autodeploy if has desired spawn

    super.PawnDied(P); //Calls super in ROPlayer
}


simulated function ClientHandleDeath()
{
    // Theel: This needs to be a smarter check!
    if (SpawnPointIndex != -1)
    {
        bShouldAttemptAutoDeploy = true;
    }

    LastKilledTime = Level.TimeSeconds; // We don't pass a time, because we want client to set the time not the server!
}

// This function is called from DHHud to deploy the player when their deploy time hits zero and they are waiting in the HUD
// Theel: this function needs to be made smarter
// This function need a lot of work / clean up
simulated function CheckToAutoDeploy()
{
    local bool bDeployed; // Poor name for variable
    local DHGameReplicationInfo GRI;

    GRI = DHGameReplicationInfo(GameReplicationInfo);

    if (GRI == none)
    {
        return;
    }

    bShouldAttemptAutoDeploy = false;

    //If player is in a menu, don't try to deploy
    if (GUIController(Player.GUIController).ActivePage != none)
    {
        return;
    }

    //If we have a desired spawn point set, we won't need to open menu and can send spawn request from here
    if (SpawnPointIndex != -1 && Pawn == none)
    {
        //Check if desired spawn is valid
        bDeployed = GRI.IsSpawnPointIndexValid(SpawnPointIndex, PlayerReplicationInfo.Team.TeamIndex);

        if (bDeployed)
        {
            ServerAttemptDeployPlayer(DesiredAmmoAmount);

            return;
        }
        else
        {
            // Can't change this value like this
            SpawnPointIndex = -1;
        }
    }

    //Open deploy menu if no menu is currently open and player doesn't have a valid spawn point selected
    if (!bDeployed && GUIController(Player.GUIController).ActivePage == none)
    {
        ClientReplaceMenu("DH_Interface.DHDeployMenu");
    }
}

//Temp function to get offset coordinates from nearby vehicle to create/adjust vehicle exit positions
exec function ExitPosTool()
{
    local ROVehicle NearbyVeh;
    local vector Offset;

    foreach RadiusActors(class'ROVehicle', NearbyVeh, 300.0, Pawn.Location)
    {
        Offset = (Pawn.Location - NearbyVeh.Location) << NearbyVeh.Rotation;

        Log("(X = " $ Round(Offset.X) $ ",Y = " $ Round(Offset.Y) $ ",Z = " $ Round(Offset.Z) $ ")");
    }
}

// Modified to actually restart the sway process, not just stop it. This is only called when the player changes stances (crouch prone stand).
simulated function ResetSwayValues()
{
    SwayTime = 0.0;
}

// Calculate the weapon sway, modified for DH sway system (large sway from start, reduces, then averages)
simulated function SwayHandler(float DeltaTime)
{
    local float WeaponSwayYawAcc;
    local float WeaponSwayPitchAcc;
    local float DeltaSwayYaw;
    local float DeltaSwayPitch;
    local float timeFactor;
    local float bobFactor;
    local float staminaFactor;
    local DH_Pawn P;

    P = DH_Pawn(Pawn);

    if (P == None )
    {
        return;
    }

    StaminaFactor = ((P.default.Stamina - P.Stamina) / P.default.Stamina) * 0.5; //50% stamina factor
    SwayTime += DeltaTime;

    if (SwayClearTime >= 0.025)
    {
        SwayClearTime = 0.0;
        WeaponSwayYawAcc = RandRange(-baseSwayYawAcc, baseSwayYawAcc);
        WeaponSwayPitchAcc = RandRange(-baseSwayPitchAcc, baseSwayPitchAcc);
    }
    else
    {
        WeaponSwayYawAcc = 0.0;
        WeaponSwayPitchAcc = 0.0;
        SwayClearTime += DeltaTime;
    }

    // Get timefactor based on sway curve
    timeFactor = InterpCurveEval(SwayCurve, SwayTime);

    // Get bobfactor based on bob curve
    bobFactor = InterpCurveEval(BobCurve, SwayTime);

    // Handle timefactor modifier & weapon bob for weapon type
    if (DHWeapon(P.Weapon) != none)
    {
        timeFactor *= DHWeapon(P.Weapon).SwayModifyFactor;
        P.IronSightBobFactor = bobFactor * DHWeapon(P.Weapon).BobModifyFactor;
    }

    // Add modifiers to sway for time in iron sights and stamina
    WeaponSwayYawAcc = (timeFactor * WeaponSwayYawAcc) + (staminaFactor * WeaponSwayYawAcc);
    WeaponSwayPitchAcc = (timeFactor * WeaponSwayPitchAcc) + (staminaFactor * WeaponSwayPitchAcc);

    // Sway reduction for crouching, prone, and resting the weapon
    if (P.bRestingWeapon)
    {
        WeaponSwayYawAcc *= 0.1;
        WeaponSwayPitchAcc *= 0.1;
    }
    else if (P.bIsCrouched)
    {
        WeaponSwayYawAcc *= 0.5;
        WeaponSwayPitchAcc *= 0.5;
    }
    else if (P.bIsCrawling)
    {
        WeaponSwayYawAcc *= 0.25;
        WeaponSwayPitchAcc *= 0.25;
    }

    if (P.LeanAmount != 0)
    {
        WeaponSwayYawAcc *= 1.45;
        WeaponSwayPitchAcc *= 1.45;
    }

    // Add a elastic and damping factor to get sway near the original aim-point and from causing wild oscillations
    WeaponSwayYawAcc = WeaponSwayYawAcc - (DHSwayElasticFactor*SwayYaw) - (DHSwayDampingFactor*WeaponSwayYawRate);
    WeaponSwayPitchAcc = WeaponSwayPitchAcc - (DHSwayElasticFactor*SwayPitch) - (DHSwayDampingFactor*WeaponSwayPitchRate);

    // Calculation for motion
    DeltaSwayYaw = (WeaponSwayYawRate * DeltaTime) + (0.5*WeaponSwayYawAcc*DeltaTime*DeltaTime);
    DeltaSwayPitch = (WeaponSwayPitchRate * DeltaTime) + (0.5*WeaponSwayPitchAcc*DeltaTime*DeltaTime);

    // Add actual sway
    SwayYaw += DeltaSwayYaw;
    SwayPitch += DeltaSwayPitch;

    if (P.bRestingWeapon)
    {
        SwayYaw = 0;
        SwayPitch = 0;
    }

    // Update new sway velocity (R = D*T)
    WeaponSwayYawRate += WeaponSwayYawAcc * DeltaTime;
    WeaponSwayPitchRate += WeaponSwayPitchAcc * DeltaTime;
}

// Modified to not allow IronSighting when transitioning to/from prone
simulated exec function ROIronSights()
{
    if( Pawn != none && Pawn.Weapon != none && !Pawn.IsProneTransitioning())
    {
        Pawn.Weapon.ROIronSights();
    }
}

// Client function to fade from black
function ClientFadeFromBlack(float time, optional bool bInvertFadeDirection)
{
    ROHud(MyHud).FadeToBlack(time, !bInvertFadeDirection);
}

// Modified to allow for faster suiciding, annoying when it doesn't work in MP
// There might be some unknown problem that having such a low value can cause
// This might be a temporary function then that will need removed for non dev work
exec function Suicide()
{
    if ((Pawn != None) && (Level.TimeSeconds - Pawn.LastStartTime > 1))
    {
        Pawn.Suicide();
    }
}

// Modified to not join the opposite team if it fails to join the one passed (fixes a nasty exploit)
function ServerChangePlayerInfo(byte newTeam, byte newRole, byte newWeapon1, byte newWeapon2)
{
    // Attempt to change teams
    if (newTeam != 255)
    {
        // Specate
        if (newTeam == 254)
        {
            BecomeSpectator();

            // Check if change was successfull
            if (!PlayerReplicationInfo.bOnlySpectator)
            {
                if (PlayerReplicationInfo == none)
                    ClientChangePlayerInfoResult(01);
                else if (Level.Game.NumSpectators >= Level.Game.MaxSpectators)
                    ClientChangePlayerInfoResult(02);
                else if (IsInState('GameEnded'))
                    ClientChangePlayerInfoResult(03);
                else if (IsInState('RoundEnded'))
                    ClientChangePlayerInfoResult(04);
                else
                    ClientChangePlayerInfoResult(99);
                return;
            }
        }
        else
        {

            if (PlayerReplicationInfo == none || PlayerReplicationInfo.bOnlySpectator)
                BecomeActivePlayer();

            if (newTeam == 250) // auto select
                newTeam = ServerAutoSelectAndChangeTeam();
            else
                ServerChangeTeam(newTeam);

            /*
            if (newTeam == 250) // auto select
            {
                if (PlayerReplicationInfo == none || PlayerReplicationInfo.bOnlySpectator)
                    BecomeActivePlayer();

                newTeam = ServerAutoSelectAndChangeTeam();
            }
            else if (ROTeamGame(Level.Game).PickTeam(newTeam, self) == newTeam)
            {
                if (PlayerReplicationInfo == none || PlayerReplicationInfo.bOnlySpectator)
                    BecomeActivePlayer();

                ServerChangeTeam(newTeam);

                // Because we switched teams we should reset current role, desired role, etc.
                DesiredRole = -1;
                CurrentRole = -1;
                DesiredAmmoAmount = 0;
                ServerChangeSpawn(-1, -1, -1); // Reset spawns
                MyLastVehicle = none;
                DesiredPrimary = 0;
                DesiredSecondary = 0;
                DesiredGrenade = 0;
            }
            */

            // Check if change failed and output results
            if (PlayerReplicationInfo == none || PlayerReplicationInfo.Team == none ||
                PlayerReplicationInfo.Team.TeamIndex != newTeam)
            {
                if (PlayerReplicationInfo == none)
                    ClientChangePlayerInfoResult(10);
                else if (Level.Game.bMustJoinBeforeStart)
                    ClientChangePlayerInfoResult(11);
                else if (Level.Game.NumPlayers >= Level.Game.MaxPlayers)
                    ClientChangePlayerInfoResult(12);
                else if (Level.Game.MaxLives > 0)
                    ClientChangePlayerInfoResult(13);
                else if (IsInState('GameEnded'))
                    ClientChangePlayerInfoResult(14);
                else if (IsInState('RoundEnded'))
                    ClientChangePlayerInfoResult(15);
                else if (Level.Game.bMustJoinBeforeStart && Level.Game.GameReplicationInfo.bMatchHasBegun)
                    ClientChangePlayerInfoResult(16);
                else if (ROTeamGame(Level.Game) != none && ROTeamGame(Level.Game).PickTeam(newTeam, self) != newTeam)
                {
                    if (ROTeamGame(Level.Game).bPlayersVsBots && (Level.NetMode != NM_Standalone))
                        ClientChangePlayerInfoResult(17);
                    else
                        ClientChangePlayerInfoResult(18);
                }
                else
                    ClientChangePlayerInfoResult(99);
                return;
            }
        }
    }

    // Attempt to change role
    if (newRole != 255)
    {
        //log("changing role...");
        ChangeRole(newRole);

        // Check if change was successfull
        if (DesiredRole != newRole)
        {
            if (ROTeamGame(Level.Game) != none &&
                PlayerReplicationInfo != none &&
                PlayerReplicationInfo.Team != none &&
                ROTeamGame(Level.Game).RoleLimitReached(PlayerReplicationInfo.Team.TeamIndex, newRole))
            {
                ClientChangePlayerInfoResult(100);
            }
            else
                ClientChangePlayerInfoResult(199);
            return;
        }
    }

    ChangeWeapons(newWeapon1, newWeapon2, 0);

    // Success!
    if (newTeam == AXIS_TEAM_INDEX)
        ClientChangePlayerInfoResult(97); // successfully picked axis team
    else if (newTeam == ALLIES_TEAM_INDEX)
        ClientChangePlayerInfoResult(98); // successfully picked allies team
    else
        ClientChangePlayerInfoResult(00);
}


defaultproperties
{
    // Sway values
    SwayCurve=(Points=((InVal=0.0,OutVal=1.0),(InVal=3.0,OutVal=0.3),(InVal=12.0,OutVal=0.25),(InVal=45.0,OutVal=0.4),(InVal=10000000000.0,OutVal=0.5)))
    BobCurve=(Points=((InVal=0.0,OutVal=0.8),(InVal=3.0,OutVal=0.2),(InVal=12.0,OutVal=0.15),(InVal=45.0,OutVal=0.2),(InVal=10000000000.0,OutVal=0.25)))
    DHSwayElasticFactor=8.0;
    DHSwayDampingFactor=0.51;
    baseSwayYawAcc=600
    baseSwayPitchAcc=500

    // Max turn speed values
    DHSprintMaxTurnSpeed=225.0
    DHProneMaxTurnSpeed=155.0
    DHStandardTurnSpeedFactor=32.0
    DHHalfTurnSpeedFactor=16.0

    // Other values
    RedeployTime=15
    FlinchRotMag=(X=100.0,Y=0.0,Z=100.0)
    FlinchRotRate=(X=1000.0,Y=0.0,Z=1000.0)
    FlinchRotTime=1.0
    FlinchOffsetMag=(X=100.0,Y=0.0,Z=100.0)
    FlinchOffsetRate=(X=1000.0,Y=0.0,Z=1000.0)
    FlinchOffsetTime=1.0
    MortarTargetIndex=255
    ROMidGameMenuClass="DH_Interface.DHDeployMenu"
    GlobalDetailLevel=5
    DesiredFOV=90.0
    DefaultFOV=90.0
    PlayerReplicationInfoClass=class'DH_Engine.DHPlayerReplicationInfo'
    PawnClass=class'DH_Engine.DH_Pawn'
    SpawnPointIndex=-1
    VehiclePoolIndex=-1
}<|MERGE_RESOLUTION|>--- conflicted
+++ resolved
@@ -18,42 +18,6 @@
 var     protected float         DHSwayDampingFactor;
 
 // Rotation clamp values
-<<<<<<< HEAD
-var protected float                 DHSprintMaxTurnSpeed;
-var protected float                 DHProneMaxTurnSpeed;
-var protected float                 DHStandardTurnSpeedFactor;
-var protected float                 DHHalfTurnSpeedFactor;
-
-var vector                          FlinchRotMag;
-var vector                          FlinchRotRate;
-var float                           FlinchRotTime;
-var vector                          FlinchOffsetMag;
-var vector                          FlinchOffsetRate;
-var float                           FlinchOffsetTime;
-
-var float                           MantleCheckTimer;           // Makes sure client doesn't try to start mantling without the server
-var float                           MantleFailTimer;            // Makes sure we don't get stuck floating in an object unable to end a mantle
-var bool                            bDidMantle;                 // Is the mantle complete?
-var bool                            bIsInStateMantling;         // Stop the client from exiting state until server has exited to avoid desync
-var bool                            bDidCrouchCheck;
-var bool                            bWaitingToMantle;
-var bool                            bLockJump;
-var bool                            bMantleDebug;
-var int                             MantleLoopCount;
-
-var byte                            MortarTargetIndex;
-var vector                          MortarHitLocation;
-
-var int                             SpawnPointIndex;
-var int                             SpawnVehicleIndex;
-var int                             VehiclePoolIndex;
-var vehicle                         MyLastVehicle;              // Used for vehicle spawning to remember last vehicle player spawned (only used by server)
-
-var DHHintManager                   DHHintManager;
-var DH_LevelInfo                    ClientLevelInfo;
-
-var float   MapVoteTime;
-=======
 var     protected float         DHSprintMaxTurnSpeed;
 var     protected float         DHProneMaxTurnSpeed;
 var     protected float         DHStandardTurnSpeedFactor;
@@ -87,7 +51,9 @@
 // Debug:
 var     bool                    bSkyOff;                    // flags that the sky has been turned off (like "show sky" console command in single player)
 var     SkyZoneInfo             SavedSkyZone;               // saves the original SkyZone for the player's current ZoneInfo, so it can be restored when the sky is turned back on
->>>>>>> bad7d05d
+
+var DHHintManager               DHHintManager;
+var DH_LevelInfo                ClientLevelInfo;
 
 replication
 {
