--- conflicted
+++ resolved
@@ -74,10 +74,7 @@
 var     globalconfig bool       bDynamicFogRatio;    // client option to have their fog distance dynamic based on FPS and MinDesiredFPS
 var     globalconfig int        MinDesiredFPS;       // client option used to calculate fog ratio when dynamic fog ratio is true
 var 	config    	bool  		bUseNativeItemNames; // client option to display native item names instead of translated ones
-<<<<<<< HEAD
-=======
 var     globalconfig bool       bIsIncognito;        // when true, patron & developer tags are not displayed on the scoreboard
->>>>>>> e3812c85
 
 var     byte                    ArtillerySupportSquadIndex;
 
@@ -8030,22 +8027,6 @@
 
 // Function for getting the correct inventory item name to display depending on settings.
 simulated static function string GetInventoryName(class<Inventory> InventoryClass)
-<<<<<<< HEAD
-{
-    if (default.bUseNativeItemNames && ClassIsChildOf(InventoryClass, class'DHWeapon'))
-    {
-        if (class<DHWeapon>(InventoryClass).default.NativeItemName != "")
-        {
-            return class<DHWeapon>(InventoryClass).default.NativeItemName;
-        }
-    }
-
-    return InventoryClass.default.ItemName;
-}
-
-simulated exec function ListVehicles()
-=======
->>>>>>> e3812c85
 {
     if (default.bUseNativeItemNames && ClassIsChildOf(InventoryClass, Class'DHWeapon'))
     {
