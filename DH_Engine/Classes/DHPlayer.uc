--- conflicted
+++ resolved
@@ -174,24 +174,15 @@
         ServerSquadCreate, ServerSquadRename,
         ServerSquadJoin, ServerSquadJoinAuto, ServerSquadLeave,
         ServerSquadInvite, ServerSquadPromote, ServerSquadKick, ServerSquadBan,
-<<<<<<< HEAD
         ServerSquadMakeAssistant, ServerSendVote,
-        ServerSquadSay, ServerSquadLock, ServerSquadSignal,
-        ServerSquadSpawnRallyPoint, ServerSquadDestroyRallyPoint, ServerSquadSwapRallyPoints,
-        ServerSetPatronStatus, ServerSquadLeaderVolunteer, ServerForgiveLastFFKiller,
-        ServerPunishLastFFKiller, ServerRequestArtillery, ServerCancelArtillery,
-        ServerDoLog, ServerLeaveBody, ServerPossessBody, ServerDebugObstacles, ServerLockWeapons, // these ones in debug mode only
-        ServerSurrender;
-=======
-        ServerSquadMakeAssistant,
         ServerSquadSay, ServerCommandSay, ServerSquadLock, ServerSquadSignal,
         ServerSquadSpawnRallyPoint, ServerSquadDestroyRallyPoint, ServerSquadSwapRallyPoints,
         ServerSetPatronTier, ServerSquadLeaderVolunteer, ServerForgiveLastFFKiller,
         ServerSendSquadMergeRequest, ServerAcceptSquadMergeRequest, ServerDenySquadMergeRequest,
         ServerSquadVolunteerToAssist,
         ServerPunishLastFFKiller, ServerRequestArtillery, ServerCancelArtillery, /*ServerVote,*/
-        ServerDoLog, ServerLeaveBody, ServerPossessBody, ServerDebugObstacles, ServerLockWeapons; // these ones in debug mode only
->>>>>>> 8761bc51
+        ServerDoLog, ServerLeaveBody, ServerPossessBody, ServerDebugObstacles, ServerLockWeapons, // these ones in debug mode only
+        ServerSurrender;
 
     // Functions the server can call on the client that owns this actor
     reliable if (Role == ROLE_Authority)
@@ -200,15 +191,12 @@
         ClientConsoleCommand, ClientCopyToClipboard, ClientSaveROIDHash,
         ClientSquadInvite, ClientSquadSignal, ClientSquadLeaderVolunteerPrompt, ClientTeamSurrenderPrompt,
         ClientTeamKillPrompt, ClientOpenLogFile, ClientLogToFile, ClientCloseLogFile,
-<<<<<<< HEAD
+        ClientSquadAssistantVolunteerPrompt,
+        ClientReceieveSquadMergeRequest, ClientSendSquadMergeRequestResult,
         ClientTeamSurrenderResponse;
-=======
-        ClientSquadAssistantVolunteerPrompt,
-        ClientReceieveSquadMergeRequest, ClientSendSquadMergeRequestResult;
 
     unreliable if (Role < ROLE_Authority)
         VehicleVoiceMessage;
->>>>>>> 8761bc51
 }
 
 function ServerChangePlayerInfo(byte newTeam, byte newRole, byte NewWeapon1, byte NewWeapon2) { } // no longer used
@@ -5186,13 +5174,6 @@
     Player.InteractionMaster.AddInteraction("DH_Engine.DHTeamKillInteraction", Player);
 }
 
-<<<<<<< HEAD
-=======
-simulated function ClientTeamSurrenderPrompt()
-{
-    Player.InteractionMaster.AddInteraction("DH_Engine.DHTeamSurrenderInteraction", Player);
-}
-
 function ServerSquadVolunteerToAssist()
 {
     local int TeamIndex, SquadIndex;
@@ -5226,19 +5207,6 @@
     SLPC.ClientSquadAssistantVolunteerPrompt(TeamIndex, SquadIndex, PRI);
 }
 
-function ServerVote(bool bVote, DHPromptInteraction Interaction)
-{
-    local DarkestHourGame G;
-
-    G = DarkestHourGame(Level.Game);
-
-    if (G != none)
-    {
-        G.PlayerVoted(self, bVote, Interaction);
-    }
-}
-
->>>>>>> 8761bc51
 //<<<<<<<<<<<<<<<<<<<<<<<<<<<<<<<<<<<<<<<<<<<<<<<<<<<<<<<<<<<<<<<<<<<<<<<<<<<<<<
 // START SQUAD FUNCTIONS
 //<<<<<<<<<<<<<<<<<<<<<<<<<<<<<<<<<<<<<<<<<<<<<<<<<<<<<<<<<<<<<<<<<<<<<<<<<<<<<<
@@ -6354,7 +6322,6 @@
     }
 }
 
-<<<<<<< HEAD
 simulated function ClientTeamSurrenderPrompt()
 {
     Player.InteractionMaster.AddInteraction("DH_Engine.DHTeamSurrenderInteraction", Player);
@@ -6415,8 +6382,6 @@
     Player.InteractionMaster.AddInteraction("DH_Engine.DHVoteInteraction", Player);
 }
 
-=======
->>>>>>> 8761bc51
 simulated function Destroyed()
 {
     super.Destroyed();
