--- conflicted
+++ resolved
@@ -7671,7 +7671,6 @@
     return RER_Enabled;
 }
 
-<<<<<<< HEAD
 // Function for getting the correct inventory item name to display depending on settings.
 simulated static function string GetInventoryName(class<Inventory> InventoryClass)
 {
@@ -7684,11 +7683,11 @@
     }
 
     return InventoryClass.default.ItemName;
-=======
+}
+
 simulated exec function ListVehicles()
 {
     class'DHVehicleRegistry'.static.DumpToLog(self);
->>>>>>> 671a038c
 }
 
 defaultproperties
