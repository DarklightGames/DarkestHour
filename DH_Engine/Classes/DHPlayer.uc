--- conflicted
+++ resolved
@@ -171,14 +171,11 @@
 var     float                   ParadropHeight;
 var     float                   ParadropSpreadModifier;
 
-<<<<<<< HEAD
 // Spotting
 var     DHSpottingMarker        SpottingMarker;
-=======
 var     DHIQManager             IQManager;
 var     int                     MinIQToGrowHead;
 var     bool                    bIQManaged;
->>>>>>> 1295088e
 
 replication
 {
@@ -7377,10 +7374,8 @@
     PersonalMapMarkerClasses(0)=class'DHMapMarker_Ruler'
     PersonalMapMarkerClasses(1)=class'DHMapMarker_Paradrop'
 
-<<<<<<< HEAD
     ArtilleryRequestsUnlockTime = 0
     ArtilleryLockingPeriod = 10
-=======
+
     MinIQToGrowHead=100
->>>>>>> 1295088e
 }