//==============================================================================
// Darkest Hour: Europe '44-'45
// Darklight Games (c) 2008-2023
//==============================================================================

class DHProjectileWeapon extends DHWeapon
    abstract;

enum EUnloadedMunitionsPolicy
{
    UMP_Preserve,       // preserve unloaded "magazines" as-is (default)
    UMP_Discard,        // any unloaded munitions are immediately discarded
    UMP_Consolidate,    // unloaded munitions will be consolidated into full magazines
};

// Ammo/magazines
var         array<int>  PrimaryAmmoArray;           // the array of magazines and their ammo amounts this weapon has
var         byte        CurrentMagCount;            // current number of magazines, this should be replicated to the client (changed from int to byte for more efficient replication)
var         int         MaxNumPrimaryMags;          // the maximum number of mags a solder can carry for this weapon, should move to the role info
var         int         InitialNumPrimaryMags;      // the number of mags the soldier starts with, should move to the role info
var         int         CurrentMagIndex;            // the index of the magazine currently in use
var         int         NextMagAmmoCount;           // the amount of ammo being loaded into the next magazine
var         bool        bUsesMagazines;             // this weapon uses magazines, not single bullets, etc
var         bool        bTwoMagsCapacity;           // this weapon can be loaded with two magazines
var         bool        bPlusOneLoading;            // can have an extra round in the chamber when you reload before empty
var         EUnloadedMunitionsPolicy UnloadedMunitionsPolicy;
var         int         SavedRoundCount;            // number of rounds that have been saved from discarded magazines
var         bool        bDoesNotRetainLoadedMag;    // this weapon does not retain its loaded 'mag' when put away or dropped & it doesn't start loaded (e.g. bazooka or panzerschreck)
var         int         FillAmmoMagCount;           // the number of mags that a resupply point will try to add each time
var         bool        bCanBeResupplied;           // the weapon can be resupplied by another player
var         int         NumMagsToResupply;          // number of ammo mags to add when this weapon has been resupplied

// Animations
var         array<name> MagEmptyReloadAnims;        // anim for reloads when a weapon has an empty magazine/box, this anim will be used by bolt actions when inserting a full stripper clip
var         array<name> MagPartialReloadAnims;      // anim for reloads when a weapon still has ammo in magazine/box

var         name        BipodIdleAnim;
var         name        BipodIdleEmptyAnim;
var         name        BipodMagEmptyReloadAnim;
var         name        BipodMagPartialReloadAnim;

var         name        IronIdleAnim;               // anim for weapon idling while in iron sight view
var         name        IronBringUp;                // anim for weapon being brought up to iron sight view
var         name        IronBringUpRest;            // anim for weapon being brought up to iron sight view when needing to bolt
var         name        IronPutDown;                // anim for weapon being lowered out of iron sight view

var         name        BayoAttachAnim;             // anim for attaching the bayonet
var         name        BayoDetachAnim;             // anim for detaching the bayonet
var         name        BayoAttachEmptyAnim;        // anim for attaching the bayonet when empty
var         name        BayoDetachEmptyAnim;        // anim for detaching the bayonet when empty
var         name        BayonetBoneName;            // name for the bayonet bone, used in scaling the bayonet bone based on its attachment status
var         bool        bHasBayonet;                // whether or not this weapon has a bayonet

var         name        MuzzleBone;                 // muzzle bone, used to get coordinates
var         float       IronSwitchAnimRate;         // the rate to play the ironsight animation at

// Empty animations used for weapons that have visible empty states (pistols, PTRD, etc)
var         name        IdleEmptyAnim;              // anim for weapon idling empty
var         name        IronIdleEmptyAnim;          // anim for weapon idling while in iron sight view empty

var         name        IronBringUpEmpty;           // anim for weapon being brought up to iron sight view
var         name        IronPutDownEmpty;           // anim for weapon being lowered out of iron sight view

var         name        SprintStartEmptyAnim;       // anim that shows the beginning of the sprint with empty weapon
var         name        SprintLoopEmptyAnim;        // anim that is looped for when player is sprinting with empty weapon
var         name        SprintEndEmptyAnim;         // anim that shows the weapon returning to normal after sprinting with empty weapon

var()       name        CrawlForwardEmptyAnim;      // animation for crawling forward empty
var()       name        CrawlBackwardEmptyAnim;     // animation for crawling backward empty
var()       name        CrawlStartEmptyAnim;        // animation for starting to crawl empty
var()       name        CrawlEndEmptyAnim;          // animation for ending crawling empty

var()       name        SelectEmptyAnim;            // animation for drawing an empty weapon
var()       name        PutDownEmptyAnim;           // animation for putting away an empty weapon

// Manual bolting anims
var()       name        BoltHipAnim;                // animation for bolting after hip firing
var()       name        BoltIronAnim;               // animation for bolting while in ironsight view
var()       name        PostFireIdleAnim;           // animation after hip firing
var()       name        PostFireIronIdleAnim;       // animation after firing while in ironsight view

// Barrels
var     class<DHWeaponBarrel>   BarrelClass;        // barrel type we use now
var     array<DHWeaponBarrel>   Barrels;            // array of any carried barrels for this weapon
var     byte                InitialBarrels;         // barrels initially given
var     bool                bHasSpareBarrel;        // we have at least one spare barrel we can switch to (minimal replication so net client knows whether can change barrel)
var     byte                BarrelIndex;            // index number of current barrel
var     name                BarrelChangeAnim;       // anim for bipod barrel changing while deployed
var     bool                bCallBarrelChangeTimer; // we're in middle of a barrel change, so Timer() should call PerformBarrelChange() instead of exiting state ChangingBarrels
var     float               BarrelChangeDuration;   // saves duration of barrel change, so Timer() can be called at mid point & then again at end of barrel change animation
var     float               BarrelTemperature;
var     class<ROMGSteam>    BarrelSteamEmitterClass;
var     ROMGSteam           BarrelSteamEmitter;
var     name                BarrelSteamBone;        // bone we attach the barrel steam emitter to
var     bool                bBarrelSteamActive;     // barrel is steaming
var     bool                bBarrelDamaged;         // barrel is close to failure, accuracy is VERY BAD
var     bool                bBarrelFailed;          // barrel overheated and can't be used

// Bipod
var     bool    bCanFireFromHip;                // if true this weapon has a hip firing mode
var     bool    bMustFireWhileSighted;          // if true, this weapon can only be fired while using sights or bipod
var     bool    bMustReloadWithBipodDeployed;   // when true, reloads can only occur while bipodded

var     float   PlayerDeployFOV;            // the FOV that the player's view will be when the bipod is deployed

var     name    IdleToBipodDeploy;          // anim for bipod rest state to deployed state
var     name    IdleToBipodDeployEmpty;     // anim for bipod rest state to deployed empty state
var     name    IronToBipodDeploy;
var     name    IronToBipodDeployEmpty;
var     name    BipodDeployToIdle;          // anim for bipod deployed state to rest state
var     name    BipodIdleToHip;             // anim for bipod rest state to hip state
var     name    BipodHipToIdle;             // anim for bipod hip state to rest state
var     name    BipodHipIdle;               // anim for idle bipod hip state
var     name    BipodHipToDeploy;           // anim for bipod hip state to deployed state
var     name    BipodDeployToHip;           // anim for bipod deployed state to hip state
var     name    BipodDeployToIdleEmpty;     // anim for bipod deployed state to rest empty state

var     bool                        bDoBipodPhysicsSimulation;
var     DHBipodPhysicsSettings      BipodPhysicsSettings;
var     DHBipodPhysicsSimulation    BipodPhysicsSimulation;

// Scopes
var     bool            bHasScope;
var     bool            bHasModelScope;
var     bool            bForceModelScope;        // force the use of the 3D scope
var     bool            bForceTextureScope;      // force the use of the textured scope
var     float           ScopePortalFOV;          // the FOV to zoom the scope portal by
var     float           ScopePortalFOVHigh;
var     bool            bInitializedScope;       // set to true when the scope has been initialized
var     bool            bDebugSights;            // shows centering cross in scope overlay for testing purposes
var     Texture         ScopeOverlay;            // texture overlay for scope
var     float           ScopeOverlaySize;        // size of the scope overlay (1.0 means full screen width, 0.5 means half screen width, etc)
var     float           OverlayCorrectionX;      // scope center correction in pixels, in case an overlay is off-center by pixel or two
var     float           OverlayCorrectionY;
var     int             LensMaterialID;          // used since material id's seem to change alot

// Not sure if these pitch vars are still needed now that we use Scripted Textures. We'll keep for now in case they are. - Ramm 08/14/04
var()       int         ScopePitch;             // Tweaks the pitch of the scope firing angle
var()       int         ScopeYaw;               // Tweaks the yaw of the scope firing angle
var()       int         ScopePitchHigh;         // Tweaks the pitch of the scope firing angle high detail scope
var()       int         ScopeYawHigh;           // Tweaks the yaw of the scope firing angle high detail scope

// 3d Scope vars
var   ScriptedTexture   ScopeScriptedTexture;       // Scripted texture for 3d scopes
var   Shader            ScopeScriptedShader;        // The shader that combines the scripted texture with the sight overlay
var   Material          ScriptedTextureFallback;    // The texture to render if the users system doesn't support shaders
var   Material          ScriptedScopeTexture;       // The reticle texture to use for 3d scopes.
var   Combiner          ScriptedScopeCombiner;
var   bool              bForceRenderScope;          // When true, the 3D scope will be rendered despite the user's settings
var   int               ScopeScriptedTextureSize;   // Size, in pixels, for each dimension of the scripted scope texture (use powers of two!)

var     bool            bCanUseIronsights;      // allows firing from a shouldered/hipfire position (while not deployed)

replication
{
    // Variables the server will replicate to the client that owns this actor
    reliable if (bNetOwner && bNetDirty && Role == ROLE_Authority)
        CurrentMagCount, bHasSpareBarrel, bBarrelDamaged, bBarrelFailed, BarrelTemperature, NextMagAmmoCount;

    // Functions a client can call on the server
    reliable if (Role < ROLE_Authority)
        ServerRequestReload, ServerZoomIn, ServerZoomOut, ServerChangeBayoStatus, ServerWorkBolt, ServerSwitchBarrels, ServerBipodDeploy;

    // Functions the server can call on the client that owns this actor
    reliable if (Role == ROLE_Authority)
        ClientDoReload, ClientCancelReload, ClientSetBarrelSteam;
}

// Play an idle animation on a server so that weapon will be in the right position for hip hire calculations (requires muzzle bone to be in correct location & rotation)
// Server won't be in sync with net client's weapon position when ironsighted or bipod deployed, but doesn't matter as sighted calculations don't use weapon's position
simulated function PostBeginPlay()
{
    local DHPlayer PC;

    // Pre-apply bayonet based on user setting (the user setting gets updated when client connects or changes the setting)
    // If this is a bayonet weapon & is the server and client wants a bayonet attached at spawn, then set the bayonet mounted and update status
    if (bHasBayonet && Role == ROLE_Authority && Instigator != none && Instigator.Controller != none)
    {
        PC = DHPlayer(Instigator.Controller);

        if (PC != none && PC.bSpawnWithBayonet)
        {
            bBayonetMounted = true;
            UpdateBayonet();
        }
    }

    // Now call the super (after the server handles the bayonet)
    super.PostBeginPlay();

    if (Role == ROLE_Authority && !InstigatorIsLocallyControlled())
    {
        // Play the right idle animation on the server so that the weapon will be in the right
        // position for hip hire calculations
        if (bCanBipodDeploy && HasAnim(BipodHipIdle))
        {
            PlayAnim(BipodHipIdle, IdleAnimRate, 0.0);
        }
        else if (HasAnim(IdleAnim))
        {
            PlayAnim(IdleAnim, IdleAnimRate, 0.0);
        }
    }

    if (InstigatorIsLocallyControlled())
    {
        CreateBipodPhysicsSimulation();
    }

    if (bHasScope)
    {
        ScopeDetail = class'DH_Engine.DHWeapon'.default.ScopeDetail;

        if (bForceTextureScope)
        {
            ScopeDetail = RO_TextureScope;
        }

        UpdateScopeMode();
    }
}

simulated function CreateBipodPhysicsSimulation()
{
    if (bDoBipodPhysicsSimulation && BipodPhysicsSettings != none)
    {
        BipodPhysicsSimulation = new class'DHBipodPhysicsSimulation';
        BipodPhysicsSimulation.Initialize(BipodPhysicsSettings);
    }
}

event WeaponTick(float DeltaTime)
{
    super.WeaponTick(DeltaTime);

    if (BipodPhysicsSimulation != none)
    {
        BipodPhysicsSimulation.PhysicsTick(self, DeltaTime);
    }
}

// Modified so works in DHDebugMode, & to log barrels & their current temperature & state
simulated function DisplayDebug(Canvas Canvas, out float YL, out float YPos)
{
    local DHWeaponBarrel Barrel;
    local int            i;

    if (Level.NetMode != NM_Standalone && !class'DH_LevelInfo'.static.DHDebugMode())
    {
        return;
    }

    super(Weapon).DisplayDebug(Canvas, YL, YPos); // skip over Super in ROWeapon, as it requires RODebugMode

    // The super from ROWeapon, logging the FOV settings
    Canvas.SetDrawColor(0, 255, 0);
    Canvas.DrawText("DisplayFOV is" @ DisplayFOV $ ", default is" @ default.DisplayFOV $ ", zoomed default is" @ IronSightDisplayFOV);
    YPos += YL;
    Canvas.SetPos(4.0, YPos);

    // Show the barrel info - only works in multi-player as barrel actors don't exist on net clients
    if (Role == ROLE_Authority)
    {
        for (i = 0; i < Barrels.Length; ++i)
        {
            Barrel = Barrels[i];

            if (Barrel != none)
            {
                if (i == BarrelIndex)
                {
                    Canvas.DrawText("Active barrel temp:" @ Barrel.Temperature @ "State:" @ Barrel.GetStateName());
                }
                else
                {
                    Canvas.DrawText("Hidden barrel temp:" @ Barrel.Temperature @ "State:" @ Barrel.GetStateName());
                }

                YPos += YL;
                Canvas.SetPos(4.0, YPos);
            }
        }
    }
}

// Modified to update player's resupply status, destroy any barrel steam emitters,
// and destroy scope textures.
simulated function Destroyed()
{
    super.Destroyed();

    if (Role == ROLE_Authority)
    {
        UpdateResupplyStatus(false);
    }

    if (BarrelSteamEmitter != none)
    {
        BarrelSteamEmitter.Destroy();
    }

    if (ScopeScriptedTexture != none)
    {
        ScopeScriptedTexture.Client = none;
        Level.ObjectPool.FreeObject(ScopeScriptedTexture);
        ScopeScriptedTexture = none;
    }

    if (ScriptedScopeCombiner != none)
    {
        ScriptedScopeCombiner.Material2 = none;
        Level.ObjectPool.FreeObject(ScriptedScopeCombiner);
        ScriptedScopeCombiner = none;
    }

    if (ScopeScriptedShader != none)
    {
        ScopeScriptedShader.Diffuse = none;
        ScopeScriptedShader.SelfIllumination = none;
        Level.ObjectPool.FreeObject(ScopeScriptedShader);
        ScopeScriptedShader = none;
    }
}

// New state containing common function overrides from states that extend state Busy, so instead they extend WeaponBusy to reduce code repetition
simulated state WeaponBusy extends Busy
{
    simulated function bool ReadyToFire(int Mode)
    {
        return false;
    }

    simulated function bool ShouldUseFreeAim()
    {
        return false;
    }

    simulated function Timer()
    {
        GotoState('Idle');
    }
}

// Implemented in subclasses
function ServerWorkBolt()
{
}

// Debug logging to show how much ammo we have in our mags
exec simulated function LogAmmo()
{
    local int i, TotalAmmoCount;

    if ((Level.NetMode == NM_Standalone || class'DH_LevelInfo'.static.DHDebugMode()) && Role == ROLE_Authority)
    {
        Log("Weapon has" @ AmmoAmount(0) @ "rounds loaded and a total of" @ PrimaryAmmoArray.Length @ "mags");

        TotalAmmoCount += AmmoAmount(0);

        for (i = 0; i < PrimaryAmmoArray.Length; ++i)
        {
            if (i == CurrentMagIndex)
            {
                Log("Current mag has" @ PrimaryAmmoArray[i] @ "ammo");
            }
            else
            {
                TotalAmmoCount += PrimaryAmmoArray[i];
                Log("Stowed mag" @ i @ "has " @ PrimaryAmmoArray[i] @ "ammo");
            }
        }

        Log("Total rounds:" @ TotalAmmoCount);
    }
}

// Called by animations to force the scope rendering.
simulated event DHForceRenderScope()
{
    if (bHasScope)
    {
        bForceRenderScope = true;
    }
}

simulated event RenderOverlays(Canvas Canvas)
{
    local ROPlayer Playa;
    local ROPawn   RPawn;
    local rotator  RollMod;
    local int      LeanAngle, i;
    local float    TextureSize, TileStartPosU, TileStartPosV, TilePixelWidth, TilePixelHeight, PosX, PosY;

    if (Instigator == none)
    {
        return;
    }

    Playa = ROPlayer(Instigator.Controller);

    // Don't draw the weapon if we're not viewing our own pawn
    if (Playa != none && Playa.ViewTarget != Instigator)
    {
        return;
    }

    if (bHasScope && !bInitializedScope)
    {
        UpdateScopeMode();
    }

    // Draw muzzle flashes/smoke for all fire modes so idle state won't cause emitters to just disappear
    Canvas.DrawActor(none, false, true); // clear the z-buffer here

    for (i = 0; i < NUM_FIRE_MODES; ++i)
    {
        FireMode[i].DrawMuzzleFlash(Canvas);
    }

    // Adjust weapon position for lean
    RPawn = ROPawn(Instigator);

    if (RPawn != none && RPawn.LeanAmount != 0.0)
    {
        LeanAngle += RPawn.LeanAmount;
    }

    SetLocation(Instigator.Location + Instigator.CalcDrawOffset(self));

    // Remove the roll component so the weapon doesn't tilt with the terrain
    RollMod = Instigator.GetViewRotation();
    RollMod.Roll += LeanAngle;

    if (IsCrawling())
    {
        RollMod.Pitch = CrawlWeaponPitch;
    }

    if (bUsesFreeAim && !bUsingSights && Playa != none && RPawn != none && !RPawn.bBipodDeployed)
    {
        if (!IsCrawling()) // note DH has added this restriction to prevent pitch adjustment if player is crawling
        {
            RollMod.Pitch += Playa.WeaponBufferRotation.Pitch;
        }

        RollMod.Yaw += Playa.WeaponBufferRotation.Yaw;
    }

    SetRotation(RollMod); // note DH always calls this, where in RO it was only called if player was not ironsighted (which made setting RollMod pointless when sighted)

    if (bHasScope && LensMaterialID != -1 && LensMaterialID < Skins.Length)
    {
        Skins[LensMaterialID] = ScriptedTextureFallback;
    }

    if (bHasScope && (bUsingSights || IsInstigatorBipodDeployed() || bForceRenderScope))  // TODO: also we shouldn't be in the idlerest animation!
    {
        if (bForceModelScope || ScopeDetail == RO_ModelScope || ScopeDetail == RO_ModelScopeHigh)
        {
            if (ShouldDrawPortal() && ScopeScriptedTexture != none)
            {
                Skins[LensMaterialID] = ScopeScriptedShader;
                ScopeScriptedTexture.Client = self;   // Need this because this can get corrupted - Ramm
                ScopeScriptedTexture.Revision = ScopeScriptedTexture.Revision + 1;
            }

            bDrawingFirstPerson = true;

            if (Playa != none)
            {
                Canvas.DrawBoundActor(self, false, false, DisplayFOV, Playa.Rotation, Playa.WeaponBufferRotation, Instigator.CalcZoomedDrawOffset(self));
            }

            bDrawingFirstPerson = false;
        }
        else if (ScopeDetail == RO_TextureScope && bPlayerViewIsZoomed)
        {
            Canvas.DrawColor.A = 255;
            Canvas.Style = ERenderStyle.STY_Alpha;
            Canvas.SetPos(0.0, 0.0);

            TextureSize = float(ScopeOverlay.USize);
            TilePixelWidth = TextureSize / ScopeOverlaySize * 0.955; // width based on weapon's ScopeOverlaySize (0.955 factor widens visible FOV to full screen for 'standard' overlay if GS=1.0)
            TilePixelHeight = TilePixelWidth * float(Canvas.SizeY) / float(Canvas.SizeX); // height proportional to width, maintaining screen aspect ratio
            TileStartPosU = ((TextureSize - TilePixelWidth) / 2.0) - OverlayCorrectionX;
            TileStartPosV = ((TextureSize - TilePixelHeight) / 2.0) - OverlayCorrectionY;

            Canvas.DrawTile(ScopeOverlay, Canvas.SizeX, Canvas.SizeY, TileStartPosU, TileStartPosV, TilePixelWidth, TilePixelHeight);

            // Debug - draw cross on center of screen to check scope overlay is properly centred
            if (bDebugSights)
            {
                PosX = Canvas.SizeX / 2.0;
                PosY = Canvas.SizeY / 2.0;
                Canvas.SetPos(0.0, 0.0);
                Canvas.DrawVertical(PosX - 1.0, PosY - 3.0);
                Canvas.DrawVertical(PosX, PosY - 3.0);
                Canvas.SetPos(0.0, PosY + 3.0);
                Canvas.DrawVertical(PosX - 1.0, PosY - 3.0);
                Canvas.DrawVertical(PosX, PosY - 3.0);
                Canvas.SetPos(0.0, 0.0);
                Canvas.DrawHorizontal(PosY - 1.0, PosX - 3.0);
                Canvas.DrawHorizontal(PosY, PosX - 3.0);
                Canvas.SetPos(PosX + 3.0, 0.0);
                Canvas.DrawHorizontal(PosY - 1.0, PosX - 3.0);
                Canvas.DrawHorizontal(PosY, PosX - 3.0);
            }
        }
        else
        {
            bDrawingFirstPerson = true;
            Canvas.DrawActor(self, false, false, DisplayFOV);
            bDrawingFirstPerson = false;
        }
    }
    else if (bUsingSights)
    {
        // Use the special actor drawing when in ironsights to avoid the ironsight "jitter"
        // TODO: This messes up the lighting & texture environment map shader when using ironsights
        // Maybe use a texrotator to simulate the texture environment map, or just find a way to fix the problems
        bDrawingFirstPerson = true;

        if (Playa != none)
        {
            Canvas.DrawBoundActor(self, false, false, DisplayFOV, Playa.Rotation, Playa.WeaponBufferRotation, Instigator.CalcZoomedDrawOffset(self));
        }

        bDrawingFirstPerson = false;
    }
    else
    {
        bDrawingFirstPerson = true;
        Canvas.DrawActor(self, false, false, DisplayFOV);
        bDrawingFirstPerson = false;
    }

    bDrawingFirstPerson = false;
}

// From ROSniperWeapon
simulated event RenderTexture(ScriptedTexture Tex)
{
    local rotator RollMod;
    local ROPawn  RPawn;

    if (Owner != none && Instigator != none && Tex != none && Tex.Client != none)
    {
        RollMod = Instigator.GetViewRotation();
        RPawn = ROPawn(Instigator);

        // Subtract roll from view while leaning
        if (RPawn != none && RPawn.LeanAmount != 0.0)
        {
            RollMod.Roll += RPawn.LeanAmount;
        }

        Tex.DrawPortal(0, 0, Tex.USize, Tex.VSize, Owner, (Instigator.Location + Instigator.EyePosition()), RollMod, ScopePortalFOV);
    }
}

simulated function bool ShouldDrawPortal()
{
<<<<<<< HEAD
    return bHasScope && (bForceRenderScope || ((bUsingSights || IsInstigatorBipodDeployed()) && (IsInState('Idle') || IsInState('PostFiring') || IsInState('SwitchingFireMode'))));
=======
    return bHasScope && LensMaterialID != -1 && (bForceRenderScope || (bUsingSights && (IsInState('Idle') || IsInState('PostFiring') || IsInState('SwitchingFireMode'))));
>>>>>>> 21cc7967
}

// Modified to prevent the exploit of freezing your animations after firing
simulated function AnimEnd(int Channel)
{
    local name  Anim;
    local float Frame, Rate;

    if (ClientState == WS_ReadyToFire)
    {
        GetAnimParams(0, Anim, Frame, Rate);

//      // Don't play the idle anim after a bayo strike or bash (this, from the ROWeapon Super, is omitted here)
//      if (FireMode[1].bMeleeMode && ROWeaponFire(FireMode[1]) != none &&
//          (Anim == ROWeaponFire(FireMode[1]).BashAnim || Anim == ROWeaponFire(FireMode[1]).BayoStabAnim || Anim == ROWeaponFire(FireMode[1]).BashEmptyAnim))
//      {
//          // do nothing;
//      }
//      else

        if (Anim == FireMode[0].FireAnim && HasAnim(FireMode[0].FireEndAnim) && !FireMode[0].bIsFiring) // adds checks that isn't firing
        {
            PlayAnim(FireMode[0].FireEndAnim, FireMode[0].FireEndAnimRate, FastTweenTime); // uses FastTweenTime instead of 0.0
        }
        else if (DHProjectileFire(FireMode[0]) != none && Anim == DHProjectileFire(FireMode[0]).FireIronAnim && !FireMode[0].bIsFiring)
        {
            PlayIdle();
        }
        else if (Anim == FireMode[1].FireAnim && HasAnim(FireMode[1].FireEndAnim))
        {
            PlayAnim(FireMode[1].FireEndAnim, FireMode[1].FireEndAnimRate, 0.0);
        }
        else if (!FireMode[0].bIsFiring && !FireMode[1].bIsFiring)
        {
            PlayIdle();
        }
    }
}

// Modified to prevent the exploit of freezing your animations after firing
simulated event StopFire(int Mode)
{
    if (FireMode[Mode].bIsFiring)
    {
        FireMode[Mode].bInstantStop = true;
    }

    if (InstigatorIsLocallyControlled() && !FireMode[Mode].bFireOnRelease && !IsAnimating(0)) // adds check that isn't animating
    {
        PlayIdle();
    }

    FireMode[Mode].bIsFiring = false;
    FireMode[Mode].StopFiring();

    if (!FireMode[Mode].bFireOnRelease)
    {
        ZeroFlashCount(Mode);
    }
}

simulated function bool IsDebugModeAllowed()
{
    return Level.NetMode == NM_Standalone || class'DH_LevelInfo'.static.DHDebugMode();
}

// Debug execs to enable sight debugging and calibration, to make sure textured sight overlay is exactly centred
exec function DebugSights()
{
    bDebugSights = !bDebugSights;
}

exec function CorrectX(float NewValue)
{
    Log(Name @ "OverlayCorrectionX =" @ NewValue @ "(was" @ OverlayCorrectionX $ ")");
    OverlayCorrectionX = NewValue;
}
exec function CorrectY(float NewValue)
{
    Log(Name @ "OverlayCorrectionY =" @ NewValue @ "(was" @ OverlayCorrectionY $ ")");
    OverlayCorrectionY = NewValue;
}

exec function EmptyMags()
{
    if (IsDebugModeAllowed())
    {
        PrimaryAmmoArray.Remove(0, PrimaryAmmoArray.Length);
    }
}

function SetServerOrientation(rotator NewRotation)
{
    local rotator WeaponRotation;

    if (bUsesFreeAim && !bUsingSights && Instigator != none)
    {
        // Remove the roll component so the weapon doesn't tilt with the terrain
        WeaponRotation = Instigator.GetViewRotation();
        WeaponRotation.Pitch += NewRotation.Pitch;
        WeaponRotation.Yaw += NewRotation.Yaw;

        if (ROPawn(Instigator) != none)
        {
            WeaponRotation.Roll += ROPawn(Instigator).LeanAmount;
        }

        SetRotation(WeaponRotation);
        SetLocation(Instigator.Location + Instigator.CalcDrawOffset(self));
    }
}

// Get the coords for the muzzle bone - used for free-aim projectile spawning
function coords GetMuzzleCoords()
{
    // Have to update the location of the weapon before getting the coords
    if (Instigator != none)
    {
        SetLocation(Instigator.Location + Instigator.CalcDrawOffset(self));
    }

    return GetBoneCoords(MuzzleBone);
}

simulated function bool IsInstigatorBipodDeployed()
{
    return Instigator != none && Instigator.bBipodDeployed;
}

// Modified so no free aim if using ironsights, bipod, or melee attacking
simulated function bool ShouldUseFreeAim()
{
    return bUsesFreeAim 
        && !bUsingSights 
        && !(FireMode[1].IsFiring() && FireMode[1].bMeleeMode)
        && !(bCanBipodDeploy && IsInstigatorBipodDeployed());
}

// Modified so bots may use a melee attack if really close to their enemy
function byte BestMode()
{
    local AIController C;

    if (Instigator != none)
    {
        C = AIController(Instigator.Controller);
    }

    if (C == none || C.Enemy == none)
    {
        return 0;
    }

    // If have alt fire melee attack mode, maybe use alt fire if really close to Enemy
    if (FireMode[1].bMeleeMode)
    {
        if (VSize(C.Enemy.Location - Instigator.Location) < 125.0 && FRand() < 0.3) // 30% chance if within approx 2m
        {
            return 1;
        }

        return 0;
    }

    return super.BestMode();
}

// Modified to update player's resupply status & to maybe set the barrel steaming (as the weapon is selected & brought up)
simulated function BringUp(optional Weapon PrevWeapon)
{
    if (Role == ROLE_Authority)
    {
        UpdateResupplyStatus(true);
    }

    super.BringUp(PrevWeapon);

    if (InstigatorIsLocalHuman())
    {
        if (bBarrelSteamActive)
        {
            SetBarrelSteamActive(true);
        }

        UpdateBayonet();
    }
}

// Modified to update player's resupply status
simulated function bool PutDown()
{
    if (Role == ROLE_Authority)
    {
        UpdateResupplyStatus(false);
    }

    return super.PutDown();
}

// Modified to prevent a reload if we're putting the weapon away
state Hidden
{
    simulated function bool AllowReload()
    {
        return false;
    }
}

simulated function UpdateBayonet()
{
    // Determines if bayonet capable weapon should come up with bayonet on or off
    if (bHasBayonet)
    {
        if (bBayonetMounted)
        {
            ShowBayonet();
        }
        else
        {
            HideBayonet();
        }
    }
}

// Modified to handle ironsights, empty anim & bayonet
simulated state RaisingWeapon
{
    simulated function BeginState()
    {
        local name Anim;
        local int  i;

        // If we have quickly raised our sights right after putting the weapon away, take us out of ironsight mode
        if (bUsingSights)
        {
            ZoomOut();
        }

        // Reset any zoom values
        if (InstigatorIsLocalHuman())
        {
            if (DisplayFOV != default.DisplayFOV)
            {
                DisplayFOV = default.DisplayFOV;
            }

            if (bPlayerFOVZooms)
            {
                PlayerViewZoom(false);
            }
        }

        if (AmmoAmount(0) < 1 && HasAnim(SelectEmptyAnim))
        {
            Anim = SelectEmptyAnim;
        }
        else
        {
            Anim = GetSelectAnim();
        }

        if (ClientState == WS_Hidden)
        {
            PlayOwnedSound(SelectSound, SLOT_Interact,,,,, false);
            ClientPlayForceFeedback(SelectForce);

            if (InstigatorIsLocallyControlled())
            {
                UpdateBayonet();

                if (Mesh != none && HasAnim(Anim))
                {
                    PlayAnim(Anim, SelectAnimRate, 0.0);
                }
            }

            ClientState = WS_BringUp;
        }

        SetTimer(GetAnimDuration(Anim, SelectAnimRate), false);

        for (i = 0; i < NUM_FIRE_MODES; ++i)
        {
            FireMode[i].bIsFiring = false;
            FireMode[i].HoldTime = 0.0;
            FireMode[i].bServerDelayStartFire = false;
            FireMode[i].bServerDelayStopFire = false;
            FireMode[i].bInstantStop = false;
        }
    }
}

simulated state Idle
{
    simulated function BeginState()
    {
        super.BeginState();

        bForceRenderScope = false;
    }
}

// Modified to support ironsight zoom & empty put away anims
simulated state LoweringWeapon
{
    // Don't zoom in when we're lowering the weapon
    simulated function PerformZoom(bool bZoomIn)
    {
    }

    // Don't allow a reload if we're putting the weapon away
    simulated function bool AllowReload()
    {
        return false;
    }

    // Don't allow the bayo to be attached while lowering the weapon
    exec simulated function Deploy()
    {
    }

    simulated function BeginState()
    {
        local name Anim;
        local int  i;

        if (bUsingSights)
        {
            ZoomOut();
        }

        bForceRenderScope = false;

        if (AmmoAmount(0) < 1 && HasAnim(PutDownEmptyAnim))
        {
            Anim = PutDownEmptyAnim;
        }
        else
        {
            Anim = PutDownAnim;
        }

        if (ClientState == WS_BringUp || ClientState == WS_ReadyToFire)
        {
            if (InstigatorIsLocallyControlled())
            {
                for (i = 0; i < NUM_FIRE_MODES; ++i)
                {
                    if (FireMode[i].bIsFiring)
                    {
                        ClientStopFire(i);
                    }
                }

                if (ClientState == WS_BringUp)
                {
                    if (HasAnim(GetSelectAnim()))
                    {
                        TweenAnim(GetSelectAnim(), PutDownTime);
                    }
                }
                else if (HasAnim(Anim))
                {
                    PlayAnim(Anim, PutDownAnimRate, 0.0);
                }
            }

            ClientState = WS_PutDown;
        }

        SetTimer(GetAnimDuration(Anim, PutDownAnimRate), false);

        for (i = 0; i < NUM_FIRE_MODES; ++i)
        {
            FireMode[i].bServerDelayStartFire = false;
            FireMode[i].bServerDelayStopFire = false;
        }
    }

    simulated function EndState()
    {
        super.EndState();

        // Important if player switchs weapon while IS
        if (bUsingSights && Role == ROLE_Authority)
        {
            ServerZoomOut();
        }

        // Destroy any barrel steam emitter
        if (BarrelSteamEmitter != none)
        {
            BarrelSteamEmitter.Destroy();
        }
    }

// Take the player out of ironsights
Begin:
    if (bUsingSights)
    {
        if (Role == ROLE_Authority)
        {
            ZoomOut();
        }

        if (InstigatorIsLocalHuman())
        {
            if (bPlayerFOVZooms)
            {
                PlayerViewZoom(false);
            }

            SmoothZoom(false);
        }
    }
}

// Modified to prevent firing if out of ammo or barrel has failed, & to take player out of ironsights if trying to do melee attack in ironsights
simulated function bool StartFire(int Mode)
{
    if (!FireMode[Mode].bMeleeMode && (AmmoAmount(Mode) <= 0 || bBarrelFailed))
    {
        return false;
    }

    if (super.StartFire(Mode))
    {
        // Take the weapon out of ironsights if we're trying to do a melee attack in ironsights
        if (FireMode[Mode].bMeleeMode)
        {
            GotoState('UnZoomImmediately');
        }

        return true;
    }

    return false;
}

//=============================================================================
// Crawling
//=============================================================================

// Modified to handle crawl empty animations & to take the player out of ironsights
simulated state StartCrawling
{
    simulated function PlayIdle()
    {
        local int Direction;

        if (InstigatorIsLocallyControlled())
        {
            if (ROPawn(Instigator) != none)
            {
                Direction = ROPawn(Instigator).Get8WayDirection();
            }

            if (Direction == 0 || Direction == 2 || Direction == 3 || Direction == 4 || Direction == 5)
            {
                if (AmmoAmount(0) < 1 && HasAnim(CrawlForwardEmptyAnim))
                {
                    LoopAnim(CrawlForwardEmptyAnim, 1.0, 0.2);
                }
                else if (HasAnim(CrawlForwardAnim))
                {
                    LoopAnim(CrawlForwardAnim, 1.0, 0.2);
                }
            }
            else
            {
                if (AmmoAmount(0) < 1 && HasAnim(CrawlBackwardEmptyAnim))
                {
                    LoopAnim(CrawlBackwardEmptyAnim, 1.0, 0.2);
                }
                else if (HasAnim(CrawlBackwardAnim))
                {
                    LoopAnim(CrawlBackwardAnim, 1.0, 0.2);
                }
            }
        }
    }

// Take the player out of ironsights
Begin:
    if (bUsingSights)
    {
        ZoomOut();

        if (InstigatorIsLocalHuman())
        {
            if (bPlayerFOVZooms)
            {
                PlayerViewZoom(false);
            }

            SmoothZoom(false);
        }
    }

    // Finish unzooming the player if they are zoomed
    if (DisplayFOV != default.DisplayFOV && InstigatorIsLocalHuman())
    {
        SmoothZoom(false);
    }
}

// Modified to handle crawl empty animation
simulated function PlayStartCrawl()
{
    if (AmmoAmount(0) < 1 && HasAnim(CrawlStartEmptyAnim))
    {
        PlayAnimAndSetTimer(CrawlStartEmptyAnim, 1.0, 0.1);
    }
    else
    {
        PlayAnimAndSetTimer(CrawlStartAnim, 1.0, 0.1);
    }
}

// Modified to handle crawl empty animations
simulated state Crawling
{
    simulated function PlayIdle()
    {
        local int Direction;

        if (InstigatorIsLocallyControlled())
        {
            if (ROPawn(Instigator) != none)
            {
                Direction = ROPawn(Instigator).Get8WayDirection();
            }

            if (Direction == 0 || Direction == 2 || Direction == 3 || Direction == 4 || Direction == 5)
            {
                if (AmmoAmount(0) < 1 && HasAnim(CrawlForwardEmptyAnim))
                {
                    LoopAnim(CrawlForwardEmptyAnim, 1.0, 0.2);
                }
                else if (HasAnim(CrawlForwardAnim))
                {
                    LoopAnim(CrawlForwardAnim, 1.0, 0.2);
                }
            }
            else
            {
                if (AmmoAmount(0) < 1 && HasAnim(CrawlBackwardEmptyAnim))
                {
                    LoopAnim(CrawlBackwardEmptyAnim, 1.0, 0.2);
                }
                else if (HasAnim(CrawlBackwardAnim))
                {
                    LoopAnim(CrawlBackwardAnim, 1.0, 0.2);
                }
            }
        }
    }

// Finish unzooming the player if they are zoomed
Begin:
    if (DisplayFOV != default.DisplayFOV && InstigatorIsLocalHuman())
    {
        SmoothZoom(false);
    }
}

// Modified to handle crawl empty animation
simulated function PlayEndCrawl()
{
    if (AmmoAmount(0) < 1 && HasAnim(CrawlEndEmptyAnim))
    {
        PlayAnimAndSetTimer(CrawlEndEmptyAnim, 1.0);
    }
    else
    {
        PlayAnimAndSetTimer(CrawlEndAnim, 1.0);
    }
}

//==============================================================================
// Bayonet attach/detach functionality
//==============================================================================

// Hide the bayonet (also called by anim notifies to hide bayonet during the attach/detach transition)
simulated function HideBayonet()
{
    SetBoneScale(0, 0.001, BayonetBoneName); // scale down bayonet bone
}

// Hide the bayonet (also called by anim notifies to hide bayonet during the attach/detach transition)
simulated function ShowBayonet()
{
    SetBoneScale(0, 1.0, BayonetBoneName);
}

// Triggered by deploy keybind & attempts to deploy the bipod or attach/detach any bayonet
exec simulated function Deploy()
{
    local DHPlayer PC;
    local bool bNewDeployedStatus;

    if (bCanBipodDeploy)
    {
        // Bipod is either deployed or player can deploy the bipod
        if (!IsBusy() && Instigator != none && (Instigator.bBipodDeployed || Instigator.bCanBipodDeploy) && VSize(Instigator.Velocity) == 0.0)
        {
            if (Instigator.IsLocallyControlled())
            {
                PC = DHPlayer(Instigator.Controller);

                if (PC == none || Level.TimeSeconds < PC.NextToggleDuckTimeSeconds)
                {
                    return;
                }
            }

            bNewDeployedStatus = !Instigator.bBipodDeployed;

            BipodDeploy(bNewDeployedStatus); // toggle whether bipod is deployed

            if (Role < ROLE_Authority)
            {
                ServerBipodDeploy(bNewDeployedStatus);
            }
        }
    }
    else if (bHasBayonet)
    {
        if (!IsBusy() && !(FireMode[1].bMeleeMode && (FireMode[1].bIsFiring || FireMode[1].IsInState('MeleeAttacking'))))
        {
            ChangeBayoStatus(!bBayonetMounted);
        }
    }
}

// Attach or detach the bayonet
simulated function ChangeBayoStatus(bool bBayoStatus)
{
    if (bBayoStatus)
    {
        GotoState('AttachingBayonet');
    }
    else
    {
        GotoState('DetachingBayonet');
    }

    if (Role < ROLE_Authority)
    {
        ServerChangeBayoStatus(bBayoStatus);
    }
}

function ServerChangeBayoStatus(bool bBayoStatus)
{
    if (bBayoStatus)
    {
        GotoState('AttachingBayonet');
    }
    else
    {
        GotoState('DetachingBayonet');
    }
}

simulated state AttachingBayonet extends WeaponBusy
{
    simulated function bool CanStartCrawlMoving()
    {
        return false;
    }

    simulated function bool WeaponAllowSprint()
    {
        return false;
    }

    simulated function BeginState()
    {
        if (AmmoAmount(0) == 0 && HasAnim(BayoAttachEmptyAnim))
        {
            PlayAnimAndSetTimer(BayoAttachEmptyAnim, 1.0, 0.1);
        }
        else
        {
            PlayAnimAndSetTimer(BayoAttachAnim, 1.0, 0.1);
        }

        if (Role == ROLE_Authority && ROPawn(Instigator) != none)
        {
            ROPawn(Instigator).HandleBayoAttach();
        }
    }

    simulated function EndState()
    {
        bBayonetMounted = true;

        if (ROWeaponAttachment(ThirdPersonActor) != none)
        {
            ROWeaponAttachment(ThirdPersonActor).bBayonetAttached = true;
        }
    }

// Take the player out of ironsights
Begin:
    if (bUsingSights)
    {
        ZoomOut();

        if (InstigatorIsLocalHuman())
        {
            if (bPlayerFOVZooms)
            {
                PlayerViewZoom(false);
            }

            SmoothZoom(false);
        }
    }
}

simulated state DetachingBayonet extends WeaponBusy
{
    simulated function bool CanStartCrawlMoving()
    {
        return false;
    }

    simulated function BeginState()
    {
        if (AmmoAmount(0) == 0 && HasAnim(BayoDetachEmptyAnim))
        {
            PlayAnimAndSetTimer(BayoDetachEmptyAnim, 1.0, 0.1);
        }
        else
        {
            PlayAnimAndSetTimer(BayoDetachAnim, 1.0, 0.1);
        }

        if (Role == ROLE_Authority && ROPawn(Instigator) != none)
        {
            ROPawn(Instigator).HandleBayoDetach();
        }
    }

    simulated function EndState()
    {
        bBayonetMounted = false;

        if (ROWeaponAttachment(ThirdPersonActor) != none)
        {
            ROWeaponAttachment(ThirdPersonActor).bBayonetAttached = false;
        }
    }

// Take the player out of ironsights
Begin:
    if (bUsingSights)
    {
        ZoomOut();

        if (InstigatorIsLocalHuman())
        {
            if (bPlayerFOVZooms)
            {
                PlayerViewZoom(false);
            }

            SmoothZoom(false);
        }
    }
}

//==============================================================================
// Bipod deploy/undeploy functionality
//==============================================================================

// Forces the bipod to undeploy when needed
simulated function ForceUndeploy()
{
    if (!IsBusy() && IsInstigatorBipodDeployed())
    {
        BipodDeploy(false);

        if (Role < ROLE_Authority)
        {
            ServerBipodDeploy(false);
        }
    }
}

// Sets the deployed or undeployed state
simulated function BipodDeploy(bool bNewDeployedStatus)
{
    if (ROPawn(Instigator) != none)
    {
        ROPawn(Instigator).SetBipodDeployed(bNewDeployedStatus);
    }

    if (bNewDeployedStatus)
    {
        GotoState('DeployingBipod');
    }
    else
    {
        GotoState('UndeployingBipod');
    }
}

// Client-to-server function to set the deployed or undeployed state
function ServerBipodDeploy(bool bNewDeployedStatus)
{
    if (Instigator != none && Instigator.bCanBipodDeploy)
    {
        BipodDeploy(bNewDeployedStatus);
    }
}

// Stop players from using crouch while deployed, as that allows exploit where player can see & shoot over obstacles whilst being invisible to their targets
// Players can still use crouch to undeploy instantly while proned however
simulated function bool WeaponAllowCrouchChange()
{
    if (bCanBipodDeploy && IsInstigatorBipodDeployed() && !Instigator.bIsCrawling)
    {
        return false;
    }

    return super.WeaponAllowCrouchChange();
}

simulated state DeployingBipod extends WeaponBusy
{
    simulated function bool WeaponAllowSprint()
    {
        return false;
    }

    simulated function bool WeaponAllowCrouchChange()
    {
        return false;
    }

    simulated function BeginState()
    {
        local name Anim;

        if (bUsingSights && HasAnim(IronToBipodDeploy))
        {
            Anim = IronToBipodDeploy;
        }
        else if (AmmoAmount(0) < 1 && HasAnim(IdleToBipodDeployEmpty))
        {
            Anim = IdleToBipodDeployEmpty;
        }
        else
        {
            Anim = IdleToBipodDeploy;
        }

        if (BipodPhysicsSimulation != none)
        {
           BipodPhysicsSimulation.LockBipod(self, 0, 0.5);
        }

        PlayAnimAndSetTimer(Anim, IronSwitchAnimRate, 0.1);
    }

    simulated function EndState()
    {
        SetIronSightFOV();
    }
Begin:
    if (bUsingSights)
    {
        ZoomOut();
    }
    
    SetPlayerFOV(PlayerDeployFOV);

    if (InstigatorIsLocalHuman())
    {
        SmoothZoom(true);
    }
}

simulated state UndeployingBipod extends WeaponBusy
{
    simulated function bool WeaponAllowSprint()
    {
        return false;
    }

    simulated function BeginState()
    {
        if (AmmoAmount(0) < 1 && HasAnim(BipodDeployToIdleEmpty))
        {
            PlayAnimAndSetTimer(BipodDeployToIdleEmpty, IronSwitchAnimRate, 0.1);
        }
        else
        {
            PlayAnimAndSetTimer(BipodDeployToIdle, IronSwitchAnimRate, 0.1);
        }

        if (BipodPhysicsSimulation != none)
        {
            BipodPhysicsSimulation.UnlockBipod();
        }

        ResetPlayerFOV();
    }

    simulated function EndState()
    {
        if (Instigator != none && Instigator.bIsCrawling && VSizeSquared(Instigator.Velocity) > 1.0)
        {
            NotifyCrawlMoving();
        }

        if (InstigatorIsLocalHuman())
        {
            DisplayFOV = default.DisplayFOV;
            PlayerViewOffset = default.PlayerViewOffset;
        }
    }

Begin:
    if (InstigatorIsLocalHuman())
    {
        SmoothZoom(false);
    }
}

//=============================================================================
// Ironsight transition functionality
//=============================================================================

// Triggered by ironsights keybind & toggles ironsights/bipod undeployment
simulated function ROIronSights()
{
    if (bCanBipodDeploy && Instigator != none && Instigator.bBipodDeployed)
    {
        // Bipod is deployed, let's undeploy it.
        ForceUndeploy();
    }
    else if (bCanUseIronsights || bCanFireFromHip)
    {
        PerformZoom(!bUsingSights);
    }
}

// Zoom in or out of ironsights view
simulated function PerformZoom(bool bZoomIn)
{
    if (IsBusy() && !IsCrawling())
    {
        return;
    }

    if (bZoomIn)
    {
        if (Instigator != none && Instigator.Physics == PHYS_Falling)
        {
            return;
        }

        // Don't allow them to go to ironsights during a melee attack
        if (FireMode[1].bIsFiring || FireMode[1].IsInState('MeleeAttacking'))
        {
            return;
        }

        ZoomIn(true);

        if (Role < ROLE_Authority)
        {
            ServerZoomIn();
        }
    }
    else
    {
        ZoomOut(true);

        if (Role < ROLE_Authority)
        {
            ServerZoomOut();
        }
    }
}

// Zoom into ironsights view
simulated function ZoomIn(optional bool bAnimateTransition)
{
    // Don't allow player to go to ironsights while in melee mode
    if (FireMode[1].bIsFiring || FireMode[1].IsInState('MeleeAttacking'))
    {
        return;
    }

    bUsingSights = true;

    // Make the player stop firing when they go to ironsights
    if (FireMode[0].bIsFiring)
    {
        FireMode[0].StopFiring();
    }

    if (InstigatorIsLocalHuman())
    {
        SetPlayerFOV(GetPlayerIronsightFOV());
    }

    if (bAnimateTransition)
    {
        GotoState('IronSightZoomIn');
    }

    if (ROPawn(Instigator) != none)
    {
        ROPawn(Instigator).SetIronSightAnims(true);
    }
}

function ServerZoomIn()
{
    ZoomIn(true);
}

// Zoom out of ironsights view
simulated function ZoomOut(optional bool bAnimateTransition)
{
    ResetPlayerFOV();

    if (bAnimateTransition)
    {
        GotoState('IronSightZoomOut');
    }

    bUsingSights = false;

    if (ROPawn(Instigator) != none)
    {
        ROPawn(Instigator).SetIronSightAnims(false);
    }
}

function ServerZoomOut()
{
    ZoomOut(true);
}

simulated state IronSightZoomIn extends WeaponBusy
{
    simulated function bool CanStartCrawlMoving()
    {
        return false;
    }

    simulated function BeginState()
    {
        local name Anim;

        if (AmmoAmount(0) < 1 && HasAnim(IronBringUpEmpty))
        {
            Anim = IronBringUpEmpty;
        }
        else if (bWaitingToBolt && HasAnim(IronBringUpRest))
        {
            Anim = IronBringUpRest;
        }
        else
        {
            Anim = IronBringUp;
        }

        PlayAnimAndSetTimer(Anim, IronSwitchAnimRate, 0.15);
    }

    simulated function EndState()
    {
        SetIronSightFOV();

        if (bPlayerFOVZooms && InstigatorIsLocallyControlled())
        {
            PlayerViewZoom(true);
        }
    }

Begin:
    if (InstigatorIsLocalHuman())
    {
        SmoothZoom(true);
    }
}

// New function just to avoid code repetition in different functions
simulated function SetIronSightFOV()
{
    local vector TargetPVO;

    if (InstigatorIsLocalHuman())
    {
        if (bHasScope)
        {
            if (ScopeDetail == RO_ModelScopeHigh)
            {
                TargetPVO = default.XoffsetHighDetail;
            }
            else if (ScopeDetail == RO_ModelScope)
            {
                TargetPVO = default.XOffsetScoped;
            }
            else
            {
                TargetPVO = default.PlayerViewOffset;
            }
        }
        else
        {
            TargetPVO = default.PlayerViewOffset;
        }

        DisplayFOV = default.IronSightDisplayFOV;
        PlayerViewOffset = TargetPVO;
    }
}

simulated state IronSightZoomOut extends WeaponBusy
{
    simulated function BeginState()
    {
        if (AmmoAmount(0) < 1 && HasAnim(IronPutDownEmpty))
        {
            PlayAnimAndSetTimer(IronPutDownEmpty, IronSwitchAnimRate, 0.15);
        }
        else
        {
            PlayAnimAndSetTimer(IronPutDown, IronSwitchAnimRate, 0.15);
        }
    }

    simulated function EndState()
    {
        if (Instigator != none && Instigator.bIsCrawling && VSizeSquared(Instigator.Velocity) > 1.0)
        {
            NotifyCrawlMoving();
        }

        if (InstigatorIsLocalHuman())
        {
            DisplayFOV = default.DisplayFOV;
            PlayerViewOffset = default.PlayerViewOffset;
        }
    }

Begin:
    if (InstigatorIsLocalHuman())
    {
        if (bPlayerFOVZooms)
        {
            PlayerViewZoom(false);
        }

        SmoothZoom(false);
    }
}

// Takes the weapon out of ironsights or bipod if you jump
simulated function NotifyOwnerJumped()
{
    if (IsInstigatorBipodDeployed())
    {
        if (!IsBusy() || IsInState('DeployingBipod'))
        {
            BipodDeploy(false);

            if (Role < ROLE_Authority)
            {
                ServerBipodDeploy(false);
            }
        }
    }
    else if (!IsBusy() || IsInState('IronSightZoomIn'))
    {
        GotoState('TweenDown');
    }
}

// Just go back to the idle animation & take us out of zoom if we are zoomed
simulated state TweenDown extends WeaponBusy
{
    simulated function PlayIdle()
    {
        if (bUsingSights)
        {
            if (bWaitingToBolt && HasAnim(PostFireIronIdleAnim))
            {
                TweenAnim(PostFireIronIdleAnim, 0.5);
            }
            else if (AmmoAmount(0) < 1 && HasAnim(IronIdleEmptyAnim))
            {
                TweenAnim(IronIdleEmptyAnim, FastTweenTime);
            }
            else if (HasAnim(IronIdleAnim))
            {
                TweenAnim(IronIdleAnim, FastTweenTime);
            }
        }
        else
        {
            if (bWaitingToBolt && HasAnim(PostFireIdleAnim))
            {
                TweenAnim(PostFireIdleAnim, FastTweenTime);
            }
            else if (AmmoAmount(0) < 1 && HasAnim(IdleEmptyAnim))
            {
                TweenAnim(IdleEmptyAnim, FastTweenTime);
            }
            else if (HasAnim(IdleAnim))
            {
                TweenAnim(IdleAnim, FastTweenTime);
            }
        }
    }

    // Reset any zoom values
    simulated function EndState()
    {
        if (InstigatorIsLocalHuman())
        {
            global.PlayIdle();
        }
    }

Begin:
    if (bUsingSights)
    {
        SetTimer(default.ZoomOutTime + 0.1, false);

        ZoomOut();

        if (InstigatorIsLocallyControlled())
        {
            PlayIdle();

            if (bPlayerFOVZooms)
            {
                PlayerViewZoom(false);
            }

            SmoothZoom(false);
        }
    }
    else
    {
        GotoState('Idle');
    }
}

// Modified to handle bipod, ironsight & empty anims
simulated function PlayIdle()
{
    if (bCanBipodDeploy && IsInstigatorBipodDeployed())
    {
        if (AmmoAmount(0) == 0 && HasAnim(BipodIdleEmptyAnim))
        {
            LoopAnim(BipodIdleEmptyAnim, IdleAnimRate, 0.2);
        }
        else if (HasAnim(BipodIdleAnim))
        {
            LoopAnim(BipodIdleAnim, IdleAnimRate, 0.2);
        }
    }
    else
    {
        if (bUsingSights)
        {
            if (bWaitingToBolt && HasAnim(PostFireIronIdleAnim))
            {
                LoopAnim(PostFireIronIdleAnim, IdleAnimRate, 0.5);
            }
            else if (AmmoAmount(0) < 1 && HasAnim(IronIdleEmptyAnim))
            {
                LoopAnim(IronIdleEmptyAnim, IdleAnimRate, FastTweenTime);
            }
            else if (HasAnim(BipodHipIdle))
            {
                LoopAnim(BipodHipIdle, IdleAnimRate, 0.2);
            }
            else if (HasAnim(IronIdleAnim))
            {
                LoopAnim(IronIdleAnim, IdleAnimRate, FastTweenTime);
            }
        }
        else
        {
            if (bWaitingToBolt && HasAnim(PostFireIdleAnim))
            {
                LoopAnim(PostFireIdleAnim, IdleAnimRate, FastTweenTime);
            }
            else if (AmmoAmount(0) < 1 && HasAnim(IdleEmptyAnim))
            {
                LoopAnim(IdleEmptyAnim, IdleAnimRate, FastTweenTime);
            }
            else if (HasAnim(IdleAnim))
            {
                LoopAnim(IdleAnim, IdleAnimRate, FastTweenTime);
            }
        }
    }
}

// Takes us out of zoom immediately - this is a non blocking state, and will not prevent firing, reloading, etc
// Use this when some non state changing action needs to bring us out of ironsights immediately, without playing the idle animation
simulated state UnZoomImmediately extends Idle
{
Begin:
    if (bUsingSights)
    {
        ZoomOut();

        if (InstigatorIsLocalHuman())
        {
            if (bPlayerFOVZooms)
            {
                PlayerViewZoom(false);
            }

            SmoothZoom(false);
        }
    }

    GotoState('Idle');
}

//=============================================================================
// Sprinting
//=============================================================================

// Modified to handle empty anim & to take player out of ironsights
simulated state StartSprinting
{
    simulated function PlayIdle()
    {
        local float LoopSpeed, Speed2d;

        if (InstigatorIsLocallyControlled())
        {
            // Make the sprinting animation match the sprinting speed
            Speed2d = VSize(Instigator.Velocity);
            LoopSpeed = (Speed2d / (Instigator.default.GroundSpeed * Instigator.SprintPct)) * SprintLoopAnimRate;

            if ((AmmoAmount(0) <= 0) && HasAnim(SprintLoopEmptyAnim))
            {
                LoopAnim(SprintLoopEmptyAnim, LoopSpeed, 0.2);
            }
            else if (HasAnim(SprintLoopAnim))
            {
                LoopAnim(SprintLoopAnim, LoopSpeed, 0.2);
            }
        }
    }

// Take the player out of ironsights
Begin:
    ZoomOut();  // There are some cases where bUsingIronSights can be false, but the player is still zoomed in,
                // so lets not check it and just call ZoomOut() regardless

    if (InstigatorIsLocalHuman())
    {
        if (bPlayerFOVZooms)
        {
            PlayerViewZoom(false);
        }

        SmoothZoom(false);
    }
}

// Modified to handle empty anim
simulated function PlayStartSprint()
{
    if (AmmoAmount(0) <= 0 && HasAnim(SprintStartEmptyAnim))
    {
        PlayAnimAndSetTimer(SprintStartEmptyAnim, SprintStartAnimRate);
    }
    else if (HasAnim(SprintStartAnim))
    {
        PlayAnimAndSetTimer(SprintStartAnim, SprintStartAnimRate);
    }
}

// Modified to handle empty anim
simulated state WeaponSprinting
{
ignores PutDown, BringUp;

    simulated function PlayIdle()
    {
        local float LoopSpeed, Speed2d;

        if (InstigatorIsLocallyControlled())
        {
            // Make the sprinting animation match the sprinting speed
            LoopSpeed = 1.5;
            Speed2d = VSize(Instigator.Velocity);
            LoopSpeed = (Speed2d / (Instigator.default.GroundSpeed * Instigator.SprintPct)) * 1.5;

            if (AmmoAmount(0) <= 0 && HasAnim(SprintLoopEmptyAnim))
            {
                LoopAnim(SprintLoopEmptyAnim, LoopSpeed, FastTweenTime);
            }
            else if (HasAnim(SprintLoopAnim))
            {
                LoopAnim(SprintLoopAnim, LoopSpeed, FastTweenTime);
            }
        }
    }

// Finish unzooming the player if they are zoomed
Begin:
    if (DisplayFOV != default.DisplayFOV && InstigatorIsLocalHuman())
    {
        SmoothZoom(false);
    }
}

// Modified to handle empty anim
simulated function PlayEndSprint()
{
    if (AmmoAmount(0) <= 0 && HasAnim(SprintEndEmptyAnim))
    {
        PlayAnimAndSetTimer(SprintEndEmptyAnim, SprintEndAnimRate);
    }
    else
    {
        PlayAnimAndSetTimer(SprintEndAnim, SprintEndAnimRate);
    }
}

// New function to determine whether a reload is allowed
simulated function bool AllowReload()
{
    // Prevent reload (with message) if bipod not deployed
    if (bCanBipodDeploy && bMustReloadWithBipodDeployed && (Instigator == none || !Instigator.bBipodDeployed))
    {
        if (Instigator.Controller != none && PlayerController(Instigator.Controller) != none)
        {
            class'ROBipodWarningMsg'.static.ClientReceive(PlayerController(Instigator.Controller), 1);
        }

        return false;
    }

    // Weapons that can load 2 mags will not allow a mag to be loaded unless the 1st mag load has been used up
    if (bTwoMagsCapacity && AmmoAmount(0) > FireMode[0].AmmoClass.default.InitialAmount)
    {
        return false;
    }

    // To reload, the weapon must not be firing or busy & player must have at least 1 spare mag
    return !IsFiring() && !IsBusy() && CurrentMagCount > 0;
}

// Triggered by reload keybind & attempts to reload the weapon
exec simulated function ROManualReload()
{
    if (AllowReload())
    {
        if (Level.NetMode == NM_Client)
        {
            GotoState('PendingAction');
        }

        ServerRequestReload();
    }
}

function ServerRequestReload()
{
    if (AllowReload())
    {
        if (bCanBipodDeploy && IsInstigatorBipodDeployed())
        {
            GotoState('ReloadingBipod');
        }
        else
        {
            GotoState('Reloading');
        }

        if (!InstigatorIsLocallyControlled()) // a server makes an owning net client also go to state 'Reloading' (won't happen in SP or owning listen server)
        {
            ClientDoReload();
        }
    }
    else
    {
        ClientCancelReload();
    }
}

simulated function ClientDoReload(optional byte NumRounds)
{
    if (bCanBipodDeploy && IsInstigatorBipodDeployed())
    {
        GotoState('ReloadingBipod');
    }
    else
    {
        GotoState('Reloading');
    }
}

simulated function ClientCancelReload()
{
    GotoState('Idle');
}

simulated function bool IsSighted()
{
    return bUsingSights || IsInstigatorBipodDeployed();
}

// Modified to prevent firing if the weapon must be fired while sighted
simulated function bool ReadyToFire(int Mode)
{
    if (bMustFireWhileSighted && !IsSighted())
    {
        // This weapon must be fired while sighted.
        return false;
    }

    return super.ReadyToFire(Mode);
}

simulated state Reloading extends WeaponBusy
{
    simulated function bool WeaponAllowSprint()
    {
        return false;
    }

    simulated function bool CanStartCrawlMoving()
    {
        return false;
    }

    simulated function BeginState()
    {
        if (Role == ROLE_Authority && ROPawn(Instigator) != none)
        {
            ROPawn(Instigator).HandleStandardReload();
        }

        if (Role == ROLE_Authority && GetNextMagIndex() >= 0)
        {
            // Update the ammo count for the next magazine so that the client knows.
            // This is needed for magazines that appear differently depending on
            // how much ammo is in the magazine (e.g., DP-27).
            NextMagAmmoCount = PrimaryAmmoArray[GetNextMagIndex()];

            if (AmmoAmount(0) > 0 && bPlusOneLoading)
            {
                NextMagAmmoCount += 1;
            }
        }

        PlayReload();

        super.BeginState();
    }

    simulated function EndState()
    {
        if (Role == ROLE_Authority)
        {
            PerformReload();
        }

        bWaitingToBolt = false;

        super.EndState();
    }

    // This is overridden because the normal PlayIdle function will play the
    // "empty" animations after a reload because the client hasn't gotten
    // the message about the updated ammo count yet.
    simulated function PlayIdle()
    {
        local name Anim;

        if (Instigator.bBipodDeployed)
        {
            if (AmmoAmount(0) == 0 && HasAnim(BipodIdleEmptyAnim))
            {
                Anim = BipodIdleEmptyAnim;
            }
            else if (HasAnim(BipodIdleAnim))
            {
                Anim = BipodIdleAnim;
            }
        }
        else if (HasAnim(IdleAnim))
        {
            Anim = IdleAnim;
        }

        LoopAnim(Anim, IdleAnimRate, 0.2);
    }

// Take the player out of ironsights
Begin:
    if (bUsingSights)
    {
        ZoomOut();

        if (InstigatorIsLocalHuman())
        {
            if (bPlayerFOVZooms)
            {
                PlayerViewZoom(false);
            }

            SmoothZoom(false);
        }
    }

    // Sometimes the client will get switched out of ironsight mode before getting to the reload function - this should catch that
    if (InstigatorIsLocalHuman())
    {
        if (DisplayFOV != default.DisplayFOV)
        {
            SmoothZoom(false);
        }

        if (bPlayerFOVZooms)
        {
            PlayerViewZoom(false);
        }
    }
}

// State for reloading with bipod deployed
simulated state ReloadingBipod extends Reloading
{
    simulated function bool WeaponAllowCrouchChange()
    {
        return false;
    }

    simulated function bool WeaponAllowProneChange()
    {
        return false;
    }

    simulated function BeginState()
    {
        super.BeginState();

        ResetPlayerFOV();
    }
    
    simulated function EndState()
    {
        super.EndState();

        // TODO: if we're in a "reloading bipod" state, isn't the check of bBipodDeployed redundant?
        if (InstigatorIsLocalHuman() && Instigator.bBipodDeployed)
        {
            DisplayFOV = IronSightDisplayFOV;
        }
    }

    simulated function PlayIdle()
    {
        if (IsInstigatorBipodDeployed() && HasAnim(BipodIdleAnim))
        {
            LoopAnim(BipodIdleAnim, IdleAnimRate, 0.2);
        }
        else
        {
            super.PlayIdle();
        }
    }

// Take the player out of zoom & then zoom them back in
Begin:
    if (InstigatorIsLocalHuman() && Instigator.bBipodDeployed)
    {
        if (DisplayFOV != default.DisplayFOV)
        {
            SmoothZoom(false);
        }

        if (AmmoAmount(0) < 1 && HasAnim(BipodMagEmptyReloadAnim))
        {
            Sleep(GetAnimDuration(BipodMagEmptyReloadAnim, 1.0) - default.ZoomInTime - default.ZoomOutTime);
        }
        else
        {
            Sleep(GetAnimDuration(BipodMagPartialReloadAnim, 1.0) - default.ZoomInTime - default.ZoomOutTime);
        }

        SetPlayerFOV(PlayerDeployFOV);
        SmoothZoom(true);
    }
}

// Client gets sent to this state when the client has requested an action that needs verified by the server
// Once the server verifies they can start the action, the server will take the client out of this state
simulated state PendingAction extends Busy
{
    simulated function bool ReadyToFire(int Mode)
    {
        return false;
    }

    simulated function bool WeaponAllowSprint()
    {
        return false;
    }

// Take the player out of ironsights
Begin:
    if (bUsingSights)
    {
        ZoomOut();

        if (InstigatorIsLocalHuman())
        {
            if (bPlayerFOVZooms)
            {
                PlayerViewZoom(false);
            }

            SmoothZoom(false);
        }
    }
}

// Returns the reload animation to play given the current state
simulated function name GetReloadAnim()
{
    if (bCanBipodDeploy && IsInstigatorBipodDeployed())
    {
        if (AmmoAmount(0) > 0 && HasAnim(BipodMagPartialReloadAnim))
        {
            return BipodMagPartialReloadAnim;
        }
        else if (HasAnim(BipodMagEmptyReloadAnim))
        {
            return BipodMagEmptyReloadAnim;
        }
    }
    
    if (AmmoAmount(0) > 0 || (bTwoMagsCapacity && CurrentMagCount < 2))
    {
        return MagPartialReloadAnims[Rand(MagPartialReloadAnims.Length)];
    }
    else
    {
        return MagEmptyReloadAnims[Rand(MagEmptyReloadAnims.Length)];
    }
}

// Play the reload animation & set a reload timer
simulated function PlayReload()
{
    PlayAnimAndSetTimer(GetReloadAnim(), 1.0, 0.1);
}

// Gets the index of the fullest magazine that is not our current magazine.
// This magazine index will be the next one loaded into the weapon if a
// a reload were to happen.
function int GetNextMagIndex()
{
    local int i, MaxCount, MagIndex;

    MaxCount = -1;
    MagIndex = -1;

    for (i = 0; i < PrimaryAmmoArray.Length; ++i)
    {
        if (i != CurrentMagIndex && PrimaryAmmoArray[i] > MaxCount)
        {
            MagIndex = i;
            MaxCount = PrimaryAmmoArray[i];
        }
    }

    return MagIndex;
}

// Gets the index of the fullest "magazine", including the current magazine
function int GetFullestMagIndex()
{
    local int i, MaxCount, MagIndex;

    MaxCount = -1;
    MagIndex = -1;

    for (i = 0; i < PrimaryAmmoArray.Length; ++i)
    {
        if (PrimaryAmmoArray[i] > MaxCount)
        {
            MagIndex = i;
            MaxCount = PrimaryAmmoArray[i];
        }
    }

    return MagIndex;
}

// New function to do the actual ammo swapping
function PerformReload(optional int Count)
{
    local int  CurrentMagLoad;
    local bool bDidPlusOneReload;

    if (CurrentMagCount < 1)
    {
        return;
    }

    // Record remaining no. of rounds in current mag
    CurrentMagLoad = AmmoAmount(0);

    if (bPlusOneLoading && CurrentMagLoad > 0) // deduct a round in the chamber for 'plus one' loading weapons
    {
        --CurrentMagLoad;
        bDidPlusOneReload = true;
    }

    // Discard current mag (remove it from ammo array) if it's empty, or if
    // weapon is set to discard current mag on reloading or if we're going to
    // load a 2nd clip into a weapon that can load 2 clips/mags (new clip
    // becomes the current 'mag')
    if (CurrentMagLoad <= 0 || UnloadedMunitionsPolicy == UMP_Discard || bTwoMagsCapacity)
    {
        // Remove current mag, meaning the next one in the array now becomes the new current mag
        PrimaryAmmoArray.Remove(CurrentMagIndex, 1);
    }
    // Check if we are unloading a partial clip and we are consolidating clips
    else if (CurrentMagLoad < FireMode[0].AmmoClass.default.InitialAmount && UnloadedMunitionsPolicy == UMP_Consolidate)
    {
        // Remove the current magazine.
        PrimaryAmmoArray.Remove(CurrentMagIndex, 1);

        SavedRoundCount += CurrentMagLoad;
    }
    // Otherwise put the current mag back into player's spare mags
    else
    {
        PrimaryAmmoArray[CurrentMagIndex] = CurrentMagLoad; // update CurrentMagIndex with current no. of loaded rounds, as it won't have been updated when shots fire
    }

    if (UnloadedMunitionsPolicy == UMP_Consolidate)
    {
        // Consolidate saved rounds into a new magazine.
        while (SavedRoundCount >= FireMode[0].AmmoClass.default.InitialAmount)
        {
            PrimaryAmmoArray[PrimaryAmmoArray.Length] = FireMode[0].AmmoClass.default.InitialAmount;
            SavedRoundCount -= FireMode[0].AmmoClass.default.InitialAmount;
        }
    }

    // Set the current magazine to the fullest magazine that we have
    CurrentMagIndex = GetFullestMagIndex();

    // Now build up the new ammo 'charge' from the newly loaded mag
    if (!bTwoMagsCapacity)
    {
        CurrentMagLoad = 0; // start by resetting to empty, unless it's a weapon that can load 2 clips/mags (in which case we add ammo to existing)
    }

    if (bDidPlusOneReload) // for 'plus one' loading weapons, add the round that was already in the chamber
    {
        ++CurrentMagLoad;
    }

    CurrentMagLoad += PrimaryAmmoArray[CurrentMagIndex]; // add ammo from the new mag

    // For weapons that can load 2 clips/mags, check if we can load a 2nd clip (possible if weapon was completely empty at start of reload)
    if (bTwoMagsCapacity && CurrentMagLoad <= FireMode[0].AmmoClass.default.InitialAmount && CurrentMagCount > 1)
    {
        PrimaryAmmoArray.Remove(CurrentMagIndex, 1);

        if (CurrentMagIndex >= PrimaryAmmoArray.Length)
        {
            CurrentMagIndex = 0;
        }

        CurrentMagLoad += PrimaryAmmoArray[CurrentMagIndex]; // bit of a hack, shoving rounds from 2nd clip into current 'mag'
    }

    // Now update the weapon's ammo 'charge' with the newly calculated rounds (only assign this once as it's a replicated variable)
    CurrentMagLoad = Min(CurrentMagLoad, FireMode[0].AmmoClass.default.MaxAmmo); // fail-safe to make sure ammo can never exceed maximum allowed
    AmmoCharge[0] = CurrentMagLoad;

    // Show a screen message indicating how full the new mag feels
    if (InstigatorIsHumanControlled())
    {
        if (AmmoStatus(0) > 0.5)
        {
            Instigator.ReceiveLocalizedMessage(class'ROAmmoWeightMessage', 0);
        }
        else if (AmmoStatus(0) > 0.2)
        {
            Instigator.ReceiveLocalizedMessage(class'ROAmmoWeightMessage', 1);
        }
        else
        {
            Instigator.ReceiveLocalizedMessage(class'ROAmmoWeightMessage', 2);
        }
    }

    // Update the weapon attachment ammo status
    if (AmmoAmount(0) > 0 && ROWeaponAttachment(ThirdPersonActor) != none)
    {
        ROWeaponAttachment(ThirdPersonActor).bOutOfAmmo = false;
    }

    UpdateResupplyStatus(true);
}

// Modified to start reload for a bot
simulated function OutOfAmmo()
{
    if (!HasAmmo())
    {
        if (ROWeaponAttachment(ThirdPersonActor) != none)
        {
            ROWeaponAttachment(ThirdPersonActor).bOutOfAmmo = true;
        }

        if (Instigator != none && AIController(Instigator.Controller) != none)
        {
            GotoState('Reloading');
        }
    }
}

// Modified so HUD ammo display shows number of magazines carried by the player
simulated function int GetHudAmmoCount()
{
    return CurrentMagCount;
}

// Modified to allow a friendly player to resupply the weapon (for weapons that allow this)
function bool ResupplyAmmo()
{
    local int i;

    if (Level.TimeSeconds > LastResupplyTimestamp + ResupplyInterval)
    {
        if (bCanBeResupplied && PrimaryAmmoArray.Length < MaxNumPrimaryMags)
        {
            for (i = 0; i < NumMagsToResupply; ++i)
            {
                PrimaryAmmoArray[PrimaryAmmoArray.Length] = FireMode[0].AmmoClass.default.InitialAmount;

                if (PrimaryAmmoArray.Length >= MaxNumPrimaryMags)
                {
                    break;
                }
            }

            UpdateResupplyStatus(true);
            LastResupplyTimestamp = Level.TimeSeconds;
            return true;
        }
    }

    return false;
}

// Modified so resupply point gradually replenishes ammo (no full resupply in one go)
function bool FillAmmo()
{
    local int  InitialAmount, i;
    local bool bDidFillAmmo;

    if (Level.TimeSeconds > LastResupplyTimestamp + ResupplyInterval)
    {
        InitialAmount = FireMode[0].AmmoClass.default.InitialAmount;

        // If we can carry more mags, add one or more (no. added is FillAmmoMagCount)
        if (PrimaryAmmoArray.Length < MaxNumPrimaryMags)
        {
            for (i = 0; i < default.FillAmmoMagCount; ++i)
            {
                PrimaryAmmoArray[PrimaryAmmoArray.Length] = InitialAmount;
                bDidFillAmmo = true;

                if (PrimaryAmmoArray.Length >= MaxNumPrimaryMags)
                {
                    break;
                }
            }
        }
        // Otherwise, if we already have max mags, try to find a mag that isn't full & swap it for a new full mag
        else if (FillAmmoMagCount > 0)
        {
            for (i = 0; i < PrimaryAmmoArray.Length; ++i)
            {
                if (PrimaryAmmoArray[i] < InitialAmount && i != CurrentMagIndex) // skip over the current mag, as we have to do a manual reload to physically swap that mag out
                {
                    PrimaryAmmoArray[i] = InitialAmount;
                    bDidFillAmmo = true;
                    break;
                }
            }
        }

        if (bDidFillAmmo && IsCurrentWeapon())
        {
            UpdateResupplyStatus(true);
        }
    }
    if (bDidFillAmmo)
    {
        LastResupplyTimestamp = Level.TimeSeconds;
    }

    return bDidFillAmmo;
}

// Modified to call UpdateResupplyStatus()
function DropFrom(vector StartLocation)
{
    if (bCanThrow)
    {
        UpdateResupplyStatus(false);
    }

    super.DropFrom(StartLocation);
}

// New function to update the player's resupply status & number of spare mags
function UpdateResupplyStatus(bool bCurrentWeapon)
{
    local DHPawn P;

    P = DHPawn(Instigator);

    if (bCurrentWeapon)
    {
        CurrentMagCount = Max(0, PrimaryAmmoArray.Length - 1); // update number of spare mags (replicated)
    }

    if (P != none)
    {
        P.bWeaponNeedsResupply = bCanBeResupplied && bCurrentWeapon && CurrentMagCount < (MaxNumPrimaryMags - 1) && (TeamIndex == 2 || TeamIndex == P.GetTeamNum());
        P.bWeaponNeedsReload = false;
    }
}

function SetNumMags(int M)
{
    PrimaryAmmoArray.Length = M;

    if (IsCurrentWeapon())
    {
        UpdateResupplyStatus(true);
    }
}

function GiveAmmo(int M, WeaponPickup WP, bool bJustSpawned)
{
    local DHWeaponPickup DHWP;
    local int            InitialAmount, i;

    if (FireMode[M].AmmoClass != none)
    {
        if (M != 0 && FireMode[M].AmmoClass == FireMode[0].AmmoClass)
        {
            return;
        }

        // If from a WeaponPickup, swap to the ammo from the picked up weapon
        if (WP != none)
        {
            InitialAmount = WP.AmmoAmount[M];
            DHWP = DHWeaponPickup(WP);

            if (DHWP != none)
            {
                PrimaryAmmoArray = DHWP.AmmoMags;
                CurrentMagIndex = DHWP.LoadedMagazineIndex;
            }

            if (IsCurrentWeapon())
            {
                UpdateResupplyStatus(true);
            }
        }
        // If just spawned, give the default ammo for the weapon
        else if (bJustSpawned)
        {
            InitialAmount = FireMode[M].AmmoClass.default.InitialAmount;
            CurrentMagIndex = 0;

            PrimaryAmmoArray.Length = Ceil(InitialNumPrimaryMags * GetInitialNumMagsPercentage());

            for (i = 0; i < PrimaryAmmoArray.Length; ++i)
            {
                PrimaryAmmoArray[i] = InitialAmount;
            }

            // If the weapon loads two mags, the initial loaded rounds needs to be two mags
            if (bTwoMagsCapacity)
            {
                PrimaryAmmoArray[CurrentMagIndex] *= 2; // bit of a hack, shoving rounds from 2nd clip into current 'mag'
                InitialAmount *= 2;
            }
        }

        // Give the weapon its loaded ammo (AmmoCharge)
        if (!bDoesNotRetainLoadedMag)
        {
            AmmoCharge[M] = InitialAmount;
        }
    }
}

// Modified to remove alternative handling if weapon's bNoAmmoInstances is set to false
function bool AddAmmo(int AmmoToAdd, int Mode)
{
    if (AmmoClass[0] == AmmoClass[Mode])
    {
        Mode = 0;
    }

    if (Level.GRI.WeaponBerserk > 1.0)
    {
        AmmoCharge[Mode] = MaxAmmo(Mode);
    }
    else if (AmmoCharge[mode] < MaxAmmo(Mode))
    {
        AmmoCharge[Mode] = Min(MaxAmmo(Mode), AmmoCharge[Mode] + AmmoToAdd);
    }

    NetUpdateTime = Level.TimeSeconds - 1.0;

    return true;
}

function float GetInitialNumMagsPercentage()
{
    local float InitialAmmoPercent;
    local DHGameReplicationInfo GRI;

    GRI = DHGameReplicationInfo(Level.Game.GameReplicationInfo);

    if (GRI == none)
    {
        Warn("Could not find GRI in GetInitialNumMagsPercentage() in:" @ self);
        return 1.0;
    }

    // If we are a DHPawn and the weapon can have changed initial num mags, then get munition percentage
    if (DHPawn(Instigator) != none && bCanHaveInitialNumMagsChanged)
    {
        InitialAmmoPercent = GRI.TeamMunitionPercentages[Instigator.GetTeamNum()] / 100.0; // we are using a 0.0 to 1.0 percentage, not 100.0% so divide by 100.0
    }
    else
    {
        InitialAmmoPercent = 1.0; // Set max otherwise
    }

    return InitialAmmoPercent;
}

// Modified to handle picking up spare ammo magazines from a WeaponPickup, which is a new system in DH
function bool HandlePickupQuery(Pickup Item)
{
    local int i, Count, MagCount, RoundsRemaining;
    local DHWeaponPickup WP;

    // If no passed item, prevent pick up & stop checking rest of Inventory chain
    if (Item == none)
    {
        return true;
    }

    // Pickup weapon is same as this weapon, so see if we can pick up any spare
    // mags from it
    if (Class == Item.InventoryType && WeaponPickup(Item) != none)
    {
        WP = DHWeaponPickup(Item);

        // If we already have max mags, prevent pick up & stop checking rest of
        // Inventory chain (same if pickup isn't a DHWeaponPickup & won't have
        // stored mags)
        if (WP != none)
        {
            // Colin: Going to keep it simple here. This function is just going to
            // pool all the ammunition together and give as many magazines as it can
            // rather than some complicated thing where we have to sort out which
            // magazines are more full and what to take.

            // Count up all the rounds of ammunition in the pickup
            for (i = 0; i < WP.AmmoMags.Length; ++i)
            {
                Count += WP.AmmoMags[i];
            }

            // Calculate the amount of full magazines
            MagCount = Count / MaxAmmo(0);

            // Calculate the amount of remaining ammunition after filling up as many
            // magazines as we could
            RoundsRemaining = Count % MaxAmmo(0);

            // Add full magazines
            for (i = 0; PrimaryAmmoArray.Length < MaxNumPrimaryMags && i < MagCount; ++i)
            {
                PrimaryAmmoArray[PrimaryAmmoArray.Length] = MaxAmmo(0);
            }

            // Add magazine
            if (PrimaryAmmoArray.Length < MaxNumPrimaryMags && RoundsRemaining > 0)
            {
                PrimaryAmmoArray[PrimaryAmmoArray.Length] = RoundsRemaining;
            }
        }

        if (IsCurrentWeapon())
        {
            UpdateResupplyStatus(true);
        }

        // Need to do this here as we're going to prevent a new weapon pick up, so the pickup won't give a screen message or destroy/respawn itself
        Item.AnnouncePickup(Pawn(Owner));
        Item.SetRespawn();

        return true; // prevents pick up, as already have weapon, & stops checking rest of Inventory chain
    }

    // Pickup weapon's inventory slot is same as this weapon (& we can't carry more then one item in the same slot)
    if (Item.InventoryType.default.InventoryGroup == InventoryGroup)
    {
        // If this is the currently held weapon & it can be dropped by human player, throw it away & pick up the weapon on the ground
        if (InstigatorIsHumanControlled() && Instigator.Weapon != none && Instigator.Weapon.InventoryGroup == InventoryGroup && Instigator.CanThrowWeapon())
        {
            PlayerController(Instigator.Controller).ThrowWeapon();

            return false; // allows pick up of new weapon & stops checking rest of Inventory chain
        }

        return true; // prevents pick up (as can't carry more than 1 item in same slot) & stops checking rest of Inventory chain
    }

    // Didn't do any pick up for this weapon, so pass this query on to the next item in the Inventory chain
    // If we've reached the last Inventory item, returning false will allow pick up of the weapon
    return Inventory != none && Inventory.HandlePickupQuery(Item);
}

// Modified to prevent melee attacks while deployed
simulated event ClientStartFire(int Mode)
{
    if (!FireMode[Mode].bMeleeMode || !IsInstigatorBipodDeployed())
    {
        super.ClientStartFire(Mode);
    }
}

// Modified to prevent firing (with message) if neither ironsighted or bipod deployed
// Modified to play the dry-fire sound if you're out of ammo
// Note that firing cannot be stopped in this function; it can only be used to do extra things, like effects
// If the pawn calls Fire() on its Weapon, it appears that ClientStartFire() gets triggered by native code, which is where weapon actually commences firing process
simulated function Fire(float F)
{
    // TODO: only do this if you MUST be deployed to fire (new bool!)
    if (InstigatorIsHumanControlled() && bMustFireWhileSighted && !IsSighted())
    {
        // "You must be deployed to fire your weapon!";
        class'ROBipodWarningMsg'.static.ClientReceive(PlayerController(Instigator.Controller), 0);
    }
    else if (AmmoAmount(0) < 1 && !IsBusy() && FireMode[0].NoAmmoSound != none)
    {
        PlayOwnedSound(FireMode[0].NoAmmoSound, SLOT_None, 1.0,,,, false);
    }
}

//=============================================================================
// Barrels - overheating & changing
//=============================================================================

// Triggered by change barrel keybind & attempts to swap over the barrels
exec simulated function ROMGOperation()
{
    if (AllowBarrelChange())
    {
        GotoState('ChangingBarrels');

        if (Role < ROLE_Authority)
        {
            ServerSwitchBarrels();
        }
    }
}

function ServerSwitchBarrels()
{
    if (AllowBarrelChange())
    {
        GotoState('ChangingBarrels');
    }
}

simulated function bool AllowBarrelChange()
{
    return bHasSpareBarrel && IsInstigatorBipodDeployed() && !IsInState('ChangingBarrels') && !IsFiring() && !IsBusy();
}

// State where we are changing the barrel
simulated state ChangingBarrels extends WeaponBusy
{
    simulated function bool WeaponAllowSprint()
    {
        return false;
    }

    simulated function bool WeaponAllowProneChange()
    {
        return false;
    }

    simulated function bool WeaponAllowCrouchChange()
    {
        return false;
    }

    simulated function Timer()
    {
        // Means we're half-way through the barrel change animation, so now we call PerformBarrelChange() & set another Timer, which will later exit this state
        if (bCallBarrelChangeTimer)
        {
            bCallBarrelChangeTimer = false;
            PerformBarrelChange();
            SetTimer(FMax(0.5 * BarrelChangeDuration, 0.1), false); // minimum of 0.1 secs just in case something has gone wrong - guarantees we set another Timer & exit state
        }
        // Otherwise we just exit the state as normal, as we've completed the barrel change process
        else
        {
            super.Timer();
        }
    }

    simulated function BeginState()
    {
        local float AnimTimer;

        ResetPlayerFOV();

        // This replaces what would be PlayAnimAndSetTimer(), so on an authority role we set up to call a Timer to swap barrels halfway through the barrel change animation
        // This is so any current steam effect stops when the old barrel has been removed & put away, then we determine whether the new barrel should be steaming
        // This is rather hacky & should really be controlled by a notify event in the barrel change animation, but I can't justify re-making RO's MG34 & MG42 anim files just for that
        // TODO: looks like RO's MG34 & MG42 anim files were later re-made as DH versions so if they are retained the anim notifies can be added instead of this hacky functionality
        if (HasAnim(BarrelChangeAnim))
        {
            if (InstigatorIsLocallyControlled())
            {
                PlayAnim(BarrelChangeAnim, 1.0, 0.1);
            }

            AnimTimer = GetAnimDuration(BarrelChangeAnim) + FastTweenTime;

            if (Role == ROLE_Authority)
            {
                if (Level.NetMode == NM_DedicatedServer || (Level.NetMode == NM_ListenServer && !InstigatorIsLocallyControlled()))
                {
                    BarrelChangeDuration = 0.9 * AnimTimer; // 10% ServerTimerReduction
                }
                else
                {
                    BarrelChangeDuration = AnimTimer;
                }

                bCallBarrelChangeTimer = true; // flag for state Timer to call PerformBarrelChange at mid-point of anim
                SetTimer(0.5 * BarrelChangeDuration, false);
            }
            else
            {
                SetTimer(AnimTimer, false); // normal timer on a net client as it doesn't control barrel changes, it just receives updates from the server
            }
        }
    }

// Take the player out of zoom & then zoom them back in
Begin:
    if (InstigatorIsLocalHuman())
    {
        if (DisplayFOV != default.DisplayFOV)
        {
            SmoothZoom(false);
        }

        Sleep(GetAnimDuration(BarrelChangeAnim, 1.0) - default.ZoomInTime - default.ZoomOutTime);

        SetPlayerFOV(PlayerDeployFOV);
        SmoothZoom(true);
    }
}

function PerformBarrelChange()
{
    // We only have the 1 barrel in our weapon, don't do anything
    if (bHasSpareBarrel)
    {
        if (BarrelIndex >= 0 && BarrelIndex < Barrels.Length && Barrels[BarrelIndex] != none)
        {
            // If the barrel has failed, we're going to toss it, so remove it from the barrel array
            if (Barrels[BarrelIndex].bBarrelFailed)
            {
                Barrels[BarrelIndex].Destroy();
                Barrels.Remove(BarrelIndex, 1);

                if (Barrels.Length < 2)
                {
                    bHasSpareBarrel = false;
                }

                // If just removed the last barrel in array, cycle back to 0 (otherwise BarrelIndex stays the same, as next barrel has dropped back into current index position)
                if (BarrelIndex >- Barrels.Length)
                {
                    BarrelIndex = 0;
                }
            }
            else
            {
                Barrels[BarrelIndex].SetCurrentBarrel(false); // old barrel is no longer current
                BarrelIndex = ++BarrelIndex % Barrels.Length; // cycle BarrelIndex (loops back to 0 when goes past the last barrel in array)
            }
        }

        if (Barrels[BarrelIndex] != none)
        {
            Barrels[BarrelIndex].SetCurrentBarrel(true);
        }
    }
}

// Called when we need to toggle barrel steam on or off, depending on the barrel temperature
simulated function SetBarrelSteamActive(bool bSteaming)
{
    bBarrelSteamActive = bSteaming;

    if (Level.NetMode != NM_DedicatedServer)
    {
        // Spawn the steam emitter if we need it
        if (BarrelSteamEmitter == none && bBarrelSteamActive && BarrelSteamEmitterClass != none)
        {
            BarrelSteamEmitter = Spawn(BarrelSteamEmitterClass, self);

            if (BarrelSteamEmitter != none)
            {
                AttachToBone(BarrelSteamEmitter, BarrelSteamBone);
            }
        }

        // Toggle the steam emitter on/off if we need to
        if (BarrelSteamEmitter != none && BarrelSteamEmitter.bActive != bBarrelSteamActive)
        {
            BarrelSteamEmitter.Trigger(self, Instigator);
        }
    }

    // Server calls a replicated server-to-client function to do the same on the owning net client
    if ((Level.NetMode == NM_DedicatedServer || Level.NetMode == NM_ListenServer) && !InstigatorIsLocallyControlled())
    {
        ClientSetBarrelSteam(bBarrelSteamActive);
    }

    // Do the same on the 3rd person WeaponAttachment
    if (DHWeaponAttachment(ThirdPersonActor) != none)
    {
        DHWeaponAttachment(ThirdPersonActor).SetBarrelSteamActive(bBarrelSteamActive);
    }
}

// Modified so if the barrel is already steaming when the pawn gets this weapon, we set the same affect on the WeaponAttachment
// Necessary as attachment may not yet exist when SetBarrelSteamActive() is called in this class (e.g. when picking up a pickup)
function AttachToPawnHidden(Pawn P)
{
    super.AttachToPawnHidden(P);

    if (bBarrelSteamActive && DHWeaponAttachment(ThirdPersonActor) != none)
    {
        DHWeaponAttachment(ThirdPersonActor).SetBarrelSteamActive(true);
    }
}

function AttachToPawn(Pawn P)
{
    super.AttachToPawn(P);

    if (bBarrelSteamActive && DHWeaponAttachment(ThirdPersonActor) != none)
    {
        DHWeaponAttachment(ThirdPersonActor).SetBarrelSteamActive(true);
    }
}

simulated function ClientSetBarrelSteam(bool bSteaming)
{
    if (Role < ROLE_Authority)
    {
        SetBarrelSteamActive(bSteaming);
    }
}

function SetBarrelDamaged(bool bDamaged)
{
    bBarrelDamaged = bDamaged;
}

function SetBarrelFailed(bool bFailed)
{
    bBarrelFailed = bFailed;
}

function SetBarrelTemperature(float NewTemp)
{
    BarrelTemperature = NewTemp;
}

// Modified to give barrel actors to player, if relevant
function GiveTo(Pawn Other, optional Pickup Pickup)
{
    local int i;

    super.GiveTo(Other, Pickup);

    if (BarrelClass != none && Role == ROLE_Authority)
    {
        // This weapon is spawning for this player, so spawn any barrels
        if (Pickup == none)
        {
            if (InitialBarrels > 0)
            {
                for (i = 0; i < InitialBarrels; ++i)
                {
                    Barrels[i] = Spawn(BarrelClass, self);
                }

                BarrelIndex = 0;
                Barrels[BarrelIndex].SetCurrentBarrel(true);
            }
        }
        // Player has picked up this weapon from the ground, so transfer any barrels from the pickup
        else if (DHWeaponPickup(Pickup) != none && DHWeaponPickup(Pickup).Barrels.Length > 0)
        {
            Barrels = DHWeaponPickup(Pickup).Barrels; // copy the pickup's reference to the Barrels array

            for (i = 0; i < Barrels.Length; ++i)
            {
                if (Barrels[i] != none)
                {
                    Barrels[i].SetOwner(self); // barrel's owner is now this weapon

                    if (Barrels[i].bIsCurrentBarrel)
                    {
                        BarrelIndex = i;
                        Barrels[BarrelIndex].UpdateBarrelStatus();
                    }
                }
            }
        }

        bHasSpareBarrel = Barrels.Length >= 2;
    }
}

// Modified to notify an active barrel that we have fired (so it can increase its temperature) & change the WeaponAttachment's sound if the barrel is damaged
simulated function bool ConsumeAmmo(int Mode, float Load, optional bool bAmountNeededIsMax)
{
    local DHWeaponBarrel B;
    local float          SoundModifier;

    if (BarrelIndex >= 0 && BarrelIndex < Barrels.Length)
    {
        B = Barrels[BarrelIndex];

        if (Role == ROLE_Authority && B != none)
        {
            B.WeaponFired();
        }

        if (ThirdPersonActor != none)
        {
            if (bBarrelDamaged && B != none)
            {
                SoundModifier = FMax(52.0, 64.0 - ((B.Temperature - B.CriticalTemperature) / (B.FailureTemperature - B.CriticalTemperature) * 52.0));
                ThirdPersonActor.SoundPitch = SoundModifier;
            }
            else if (ThirdPersonActor.SoundPitch != 64)
            {
                ThirdPersonActor.SoundPitch = 64;
            }
        }
    }

    return super.ConsumeAmmo(Mode, Load, bAmountNeededIsMax);
}

// New debug exec to show spread limits as red lines
exec function DebugSpread()
{
    local DHProjectileFire FM;

    if (Level.NetMode == NM_Standalone || class'DH_LevelInfo'.static.DHDebugMode())
    {
        FM = DHProjectileFire(FireMode[0]);

        if (FM != none)
        {
            FM.bDebugSpread = !FM.bDebugSpread;

            if (!FM.bDebugSpread)
            {
                ClearStayingDebugLines();
            }
        }
    }
}

// SCOPE STUFF
simulated function PreTravelCleanUp()
{
    if (ScopeScriptedTexture != none)
    {
        ScopeScriptedTexture.Client = none;
        Level.ObjectPool.FreeObject(ScopeScriptedTexture);
        ScopeScriptedTexture = none;
    }

    if (ScriptedScopeCombiner != none)
    {
        ScriptedScopeCombiner.Material2 = none;
        Level.ObjectPool.FreeObject(ScriptedScopeCombiner);
        ScriptedScopeCombiner = none;
    }

    if (ScopeScriptedShader != none)
    {
        ScopeScriptedShader.Diffuse = none;
        ScopeScriptedShader.SelfIllumination = none;
        Level.ObjectPool.FreeObject(ScopeScriptedShader);
        ScopeScriptedShader = none;
    }
}

simulated function float GetScopePortalFOV()
{
    switch (ScopeDetail)
    {
        case RO_ModelScope:
            return ScopePortalFOV;
        case RO_ModelScopeHigh:
            return ScopePortalFOVHigh;
    }
}

simulated function vector GetScopePlayerViewOffset()
{
    switch (ScopeDetail)
    {
        case RO_ModelScope:
            return XoffsetScoped;
        case RO_ModelScopeHigh:
            return XoffsetHighDetail;
    }
}

simulated function GetScopeScriptedTextureSize(out int Width, out int Height)
{
    switch (ScopeDetail)
    {
        case RO_TextureScope:
        case RO_ModelScope:
            Width = default.ScopeScriptedTextureSize / 2;
            Height = default.ScopeScriptedTextureSize / 2;
            break;
        case RO_ModelScopeHigh:
            Width = default.ScopeScriptedTextureSize;
            Height = default.ScopeScriptedTextureSize;
            break;
    }
}

// Handles initializing and switching between different scope modes
simulated function UpdateScopeMode()
{
    local int Width, Height;

    if (Level.NetMode != NM_DedicatedServer && Instigator != none && Instigator.IsLocallyControlled() && Instigator.IsHumanControlled())
    {
        if (bForceModelScope || ScopeDetail == RO_ModelScope || ScopeDetail == RO_ModelScopeHigh)
        {
            ScopePortalFOV = GetScopePortalFOV();
            IronSightDisplayFOV = default.IronSightDisplayFOV;
            bPlayerFOVZooms = false;
            bHasModelScope = true;

            if (bUsingSights)
            {
                PlayerViewOffset = GetScopePlayerViewOffset();
            }

            if (ScopeScriptedTexture == none)
            {
                ScopeScriptedTexture = ScriptedTexture(Level.ObjectPool.AllocateObject(class'ScriptedTexture'));
            }

            GetScopeScriptedTextureSize(Width, Height);

            ScopeScriptedTexture.FallBackMaterial = ScriptedTextureFallback;
            ScopeScriptedTexture.SetSize(Width, Height);
            ScopeScriptedTexture.Client = self;

            if (ScriptedScopeCombiner == none)
            {
                // Construct the combiner
                ScriptedScopeCombiner = Combiner(Level.ObjectPool.AllocateObject(class'Combiner'));
                ScriptedScopeCombiner.Material1 = ScriptedScopeTexture;
                ScriptedScopeCombiner.FallbackMaterial = Shader'ScopeShaders.Zoomblur.LensShader';
                ScriptedScopeCombiner.CombineOperation = CO_Multiply;
                ScriptedScopeCombiner.AlphaOperation = AO_Use_Mask;
                ScriptedScopeCombiner.Material2 = ScopeScriptedTexture;
            }

            if (ScopeScriptedShader == none)
            {
                // Construct the scope shader
                ScopeScriptedShader = Shader(Level.ObjectPool.AllocateObject(class'Shader'));
                ScopeScriptedShader.Diffuse = ScriptedScopeCombiner;
                ScopeScriptedShader.SelfIllumination = ScriptedScopeCombiner;
                ScopeScriptedShader.FallbackMaterial = Shader'ScopeShaders.Zoomblur.LensShader';
            }

            bInitializedScope = true;
        }
        else if (ScopeDetail == RO_TextureScope)
        {
            IronSightDisplayFOV = default.IronSightDisplayFOV;
            PlayerViewOffset.X = default.PlayerViewOffset.X;
            bPlayerFOVZooms = true;

            bInitializedScope = true;
        }
    }
}

//============================================================================
// DEBUG FUNCTIONS FOR BIPOD PHYSICS SIMULATION
//============================================================================

simulated function EAxis AxisFromString(string S)
{
    if (S ~= "X") return AXIS_X;
    else if (S ~= "Y") return AXIS_Y;
    else if (S ~= "Z") return AXIS_Z;
    else return AXIS_X;
}

exec simulated function BarrelRollAxis(string AxisString)
{
    if (Level.NetMode == NM_Standalone && BipodPhysicsSettings != none)
    {
        BipodPhysicsSettings.BarrelRollAxis = AxisFromString(AxisString);
    }
}

exec simulated function BarrelPitchAxis(string AxisString)
{
    if (Level.NetMode == NM_Standalone && BipodPhysicsSettings != none)
    {
        BipodPhysicsSettings.BarrelPitchAxis = AxisFromString(AxisString);
    }
}

exec simulated function BarrelRotationOffset(int Pitch, int Yaw, int Roll)
{
    if (Level.NetMode == NM_Standalone && BipodPhysicsSettings != none)
    {
        BipodPhysicsSettings.BarrelBoneRotationOffset.Pitch = Pitch;
        BipodPhysicsSettings.BarrelBoneRotationOffset.Yaw = Yaw;
        BipodPhysicsSettings.BarrelBoneRotationOffset.Roll = Roll;
    }
}

exec simulated function BipodArmLength(float V)
{
    if (Level.NetMode == NM_Standalone && BipodPhysicsSimulation != none)
    {
        BipodPhysicsSimulation.Settings.ArmLength = V;
    }
}

exec simulated function BipodAngularDamping(float V)
{
    if (Level.NetMode == NM_Standalone && BipodPhysicsSimulation != none)
    {
        BipodPhysicsSimulation.Settings.AngularDamping = V;
    }
}

exec simulated function BipodGravityScale(float V)
{
    if (Level.NetMode == NM_Standalone && BipodPhysicsSimulation != none)
    {
        BipodPhysicsSimulation.Settings.GravityScale = V;
    }
}

exec simulated function BipodYawDeltaFactor(float V)
{
    if (Level.NetMode == NM_Standalone && BipodPhysicsSimulation != none)
    {
        BipodPhysicsSimulation.Settings.YawDeltaFactor = V;
    }
}

exec simulated function BipodAngularVelocityThreshold(float V)
{
    if (Level.NetMode == NM_Standalone && BipodPhysicsSimulation != none)
    {
        BipodPhysicsSimulation.Settings.AngularVelocityThreshold = V;
    }
}

exec simulated function BipodCoefficientOfRestitution(float V)
{
    if (Level.NetMode == NM_Standalone && BipodPhysicsSimulation != none)
    {
        BipodPhysicsSimulation.Settings.CoefficientOfRestitution = V;
    }
}

exec simulated function DebugAddedPitch(int AddedPitch)
{
    // Added to debug the distance zeroing.
    if (Level.NetMode == NM_Standalone)
    {
        if (DHProjectileFire(FireMode[0]) != none)
        {
            DHProjectileFire(FireMode[0]).AddedPitch = AddedPitch;
        }
    }
}

defaultproperties
{
    Priority=9
    bUsesFreeAim=true
    bCanRestDeploy=true
    bCanAttachOnBack=true
    bCanUseIronsights=true
    DisplayFOV=70.0
    PlayerDeployFOV=60.0
    IronSwitchAnimRate=1.0
    FastTweenTime=0.2
    ZoomInTime=0.4
    ZoomOutTime=0.2
    FillAmmoMagCount=1
    MuzzleBone="Muzzle"
    BarrelSteamEmitterClass=class'DH_Effects.DHMGSteam'

    LightType=LT_Steady
    LightEffect=LE_NonIncidence
    LightHue=30
    LightSaturation=150
    LightBrightness=255.0
    LightRadius=4.0
    LightPeriod=3

    SelectAnim="Draw"
    PutDownAnim="Put_away"
    IronBringUp="iron_in"
    IronPutDown="iron_out"

    ScriptedTextureFallback=Material'Weapons1st_tex.Zoomscope.LensShader'
    LensMaterialID=-1
    ScriptedScopeTexture=Texture'ScopeShaders.Zoomblur.Xhair'
    ScopeOverlaySize=0.7
    ScopeScriptedTextureSize=1024

    IronIdleAnim="Iron_idle"
    MagEmptyReloadAnims(0)="reload_empty"
    MagPartialReloadAnims(0)="reload_half"
}<|MERGE_RESOLUTION|>--- conflicted
+++ resolved
@@ -560,11 +560,7 @@
 
 simulated function bool ShouldDrawPortal()
 {
-<<<<<<< HEAD
-    return bHasScope && (bForceRenderScope || ((bUsingSights || IsInstigatorBipodDeployed()) && (IsInState('Idle') || IsInState('PostFiring') || IsInState('SwitchingFireMode'))));
-=======
-    return bHasScope && LensMaterialID != -1 && (bForceRenderScope || (bUsingSights && (IsInState('Idle') || IsInState('PostFiring') || IsInState('SwitchingFireMode'))));
->>>>>>> 21cc7967
+    return bHasScope && LensMaterialID != -1 && (bForceRenderScope || (((bUsingSights || IsInstigatorBipodDeployed()) && (IsInState('Idle') || IsInState('PostFiring') || IsInState('SwitchingFireMode'))));
 }
 
 // Modified to prevent the exploit of freezing your animations after firing
