--- conflicted
+++ resolved
@@ -8,14 +8,10 @@
 
 function EVisibleFor GetVisibility()
 {
-<<<<<<< HEAD
-    ChangeVisibilityInDangerZoneTo(class'UMath'.static.SwapFirstPair(GetTeamIndex()), 255);
-=======
     return VISIBLE_None;
 }
 
 function EVisibleFor GetVisibilityInDangerZone()
 {
     return VISIBLE_Enemy;
->>>>>>> c96eebb7
 }