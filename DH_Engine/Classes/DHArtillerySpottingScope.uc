//==============================================================================
// Darkest Hour: Europe '44-'45
// Darklight Games (c) 2008-2019
//==============================================================================

class DHArtillerySpottingScope extends Object
    abstract;

// Range table
struct SRangeTableRecord
{
    var float  Pitch;                                     // in degrees or milliradians
    var int    Range;                                     // in meters
};
var array<SRangeTableRecord>    RangeTable;

var int PitchDecimalsTable;
var int PitchDecimalsDial;

struct STargetInfo
{
    var int                              Timeout;           // time to expiry [s]
    var int                              MarkerIndex;       // index in the array of fire requests sorted by squad index
    var int                              MarkersTotal;      // how many on-map fire support requests are there
    var int                              Distance;          // distance between the player and the target
    var int                              YawCorrection;     // how many ticks on the dial is the target deflected from current aiming direction
    var string                           SquadName;         // name of the squad that requests fire support
    var DHGameReplicationInfo.MapMarker  Marker;            // Fire_Support or Ruler
};

var UUnits.EAngleUnit PitchAngleUnit, YawAngleUnit;

enum EShapePrimitive
{
    ShortTick,
    MediumLengthTick,
    LongTick
};
var EShapePrimitive                      MiddleTick;
var EShapePrimitive                      CurrentValueIndicator;

struct SSegmentTick
{
    var EShapePrimitive                   Shape;
    var bool                              bShouldDrawLabel;
};

var array<SSegmentTick>                   PitchSegmentSchema;
var array<SSegmentTick>                   YawSegmentSchema;
var int                                   NumberOfYawSegments;
var int                                   NumberOfPitchSegments;

var     localized string    RangeString;
var     localized string    ElevationString;
var     texture             SpottingScopeOverlay;       // periscope overlay texture

var     float               YawScaleStep;               // how quickly yaw indicator should traverse
var     float               PitchScaleStep;             // how quickly pitch indicator should traverse
var     int                 PitchIndicatorLength;       // [px], should be a multiple of number of visible pitch ticks
var     int                 YawIndicatorLength;         // [px], should be a multiple of number of visible yaw ticks
var     int                 StrikeThroughThickness;     // [px]

var     string              DistanceUnit;

var     int                 WidgetsPanelTopLeftX;
var     int                 WidgetsPanelTopLeftY;
var     int                 WidgetsPanelEntryHeight;

var     float               SmallSizeTickLength;
var     float               MiddleSizeTickLength;
var     float               LargeSizeTickLength;
var     float               LabelOffset;
var     float               IndicatorMiddleTickOffset;
var     int                 TargetTickLength;

var     bool                bIsTableInitialized;
var     DHDataTable         RenderTable;

var     localized string    RangeHeaderString;
var     localized string    PitchHeaderString;

var     color               Green;
var     color               White;
var     color               Orange;
var     color               Red;

var     texture             GradientOverlayX;           // used for dimming the dials
var     texture             GradientOverlayY;           // used for dimming the dials

// Those two fields determine what part of the dial's span will be used
// to display the dial's scale. The span is equal to (0.5-SPAN/2, 0.5+SPAN/2) [rads].
// E.g. YawDialSpan=1 will project the yaw dial on a half-circle.
var     float               YawDialSpan;    // [rad]
var     float               PitchDialSpan;  // [rad]

var     array<float>                    YawTicksShading;  // used by target ticks on yaw dials

var     array<float>                    YawTicksCurvature;
var     array<float>                    PitchTicksCurvature;

enum ETargetWidgetLineType
{
    TWLT_Header,
    TWLT_MarkerType,
    TWLT_ExpiryTime,
    TWLT_Distance,
    TWLT_Correction
};

struct STargetWidgetLayout
{
    var                       int LineHeight;     // [px]
    var                       int HeaderOffsetX;  // [px]
    var                       int IconOffsetX;    // [px]
    var                       int IconOffsetY;    // [px]
    var ETargetWidgetLineType LineConfig[5];      // add more lines?
};

var     STargetWidgetLayout TargetWidgetLayout;

var     string              TargetToggleHint;
var     string              SelectTargetHint;
var     string              NoTargetsHint;

function CreateRenderTable(Canvas C)
{
    local int i;

    if (RenderTable != none)
    {
        return;
    }

    RenderTable = new class'DHDataTable';

    RenderTable.Font = C.MedFont;
    RenderTable.Columns.Insert(0, 2);

    RenderTable.Columns[0].Header = RangeHeaderString @  "(" $ DistanceUnit $ ")";
    RenderTable.Columns[0].TextColor = class'UColor'.default.White;
    RenderTable.Columns[0].Width = 80;
    RenderTable.Columns[0].HeaderJustification = 2;
    RenderTable.Columns[0].RowJustification = 2;
    RenderTable.Columns[1].Header = PitchHeaderString @ "(" $ class'UUnits'.static.GetAngleUnitString(PitchAngleUnit) $ ")";
    RenderTable.Columns[1].TextColor = class'UColor'.default.White;
    RenderTable.Columns[1].Width = 80;
    RenderTable.Columns[1].HeaderJustification = 0;
    RenderTable.Columns[1].RowJustification = 0;

    RenderTable.Rows.Insert(0, RangeTable.Length);

    for (i = 0; i < RangeTable.Length; ++i)
    {
        RenderTable.Rows[i].Columns.Insert(0, 2);
        RenderTable.Rows[i].Columns[0].Value = string(RangeTable[i].Range);
        RenderTable.Rows[i].Columns[0].TextColor = class'UColor'.default.Green;
        RenderTable.Rows[i].Columns[1].Value = class'UFloat'.static.Format(RangeTable[i].Pitch, PitchDecimalsTable);
        RenderTable.Rows[i].Columns[1].TextColor = class'UColor'.default.White;
    }
}

function CalculateShadingAndCurvature()
{
    local int i;
    local int VisibleYawSegmentsNumber, VisiblePitchSegmentsNumber;

    VisibleYawSegmentsNumber = NumberOfYawSegments * YawSegmentSchema.Length;
    VisiblePitchSegmentsNumber = NumberOfPitchSegments * PitchSegmentSchema.Length;

    // Calculate curvature & shading coefficients for ticks on artillery scope's dial
    for (i = 0; i < VisibleYawSegmentsNumber; ++i)
    {
        YawTicksCurvature[i] = class'UInterp'.static.DialRounding(float(i) / VisibleYawSegmentsNumber, YawDialSpan);
        YawTicksShading[i] = 1 - 2 * Abs(YawTicksCurvature[i] - 0.5);
    }

    for (i = 0; i < VisiblePitchSegmentsNumber; ++i)
    {
        PitchTicksCurvature[i] = class'UInterp'.static.DialRounding(float(i) / VisiblePitchSegmentsNumber, PitchDialSpan);
    }
}

function DrawSpottingScopeOverlay(Canvas C)
{
    local float TextureSize, TileStartPosU, TileStartPosV, TilePixelWidth, TilePixelHeight;

    if (SpottingScopeOverlay != none)
    {
        TextureSize = float(SpottingScopeOverlay.MaterialUSize());
        TilePixelWidth = TextureSize / 0.4 * 0.955;
        TilePixelHeight = TilePixelWidth * float(C.SizeY) / float(C.SizeX);
        TileStartPosU = ((TextureSize - TilePixelWidth) * 0.5);
        TileStartPosV = ((TextureSize - TilePixelHeight) * 0.5);
        C.SetPos(0.0, 0.0);

        C.DrawColor = class'UColor'.default.White;
        C.DrawTile(SpottingScopeOverlay, C.SizeX, C.SizeY, TileStartPosU, TileStartPosV, TilePixelWidth, TilePixelHeight);
    }
}

function UpdateTable(Canvas C, float ActiveLowerBoundPitch, float ActiveUpperBoundPitch)
{
    if (!bIsTableInitialized)
    {
        CreateRenderTable(C);
        CalculateShadingAndCurvature();

        bIsTableInitialized = true;
    }
}

function array<STargetInfo> PrepareTargetInfo(DHPlayer PC, VehicleWeapon VW)
{
    local vector                                        Delta;
    local float                                         Deflection;
    local int                                           Distance, MarkerTimeout, MarkerIndex, MarkersTotal, i, j;
    local array<STargetInfo>                            Targets;
    local STargetInfo                                   TargetInfo;
    local string                                        SquadName;
    local DHGameReplicationInfo.MapMarker               MapMarker;
    local DHGameReplicationInfo                         GRI;
    local array<DHGameReplicationInfo.MapMarker>        TargetMapMarkers, GlobalArtilleryRequests, PersonalMapMarkers;
    local rotator WeaponRotation;
    local vector WeaponLocation;

    if (PC == none || PC.SquadReplicationInfo == none || VW == none)
    {
        return Targets;
    }

    GRI = DHGameReplicationInfo(PC.GameReplicationInfo);

    if (GRI == none)
    {
        return Targets;
    }

    WeaponLocation = VW.Location;
    WeaponLocation.Z = 0.0;

    WeaponRotation = VW.Rotation;
    WeaponRotation.Roll = 0;
    WeaponRotation.Pitch = 0;

    // Get all global fire support markers excluding player's own
    GRI.GetGlobalArtilleryMapMarkers(PC, GlobalArtilleryRequests);

    // Get personal markers
    PersonalMapMarkers = PC.GetPersonalMarkers();

    // From all global markers leave only the one selected by the player
    for (i = 0; i < GlobalArtilleryRequests.Length; ++i)
    {
        if (GlobalArtilleryRequests[i].SquadIndex == PC.ArtillerySupportSquadIndex)
        {
            TargetMapMarkers[TargetMapMarkers.Length] = GlobalArtilleryRequests[i];
        }
    }

    // Add measurement markers
    for (i = 0; i < PersonalMapMarkers.Length; ++i)
    {
        if (PersonalMapMarkers[i].MapMarkerClass.default.Type == MT_Measurement)
        {
            TargetMapMarkers[TargetMapMarkers.Length] = PersonalMapMarkers[i];
        }
    }

    // Prepare target information for each marker
    for (i = 0; i < TargetMapMarkers.Length; ++i)
    {
        MapMarker = TargetMapMarkers[i];

        Delta = MapMarker.WorldLocation - WeaponLocation;
        Delta.Z = 0;
        // calculate deflection between target's shift (Delta) and weapon's direction (VehicleRotation)
        Deflection = class'UVector'.static.SignedAngle(vector(rotator(Normal(Delta))), vector(WeaponRotation), vect(0, 0, 1));
        Deflection = class'UUnits'.static.ConvertAngleUnit(Deflection, AU_Radians, AU_Milliradians);

        SquadName = PC.SquadReplicationInfo.GetSquadName(PC.GetTeamNum(), MapMarker.SquadIndex);
        Distance = int(class'DHUnits'.static.UnrealToMeters(VSize(Delta)));

        if (MapMarker.ExpiryTime != -1)
        {
            MarkerTimeout = MapMarker.ExpiryTime - GRI.ElapsedTime;
        }
        else
        {
            MarkerTimeout = -1;
        }

        switch (TargetMapMarkers[i].MapMarkerClass.default.Type)
        {
            case MT_OnMapArtilleryRequest:
                // calculate which index does this marker's squad have throughout global on-map artillery requests
                MarkerIndex = 0;
                for (j = 0; j < GlobalArtilleryRequests.Length; ++j)
                {
                    if (GlobalArtilleryRequests[j].SquadIndex < TargetMapMarkers[i].SquadIndex)
                    {
                        ++MarkerIndex;
                    }
                }
                ++MarkerIndex;
                MarkersTotal = GlobalArtilleryRequests.Length;
                break;
            case MT_Measurement:
                // leave neutral values for measurement markers
                MarkerIndex = -1;
                MarkersTotal = -1;
                break;
            default:
                Warn("Unknown artillery marker type in DHPlayer.PrepareTargetInfo()");
        }

        TargetInfo.Distance       = Distance;
        TargetInfo.MarkerIndex    = MarkerIndex;
        TargetInfo.MarkersTotal   = MarkersTotal;
        TargetInfo.SquadName      = SquadName;
        TargetInfo.YawCorrection  = Deflection / YawScaleStep;  // normalize deflection to yaw scale
        TargetInfo.Marker         = MapMarker;
        TargetInfo.Timeout        = MarkerTimeout;
        Targets[Targets.Length]   = TargetInfo;
    }

    return Targets;
}

function Draw(DHPlayer PC, Canvas C, DHVehicleWeaponPawn VWP)
{
    local array<STargetInfo> Targets;

    if (PC == none || C == none || VWP == none || VWP.VehWep == none)
    {
        return;
    }

    Targets = PrepareTargetInfo(PC, VWP.VehWep);

    // Draw the spotting scope overlay
    DrawSpottingScopeOverlay(C);

    if (PC.myHud != none && !PC.myHUD.bHideHUD)
    {
        DrawRangeTable(C, VWP);
        DrawPitch(C, VWP);
        DrawYaw(PC, C, VWP, Targets);
        DrawTargets(PC, C, VWP, Targets);
    }
}

function DrawRangeTable(Canvas C, DHVehicleWeaponPawn VWP)
{
    local float ActiveLowerBoundPitch, ActiveUpperBoundPitch;
    local float X, Y;

    if (C == none || VWP == none || VWP.VehicleBase == none)
    {
        return;
    }

    ActiveLowerBoundPitch = class'UUnits'.static.ConvertAngleUnit(VWP.VehicleBase.Rotation.Pitch + VWP.GetGunPitchMin(), AU_Unreal, PitchAngleUnit);
    ActiveUpperBoundPitch = class'UUnits'.static.ConvertAngleUnit(VWP.VehicleBase.Rotation.Pitch + VWP.GetGunPitchMax(), AU_Unreal, PitchAngleUnit);

    UpdateTable(C, ActiveLowerBoundPitch, ActiveUpperBoundPitch);

    Y = (C.ClipY - RenderTable.GetHeight(C)) * 0.5;
    X = (C.ClipX * 0.85) - (RenderTable.GetWidth() * 0.5);

    RenderTable.DrawTable(C, X, Y);
}

// A helper function to draw a single widget on the left panel in spotting scope view
function DrawTargetWidget(DHPlayer PC, Canvas C, float X, float Y, STargetInfo TargetInfo, float CurrentYaw, int MinimumGunYaw, int MaximumGunYaw)
{
    local string Labels[2];
    local int Deflection;
    local color IconColor, LabelColors[2];
    local float XL, YL;
    local int LabelIndex, LineIndex, MaxLines, LineOffsetX, i;

    CurrentYaw = int(class'UMath'.static.Floor(CurrentYaw, YawScaleStep));

    C.SetDrawColor(White.R, White.G, White.B, White.A);
    C.Font = C.MedFont;

    MaxLines = arraycount(TargetWidgetLayout.LineConfig);

    while (i < MaxLines)
    {
        LabelColors[0] = White;
        Labels[0] = "";
        Labels[1] = "";
        LabelColors[0] = White;
        LabelColors[1] = White;
        LineOffsetX = 0;

        // Calculate what to draw
        switch (TargetWidgetLayout.LineConfig[i])
        {
            case TWLT_Header:
                switch (TargetInfo.Marker.MapMarkerClass.default.Type)
                {
                    case MT_OnMapArtilleryRequest:
                        Labels[0] = "SELECTED TARGET";

                        if (TargetInfo.MarkersTotal > 1)
                        {
                            Labels[1] = " [" $ TargetInfo.MarkerIndex $ " / " $ TargetInfo.MarkersTotal $ "]";
                            LabelColors[1] = Green;
                        }
                        break;
                    case MT_Measurement:
                        Labels[0] = "MEASUREMENT TOOL";
                        break;
                    case MT_Measurement:
                        break;
                }
                LineOffsetX = TargetWidgetLayout.HeaderOffsetX;
                break;
            case TWLT_MarkerType:
                switch (TargetInfo.Marker.MapMarkerClass.default.Type)
                {
                    case MT_OnMapArtilleryRequest:
                        Labels[0] = "Squad: ";
                        Labels[1] = TargetInfo.SquadName @ "-" @ TargetInfo.Marker.MapMarkerClass.default.MarkerName;
                        LabelColors[1] = Green;
                        break;
                    case MT_Measurement:
                        Labels[0] = "Ruler marker";
                        break;
                    default:
                        break;
                }
                break;
            case TWLT_ExpiryTime:
                if (TargetInfo.Timeout != -1)
                {
                    Labels[0] = class'TimeSpan'.static.ToString(TargetInfo.Timeout);

                    if (TargetInfo.Timeout > 10)
                    {
                        LabelColors[0] = Green;
                    }
                    else if (TargetInfo.Timeout > 0)
                    {
                        LabelColors[0] = Orange;
                    }
                    else
                    {
                        LabelColors[0] = Red;
                    }
                }
                LineOffsetX = TargetWidgetLayout.IconOffsetX;
                break;
            case TWLT_Correction:
                Deflection = TargetInfo.YawCorrection * YawScaleStep + CurrentYaw;
                Labels[0] = "Correction: ";

                if (TargetInfo.Marker.MapMarkerClass.static.IsMarkerActive(PC, TargetInfo.Marker))
                {
                    if (Deflection > 0)
                    {
                        Labels[1] = Deflection $ class'UUnits'.static.GetAngleUnitString(YawAngleUnit) @ "left";

                        if (CurrentYaw - Deflection < MinimumGunYaw)
                        {
                            // the target is outside of the upper traverse limit
                            LabelColors[1] = Red;
                        }
                        else
                        {
                            // the target is within the traverse range
                            LabelColors[1] = Orange;
                        }
                    }
                    else if (Deflection == 0)
                    {
                        Labels[1] = "0" $ class'UUnits'.static.GetAngleUnitString(YawAngleUnit);
                        LabelColors[1] = Green;
                    }
                    else
                    {
                        Labels[1] = -Deflection $ class'UUnits'.static.GetAngleUnitString(YawAngleUnit) @ "right";

                        if (CurrentYaw - Deflection > MaximumGunYaw)
                        {
                            // the target is outside of the lower traverse limit
                            LabelColors[1] = Red;
                        }
                        else
                        {
                            // the target is within the traverse range
                            LabelColors[1] = Orange;
                        }
                    }
                }
                else
                {
                    Labels[1] = TargetInfo.Marker.MapMarkerClass.default.CalculatingString;
                    LabelColors[1] = Orange;
                }

                break;
            case TWLT_Distance:
                C.SetDrawColor(White.R, White.G, White.B, White.A);
                Labels[0] = "Distance: ";
                if (TargetInfo.Marker.MapMarkerClass.static.IsMarkerActive(PC, TargetInfo.Marker))
                {
                    Labels[1] = TargetInfo.Marker.MapMarkerClass.static.GetDistanceString(PC, TargetInfo.Marker);
                    LabelColors[1] = Green;
                }
                else
                {
                    Labels[1] = TargetInfo.Marker.MapMarkerClass.default.CalculatingString;
                    LabelColors[1] = Orange;
                }
                break;
        }

        if (Labels[0] != "")
        {
            // Draw whatever there is to be drawn or skip the line
            XL = 0.0;

            for (LabelIndex = 0; LabelIndex < arraycount(Labels); ++LabelIndex)
            {
                if (Labels[LabelIndex] != "")
                {
                    C.CurX = X - LineOffsetX;
                    C.CurY = Y + LineIndex * TargetWidgetLayout.LineHeight;
                    C.SetDrawColor(LabelColors[LabelIndex].R, LabelColors[LabelIndex].G, LabelColors[LabelIndex].B, LabelColors[LabelIndex].A);
                    C.DrawText(Labels[LabelIndex]);
                    C.TextSize(Labels[LabelIndex], XL, YL);
                    LineOffsetX = LineOffsetX - XL;
                }
            }

            ++LineIndex;
        }

        ++i;
    }

    // Draw the widget icon on the left of the text but below the header
    C.CurX = X - TargetWidgetLayout.IconOffsetX;
    C.CurY = Y + TargetWidgetLayout.IconOffsetY;
    IconColor = TargetInfo.Marker.MapMarkerClass.static.GetIconColor(PC, TargetInfo.Marker);
    C.SetDrawColor(IconColor.R, IconColor.G, IconColor.B, IconColor.A);
    C.DrawTile(
        TargetInfo.Marker.MapMarkerClass.default.IconMaterial,
        32.0,
        32.0,
        TargetInfo.Marker.MapMarkerClass.default.IconCoords.X1,
        TargetInfo.Marker.MapMarkerClass.default.IconCoords.Y1,
        TargetInfo.Marker.MapMarkerClass.default.IconCoords.X2,
        TargetInfo.Marker.MapMarkerClass.default.IconCoords.Y2);
}

function DrawTargets(DHPlayer PC, Canvas C, DHVehicleWeaponPawn VWP, array<STargetInfo> Targets)
{
    local int i;
    local DHGameReplicationInfo GRI;
    local float GunYawMaxTruncated, GunYawMinTruncated;
    local array<DHGameReplicationInfo.MapMarker> ArtilleryMarkers;
    local bool bSelectedMarkerNotAvailable;
    local string Label;
    local Color LabelColor;
    local float CurrentYaw, GunYawMin, GunYawMax;

    if (PC == none || VWP == none)
    {
        return;
    }

    GRI = DHGameReplicationInfo(PC.GameReplicationInfo);

    if (GRI == none)
    {
        return;
    }

    CurrentYaw = class'UUnits'.static.ConvertAngleUnit(VWP.GetGunYaw(), AU_Unreal, YawAngleUnit);
    GunYawMin = class'UUnits'.static.ConvertAngleUnit(VWP.GetGunYawMin(), AU_Unreal, YawAngleUnit);
    GunYawMax = class'UUnits'.static.ConvertAngleUnit(VWP.GetGunYawMax(), AU_Unreal, YawAngleUnit);

    GunYawMaxTruncated = class'UMath'.static.Floor(GunYawMax, YawScaleStep);
    GunYawMinTruncated = class'UMath'.static.Floor(GunYawMin, YawScaleStep);

    for (i = 0; i < Targets.Length; ++i)
    {
        DrawTargetWidget(PC, C, WidgetsPanelTopLeftX, WidgetsPanelTopLeftY + WidgetsPanelEntryHeight * i, Targets[i], CurrentYaw, GunYawMinTruncated, GunYawMaxTruncated);
    }

    GRI.GetGlobalArtilleryMapMarkers(PC, ArtilleryMarkers);

    // check if the player has selected any marker
    bSelectedMarkerNotAvailable = PC.ArtillerySupportSquadIndex != 255 && ArtilleryMarkers.Length > 0;

    if (bSelectedMarkerNotAvailable)
    {
        // The player selected some marker
        // Let's check if that marker is still available
        for (i = 0; i < ArtilleryMarkers.Length; ++i)
        {
            if (ArtilleryMarkers[i].SquadIndex == PC.ArtillerySupportSquadIndex)
            {
                bSelectedMarkerNotAvailable = false;
                break;
            }
        }
    }

    LabelColor = class'UColor'.default.White;

    if (ArtilleryMarkers.Length > 0 && (bSelectedMarkerNotAvailable || PC.ArtillerySupportSquadIndex == 255))
    {
        // The player hasn't chosen anything from the available requests
        Label = Repl(SelectTargetHint, "{ArtilleryMarkersLength}", ArtilleryMarkers.Length);
        LabelColor = class'UColor'.default.Green;
    }
    else if (!bSelectedMarkerNotAvailable && PC.ArtillerySupportSquadIndex != 255)
    {
        if (ArtilleryMarkers.Length > 1)
        {
            // The player has selected an available marker but there are more to toggle between
            Label = Repl(TargetToggleHint, "{ArtilleryMarkersLength}", ArtilleryMarkers.Length);
            LabelColor = class'UColor'.default.Green;
        }
        else
        {
            // The player has selected the only available marker - do not show any hints
            Label = "";
        }
    }
    else
    {
        Label = NoTargetsHint;
    }

    Label = class'ROTeamGame'.static.ParseLoadingHintNoColor(Label, PC);

    C.CurX = WidgetsPanelTopLeftX - 40;
    C.CurY = WidgetsPanelTopLeftY - 30;
    C.SetDrawColor(LabelColor.R, LabelColor.G, LabelColor.B, LabelColor.A);
    C.DrawText(Label);
}

function DrawYaw(DHPlayer PC, Canvas C, DHVehicleWeaponPawn VWP, array<STargetInfo> Targets)
{
    local float TextWidthFloat, TextHeightFloat;
    local int TextWidth, TextHeight, IndicatorTopLeftCornerX, IndicatorTopLeftCornerY, YawUpperBound, YawLowerBound;
    local int i, Yaw, Quotient, Index, YawSegmentSchemaIndex, VisibleYawSegmentsNumber, IndicatorStep;
    local int TargetTickCountLeft, TargetTickCountRight;
    local int StrikeThroughStart, StrikeThroughEnd, TickPosition;
    local int StrikeThroughEndIndex, StrikeThroughStartIndex;
    local int GunYawMaxTruncated, GunYawMinTruncated;
    local int BottomDialBound, TopDialBound;
    local int CurrentYaw, GunYawMin, GunYawMax;
    local array<int> TargetTickBuckets;
    local float CurvatureCoefficient, ShadingCoefficient;
    local string Label;
    local color Color;
<<<<<<< HEAD
=======
    local array<int> TargetTickBuckets;
    local float StrikeThroughStart, StrikeThroughEnd, TickPosition;
    local int StrikeThroughEndIndex, StrikeThroughStartIndex;
    local float GunYawMaxTruncated, GunYawMinTruncated;
    local float CurvatureCoefficient;
    local float BottomDialBound, TopDialBound;
    local float CurrentYaw, GunYawMin, GunYawMax;
    local DHGameReplicationInfo.MapMarker Marker;
>>>>>>> 396e6767

    if (PC == none || C == none || VWP == none)
    {
        return;
    }

    CurrentYaw = class'UUnits'.static.ConvertAngleUnit(VWP.GetGunYaw(), AU_Unreal, YawAngleUnit);
    CurrentYaw = int(class'UMath'.static.Floor(CurrentYaw, YawScaleStep));
    GunYawMin = class'UUnits'.static.ConvertAngleUnit(VWP.GetGunYawMin(), AU_Unreal, YawAngleUnit);
    GunYawMax = class'UUnits'.static.ConvertAngleUnit(VWP.GetGunYawMax(), AU_Unreal, YawAngleUnit);

    IndicatorTopLeftCornerX = C.SizeX * 0.5 - 0.5 * YawIndicatorLength;
    IndicatorTopLeftCornerY = C.SizeY * 0.95;

    VisibleYawSegmentsNumber = NumberOfYawSegments * YawSegmentSchema.Length;
    YawLowerBound = CurrentYaw - YawScaleStep * VisibleYawSegmentsNumber * 0.5;
    YawUpperBound = CurrentYaw + YawScaleStep * VisibleYawSegmentsNumber * 0.5;
    IndicatorStep = YawIndicatorLength / VisibleYawSegmentsNumber;

    GunYawMaxTruncated = class'UMath'.static.Floor(GunYawMax, YawScaleStep);
    GunYawMinTruncated = class'UMath'.static.Floor(GunYawMin, YawScaleStep);

    BottomDialBound = class'UInterp'.static.DialCurvature(0.5 - YawDialSpan * 0.5);
    TopDialBound = class'UInterp'.static.DialCurvature(0.5 + YawDialSpan * 0.5);

    C.Font = C.TinyFont;
    C.SetDrawColor(255, 255, 255, 255);

    // Start drawing scale ticks
    C.CurY = IndicatorTopLeftCornerY - 5.0;

    for (Yaw = YawLowerBound; Yaw < YawUpperBound; Yaw += YawScaleStep)
    {
        // Calculate index of the tick in the indicator reference frame
        Index = (Yaw - YawLowerBound) / YawScaleStep;

        // Transform the "linear" coordinates to the coordinates on the curved dial
        CurvatureCoefficient = YawTicksCurvature[Index];

        // Calculate index of the current readout value on the mortar yaw span
        Quotient = int(class'UMath'.static.FlooredDivision(Yaw, YawScaleStep));

        Label = string(int(class'UMath'.static.Floor(Yaw, YawScaleStep)));

        // Get the label's length
        C.StrLen(Label, TextWidthFloat, TextHeightFloat);
        TextWidth = TextWidthFloat;
        TextHeight = TextHeightFloat;

        YawSegmentSchemaIndex = Abs(Quotient) % YawSegmentSchema.Length;

        // The new tick position on the "curved" surface of the dial
        TickPosition = IndicatorTopLeftCornerX + CurvatureCoefficient * YawIndicatorLength;

        C.CurY = IndicatorTopLeftCornerY - 5.0;
        C.CurX = TickPosition;

        switch (YawSegmentSchema[YawSegmentSchemaIndex].Shape)
        {
            case ShortTick:
                C.DrawVertical(TickPosition, -SmallSizeTickLength);
                break;
            case MediumLengthTick:
                C.DrawVertical(TickPosition, -MiddleSizeTickLength);
                break;
            case LongTick:
                C.DrawVertical(TickPosition, -LargeSizeTickLength);
                break;
        }

        if (YawSegmentSchema[YawSegmentSchemaIndex].bShouldDrawLabel)
        {
            switch (YawSegmentSchema[YawSegmentSchemaIndex].Shape)
            {
                case ShortTick:
                    C.CurY = C.CurY - SmallSizeTickLength - TextHeight - LabelOffset;
                    break;
                case MediumLengthTick:
                    C.CurY = C.CurY - MiddleSizeTickLength - TextHeight - LabelOffset;
                    break;
                case LongTick:
                    C.CurY = C.CurY - LargeSizeTickLength - TextHeight - LabelOffset;
                    break;
            }

            C.CurX = TickPosition - TextWidth * 0.5 + 2;
            C.DrawText(Label);
        }
    }

    // Draw a strike-through for values outside of the traverse range
    if (YawLowerBound < GunYawMinTruncated)
    {
        StrikeThroughStartIndex = 0;
        StrikeThroughEndIndex = ((GunYawMinTruncated - YawLowerBound) / YawScaleStep);
        StrikeThroughEnd = YawIndicatorLength * YawTicksCurvature[StrikeThroughEndIndex];

        // Draw the strike-through
        C.SetPos(IndicatorTopLeftCornerX, IndicatorTopLeftCornerY - SmallSizeTickLength);
        C.DrawRect(Texture'WhiteSquareTexture', StrikeThroughEnd, StrikeThroughThickness);

        // Add the missing tick on the end of the strike-through line
        C.SetPos(IndicatorTopLeftCornerX + StrikeThroughEnd, IndicatorTopLeftCornerY - SmallSizeTickLength);
        C.DrawVertical(IndicatorTopLeftCornerX + StrikeThroughEnd, StrikeThroughThickness);
    }

    if (YawUpperBound > GunYawMaxTruncated)
    {
        StrikeThroughStartIndex = (GunYawMaxTruncated - YawLowerBound) / YawScaleStep;
        StrikeThroughStart = YawIndicatorLength * YawTicksCurvature[StrikeThroughStartIndex];
        StrikeThroughEnd = YawIndicatorLength;

        // Draw the strike-through
        C.SetPos(IndicatorTopLeftCornerX + StrikeThroughStart, IndicatorTopLeftCornerY - SmallSizeTickLength);
        C.DrawRect(Texture'WhiteSquareTexture', StrikeThroughEnd - StrikeThroughStart, StrikeThroughThickness);

        // Add the missing tick on the end of the strike-through line
        C.SetPos(IndicatorTopLeftCornerX + StrikeThroughStart, IndicatorTopLeftCornerY - SmallSizeTickLength);
        C.DrawVertical(IndicatorTopLeftCornerX + StrikeThroughStart, StrikeThroughThickness);
    }

    // Draw the gradient overlay in a slightly bigger box to also cover the readout labels that could stick out
    C.SetPos(IndicatorTopLeftCornerX - 0.5 * LargeSizeTickLength, IndicatorTopLeftCornerY - 1.5 * LargeSizeTickLength);
    C.DrawTile(GradientOverlayX, YawIndicatorLength + LargeSizeTickLength, 3 * LargeSizeTickLength, 0, 0, 256, 32);

    // Prepare buckets for ticks so ticks don't get drawn on top of each other
    TargetTickBuckets.Insert(0, VisibleYawSegmentsNumber);

    // Draw target widgets & target ticks
    for (i = 0; i < Targets.Length; ++i)
    {
        Marker = Targets[i].Marker;

        if (!Marker.MapMarkerClass.static.IsMarkerActive(PC, Marker))
        {
            // skip targets that are in the 'calculating' state
            continue;
        }

        // Which tick on the dial does this target correspond to
        Index = (VisibleYawSegmentsNumber * 0.5) - Targets[i].YawCorrection - int(CurrentYaw / YawScaleStep);

        Color = Targets[i].Marker.MapMarkerClass.static.GetIconColor(PC, Targets[i].Marker);

        // Draw a tick on the yaw dial only if the target is within bounds of the yaw indicator
        if (Index < VisibleYawSegmentsNumber && Index >= 0)
        {
            // Get the curvature value (the relative position with respect to IndicatorTopLeftCornerX & YawIndicatorLength)
            CurvatureCoefficient = YawTicksCurvature[Index];

            ShadingCoefficient = YawTicksShading[Index];
            ShadingCoefficient = FClamp(ShadingCoefficient, 0.25, 0.75);
            C.SetDrawColor(ShadingCoefficient * Color.R, ShadingCoefficient * Color.G, ShadingCoefficient * Color.B, 255);

            // The new tick position on the "curved" surface of the dial
            TickPosition = IndicatorTopLeftCornerX + CurvatureCoefficient * YawIndicatorLength;

            C.CurY = IndicatorTopLeftCornerY + 5.0 + 5 * TargetTickBuckets[Index];
            C.CurX = IndicatorTopLeftCornerX;
            TargetTickBuckets[Index] = TargetTickBuckets[Index] + 1;

            // Draw a target tick on the yaw indicator
            C.DrawVertical(TickPosition, TargetTickLength);
        }
        else
        {
            C.SetDrawColor(0.75 * Color.R, 0.75 * Color.G, 0.75 * Color.B, 255);

            // Draw stacking horizontal target markers that are off of the dial
            if (Index < 0)
            {
                // Left side
                C.SetPos(IndicatorTopLeftCornerX - 1.5 * TargetTickLength, IndicatorTopLeftCornerY);
                C.DrawHorizontal(IndicatorTopLeftCornerY + TargetTickCountLeft * 4, TargetTickLength);

                ++TargetTickCountLeft;
            }
            else
            {
                // Right side
                C.SetPos(IndicatorTopLeftCornerX + YawIndicatorLength + 0.5 * TargetTickLength, IndicatorTopLeftCornerY);
                C.DrawHorizontal(IndicatorTopLeftCornerY + TargetTickCountRight * 4, TargetTickLength);

                ++TargetTickCountRight;
            }
        }
    }

    C.SetDrawColor(255, 255, 255, 255);

    // Draw a long horizontal bar that imitates edge of the indicator
    C.SetDrawColor(255, 255, 255, 255);
    C.CurX = IndicatorTopLeftCornerX;
    C.CurY = IndicatorTopLeftCornerY;
    C.DrawHorizontal(IndicatorTopLeftCornerY, YawIndicatorLength);

    // Draw current value indicator (middle tick)
    C.CurY = IndicatorTopLeftCornerY + IndicatorMiddleTickOffset;
    CurvatureCoefficient = YawTicksCurvature[0.5 * VisibleYawSegmentsNumber];
    C.DrawVertical(IndicatorTopLeftCornerX + CurvatureCoefficient * YawIndicatorLength, SmallSizeTickLength);
}

function float GetPitchLowerBound(float CurrentPitch)
{
    return CurrentPitch - PitchScaleStep * NumberOfPitchSegments * PitchSegmentSchema.Length * 0.5;
}

function float GetPitchUpperBound(float CurrentPitch)
{
    return CurrentPitch + PitchScaleStep * NumberOfPitchSegments * PitchSegmentSchema.Length * 0.5;
}

function DrawPitch(Canvas C, DHVehicleWeaponPawn VWP)
{
    local int CurrentPitch, GunPitchOffset, GunPitchMin, GunPitchMax;
    local float TextWidthFloat, TextHeightFloat;
    local int TextWidth, TextHeight;
    local int Pitch, IndicatorTopLeftCornerX, IndicatorTopLeftCornerY, PitchUpperBound, PitchLowerBound;
    local int Quotient, Index, VisiblePitchSegmentsNumber, PitchSegmentSchemaIndex, IndicatorStep;
    local int BottomDialBound, TopDialBound;
    local int StrikeThroughStart, StrikeThroughEnd;
    local int StrikeThroughEndIndex, StrikeThroughStartIndex, TickPosition;
    local float CurvatureConstant;
    local string Label;

    if (C == none || VWP == none && VWP.VehicleBase != none)
    {
        return;
    }

    CurrentPitch = class'UUnits'.static.ConvertAngleUnit(VWP.GetGunPitch(), AU_Unreal, PitchAngleUnit);
    GunPitchOffset = class'UUnits'.static.ConvertAngleUnit(VWP.VehicleBase.Rotation.Pitch, AU_Unreal, PitchAngleUnit);
    CurrentPitch = class'UMath'.static.Floor(CurrentPitch + GunPitchOffset, PitchScaleStep);

    GunPitchMin = class'UUnits'.static.ConvertAngleUnit(VWP.GetGunPitchMin(), AU_Unreal, PitchAngleUnit) + GunPitchOffset;
    GunPitchMin = class'UMath'.static.Floor(GunPitchMin, PitchScaleStep);
    GunPitchMax = class'UUnits'.static.ConvertAngleUnit(VWP.GetGunPitchMax(), AU_Unreal, PitchAngleUnit) + GunPitchOffset;
    GunPitchMax = class'UMath'.static.Floor(GunPitchMax, PitchScaleStep);

    IndicatorTopLeftCornerX = C.SizeX * 0.25;
    IndicatorTopLeftCornerY = C.SizeY * 0.5 - 0.5 * PitchIndicatorLength;

    VisiblePitchSegmentsNumber = NumberOfPitchSegments * PitchSegmentSchema.Length;

    PitchLowerBound = GetPitchLowerBound(CurrentPitch);
    PitchUpperBound = GetPitchUpperBound(CurrentPitch);
    IndicatorStep = PitchIndicatorLength / VisiblePitchSegmentsNumber;
    BottomDialBound = class'UInterp'.static.DialCurvature(0.5 - PitchDialSpan * 0.5);
    TopDialBound = class'UInterp'.static.DialCurvature(0.5 + PitchDialSpan * 0.5);

    C.Font = C.TinyFont;
    C.SetDrawColor(255, 255, 255, 255);
    C.SetPos(IndicatorTopLeftCornerX, IndicatorTopLeftCornerY);

    // Start drawing scale ticks
    for (Pitch = PitchLowerBound; Pitch < PitchUpperBound; Pitch += PitchScaleStep)
    {
        // Calculate index of the tick in the indicator reference frame
        Index = VisiblePitchSegmentsNumber - (Pitch - PitchLowerBound) / PitchScaleStep - 1;

        // Get the cached values
        CurvatureConstant = PitchTicksCurvature[Index];

        // Calculate index of the current readout value on the mortar pitch span
        Quotient = class'UMath'.static.FlooredDivision(Pitch, PitchScaleStep);

        Label = class'UFloat'.static.Format(Pitch, PitchDecimalsDial);

        // Get the label's length
        C.StrLen(Label, TextWidthFloat, TextHeightFloat);
        TextWidth = TextWidthFloat;
        TextHeight = TextHeightFloat;

        C.CurX = IndicatorTopLeftCornerX - 5.0;
        TickPosition = IndicatorTopLeftCornerY + CurvatureConstant * PitchIndicatorLength;

        PitchSegmentSchemaIndex = Abs(Quotient) % PitchSegmentSchema.Length;

        switch (PitchSegmentSchema[PitchSegmentSchemaIndex].Shape)
        {
            case ShortTick:
                C.DrawHorizontal(TickPosition, -SmallSizeTickLength);
                break;
            case MediumLengthTick:
                C.DrawHorizontal(TickPosition, -MiddleSizeTickLength);
                break;
            case LongTick:
                C.DrawHorizontal(TickPosition, -LargeSizeTickLength);
                break;
        }

        if (PitchSegmentSchema[PitchSegmentSchemaIndex].bShouldDrawLabel)
        {
            switch (PitchSegmentSchema[PitchSegmentSchemaIndex].Shape)
            {
                case ShortTick:
                    C.CurX = C.CurX - SmallSizeTickLength - TextWidth - LabelOffset;
                    break;
                case MediumLengthTick:
                    C.CurX = C.CurX - MiddleSizeTickLength - TextWidth - LabelOffset;
                    break;
                case LongTick:
                    C.CurX = C.CurX - LargeSizeTickLength - TextWidth - LabelOffset;
                    break;
            }

            C.CurY = TickPosition - TextHeight * 0.5;
            C.DrawText(Label);
        }
    }

    // Draw a strike-through for values outside of the traverse range

    if (PitchLowerBound < GunPitchMin)
    {
        StrikeThroughStartIndex = VisiblePitchSegmentsNumber - (GunPitchMin - PitchLowerBound) / PitchScaleStep - 1;
        StrikeThroughStart = PitchTicksCurvature[StrikeThroughStartIndex] * PitchIndicatorLength;
        StrikeThroughEnd = PitchIndicatorLength;

        // Draw the strike-through
        C.SetPos(IndicatorTopLeftCornerX - SmallSizeTickLength, IndicatorTopLeftCornerY + StrikeThroughStart);
        C.DrawRect(Texture'WhiteSquareTexture', StrikeThroughThickness, StrikeThroughEnd - StrikeThroughStart);

        // Add the missing tick on the end of the strike-through line
        C.SetPos(IndicatorTopLeftCornerX - SmallSizeTickLength, IndicatorTopLeftCornerY + StrikeThroughEnd);
        C.DrawHorizontal(IndicatorTopLeftCornerY + StrikeThroughStart, StrikeThroughThickness);
    }

    // Draw a strike-through if this segment is above the upper limit.
    if (PitchUpperBound > GunPitchMax)
    {
        StrikeThroughStartIndex = 0;
        StrikeThroughEndIndex = (PitchUpperBound - GunPitchMax) / PitchScaleStep - 1;
        StrikeThroughStart = 0;
        StrikeThroughEnd = PitchTicksCurvature[StrikeThroughEndIndex] * PitchIndicatorLength;

        // Draw the strike-through
        C.SetPos(IndicatorTopLeftCornerX - SmallSizeTickLength, IndicatorTopLeftCornerY + StrikeThroughStart);
        C.DrawRect(Texture'WhiteSquareTexture', StrikeThroughThickness, StrikeThroughEnd - StrikeThroughStart);

        // Add the missing tick on the end of the strike-through line
        C.SetPos(IndicatorTopLeftCornerX - SmallSizeTickLength, IndicatorTopLeftCornerY + StrikeThroughEnd);
        C.DrawHorizontal(IndicatorTopLeftCornerY + StrikeThroughEnd, StrikeThroughThickness);
    }

    // Draw the gradient overlay in a slightly bigger box to also cover the readout labels that could stick out
    C.SetPos(IndicatorTopLeftCornerX - 3 * LargeSizeTickLength, IndicatorTopLeftCornerY - 1.5 * LargeSizeTickLength);
    C.DrawTile(GradientOverlayY, 3 * LargeSizeTickLength, PitchIndicatorLength + 3 * LargeSizeTickLength, 0, 0, 32, 256);

    // Draw a long horizontal bar that imitates edge of the indicator
    C.CurY = IndicatorTopLeftCornerY;
    C.DrawVertical(IndicatorTopLeftCornerX, PitchIndicatorLength);

    // Draw current value indicator (middle tick)
    C.CurX = IndicatorTopLeftCornerX + IndicatorMiddleTickOffset;
    CurvatureConstant = PitchTicksCurvature[0.5 * VisiblePitchSegmentsNumber - 1];
    TickPosition = IndicatorTopLeftCornerY + CurvatureConstant * PitchIndicatorLength;
    C.DrawHorizontal(TickPosition, SmallSizeTickLength);
}

defaultproperties
{
    SpottingScopeOverlay=Texture'DH_VehicleOptics_tex.German.German_sight_background'
    YawScaleStep=1.0
    PitchScaleStep=1.0

    PitchIndicatorLength=300
    YawIndicatorLength=300
    StrikeThroughThickness=10

    PitchAngleUnit=AU_Milliradians
    YawAngleUnit=AU_Milliradians
    DistanceUnit="m"

    WidgetsPanelTopLeftX=60
    WidgetsPanelTopLeftY=100
    WidgetsPanelEntryHeight=100

    RangeHeaderString="Range"
    PitchHeaderString="Pitch"

    LargeSizeTickLength=30.0
    MiddleSizeTickLength=15.0
    SmallSizeTickLength=10.0
    LabelOffset=10.0
    IndicatorMiddleTickOffset=20.0
    NumberOfYawSegments=6
    NumberOfPitchSegments=6
    TargetTickLength=3

    Green=(R=0,G=128,B=0,A=255)
    White=(R=255,G=255,B=255,A=255)
    Orange=(R=255,G=165,B=0,A=255)
    Red=(R=255,G=0,B=0,A=255)

    TargetWidgetLayout=(LineHeight=15,HeaderOffsetX=50,IconOffsetX=45,IconOffsetY=20,LineConfig[0]=TWLT_Header,LineConfig[1]=TWLT_MarkerType,LineConfig[2]=TWLT_Correction,LineConfig[3]=TWLT_Distance,LineConfig[4]=TWLT_ExpiryTime)
    TargetToggleHint="Use [%TOGGLESELECTEDARTILLERYTARGET%] to toggle between artillery targets"
    SelectTargetHint="Use [%TOGGLESELECTEDARTILLERYTARGET%] to select an artillery target"
    NoTargetsHint="No targets available"

    YawDialSpan=0.8   // 0.6rad ~= 60 degrees
    PitchDialSpan=0.5

    GradientOverlayX=Texture'DH_InterfaceArt2_tex.Artillery.dials_gradient_x'
    GradientOverlayY=Texture'DH_InterfaceArt2_tex.Artillery.dials_gradient_y'
}
<|MERGE_RESOLUTION|>--- conflicted
+++ resolved
@@ -661,17 +661,7 @@
     local float CurvatureCoefficient, ShadingCoefficient;
     local string Label;
     local color Color;
-<<<<<<< HEAD
-=======
-    local array<int> TargetTickBuckets;
-    local float StrikeThroughStart, StrikeThroughEnd, TickPosition;
-    local int StrikeThroughEndIndex, StrikeThroughStartIndex;
-    local float GunYawMaxTruncated, GunYawMinTruncated;
-    local float CurvatureCoefficient;
-    local float BottomDialBound, TopDialBound;
-    local float CurrentYaw, GunYawMin, GunYawMax;
     local DHGameReplicationInfo.MapMarker Marker;
->>>>>>> 396e6767
 
     if (PC == none || C == none || VWP == none)
     {
