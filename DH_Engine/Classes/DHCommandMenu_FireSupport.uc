//==============================================================================
// Darkest Hour: Europe '44-'45
// Darklight Games (c) 2008-2019
//==============================================================================

class DHCommandMenu_FireSupport extends DHCommandMenu;

enum EArtilleryStatus
{
    AS_DisabledGlobally,
    AS_DisabledNotEnoughMembers,
    AS_Enabled
};

function OnSelect(int Index, vector Location)
{
    local DHPlayer PC;
    local DHPlayerReplicationInfo PRI;
    local DHGameReplicationInfo GRI;
    local vector MapLocation;

    PC = GetPlayerController();
    PRI = DHPlayerReplicationInfo(PC.PlayerReplicationInfo);
    GRI = DHGameReplicationInfo(PC.GameReplicationInfo);

    GRI.GetMapCoords(Location, MapLocation.X, MapLocation.Y);

    if (PC == none || Index < 0 || Index >= Options.Length)
    {
        return;
    }

    PC.ServerIsArtilleryTargetValid(Location);

    if (PC.IsArtillerySpotter() && PC.bIsArtilleryTargetValid)
    {
        switch (Index)
        {
            case 0: // Artillery barrage
                AddNewArtilleryRequest(PC, MapLocation, Location, class'DH_Engine.DHMapMarker_FireSupport_OffMap');
                break;
            case 1: // Fire request (Smoke)
                AddNewArtilleryRequest(PC, MapLocation, Location, class'DH_Engine.DHMapMarker_FireSupport_Smoke');
                break;
            case 2: // Fire request (HE)
                AddNewArtilleryRequest(PC, MapLocation, Location, class'DH_Engine.DHMapMarker_FireSupport_HE');
                break;
        }
    }
    else
    {
        // "Not a Valid Artillery Target!"
        PC.ReceiveLocalizedMessage(class'ROArtilleryMsg', 5);
    }

    Interaction.Hide();
}

function OnPush()
{
    local DHPlayer PC;

    PC = GetPlayerController();

    if (PC == none)
    {
        return;
    }

    if (PC.SpottingMarker != none)
    {
        PC.SpottingMarker.Destroy();
    }

    PC.SpottingMarker = PC.Spawn(class'DHSpottingMarker', PC);
}

function OnPop()
{
    local DHPlayer PC;

    PC = GetPlayerController();

    if (PC == none || PC.SpottingMarker == none)
    {
        return;
    }

    PC.SpottingMarker.Destroy();
}

function Tick()
{
    local DHPlayer                PC;
    local vector                  HitLocation, HitNormal;
    local Color                   C;
    local bool                    bArtillerySupportEnabled;
    local DHGameReplicationInfo   GRI;

    PC = GetPlayerController();

    if (PC == none || PC.SpottingMarker == none)
    {
        return;
    }

    GRI = DHGameReplicationInfo(PC.GameReplicationInfo);

    if (GRI == none)
    {
        return;
    }

    // Hide the interaction if the player somehow stops using the binoculars
    // (eg. proning, getting their weapon shot out of their hands etc.)
    if (PC.Pawn != none && PC.Pawn.Weapon != none && !PC.Pawn.Weapon.bUsingSights)
    {
        Interaction.Hide();
        return;
    }

    PC.GetEyeTraceLocation(HitLocation, HitNormal);
    PC.ServerIsArtilleryTargetValid(HitLocation);

    switch (PC.GetTeamNum())
    {
        case AXIS_TEAM_INDEX:
            bArtillerySupportEnabled = GRI.bOnMapArtilleryEnabledAxis || GRI.bOffMapArtilleryEnabledAxis;
            break;
        case ALLIES_TEAM_INDEX:
            bArtillerySupportEnabled = GRI.bOnMapArtilleryEnabledAllies || GRI.bOffMapArtilleryEnabledAllies;
            break;
    }

    if (PC.bIsArtilleryTargetValid && bArtillerySupportEnabled)
    {
        C.G = 255;
    }
    else
    {
        C.R = 255;
    }

    PC.SpottingMarker.SetColor(C);
    PC.SpottingMarker.SetLocation(HitLocation);
    PC.SpottingMarker.SetRotation(QuatToRotator(QuatFindBetween(HitNormal, vect(0, 0, 1))));
}

function AddNewArtilleryRequest(DHPlayer PC, vector MapLocation, vector WorldLocation, class<DHMapMarker_FireSupport> MapMarkerClass)
{
    if (PC.IsArtilleryRequestingLocked())
    {
        PC.Pawn.ReceiveLocalizedMessage(class'DHFireSupportMessage', 1,,, PC);
    }
    else
    {
        PC.LockArtilleryRequests(PC.ArtilleryLockingPeriod);
        PC.AddMarker(MapMarkerClass, MapLocation.X, MapLocation.Y, WorldLocation);

        if (class<DHMapMarker_FireSupport_OffMap>(MapMarkerClass) != none)
        {
            PC.ServerNotifyRadioman();
        }
        else
        {
            PC.ServerNotifyArtilleryOperators(MapMarkerClass);
        }

        PC.Pawn.ReceiveLocalizedMessage(class'DHFireSupportMessage', 0,,, MapMarkerClass);
        PC.ConsoleCommand("SPEECH SUPPORT 8");
    }
}

function GetOptionRenderInfo(int OptionIndex, out OptionRenderInfo ORI)
{
    local class<DHMapMarker_FireSupport>  FireSupportRequestClass;
    local DHSquadReplicationInfo          SRI;
    local DHPlayer                        PC;
    local int                             SquadMembersCount, AvailableCount;
    local DHGameReplicationInfo           GRI;
    local EArtilleryStatus                Status;

    FireSupportRequestClass = class<DHMapMarker_FireSupport>(Options[OptionIndex].OptionalObject);
    PC = GetPlayerController();
    GRI = DHGameReplicationInfo(PC.GameReplicationInfo);
    SRI = PC.SquadReplicationInfo;

    if (OptionIndex < 0 || OptionIndex >= Options.Length || SRI == none || PC == none || GRI == none || FireSupportRequestClass == none)
    {
        return;
    }

    SquadMembersCount = SRI.GetMemberCount(PC.GetTeamNum(), PC.GetSquadIndex());

    ORI.OptionName = FireSupportRequestClass.default.MarkerName;
    ORI.DescriptionText = "";

    Status = GetArtilleryStatus(FireSupportRequestClass, PC, GRI, SRI);

    switch(Status)
    {
        case EArtilleryStatus.AS_DisabledGlobally:
            ORI.InfoColor = class'UColor'.default.Red;
            ORI.InfoText = "Unavailable";
            break;
        case EArtilleryStatus.AS_DisabledNotEnoughMembers:
            ORI.InfoColor = class'UColor'.default.Red;
            ORI.InfoText = "Squad members:" @ SquadMembersCount @ "/" @ FireSupportRequestClass.default.RequiredSquadMembers;
            break;
<<<<<<< HEAD
        case EArtilleryStatus.AS_Enabled:
            ORI.InfoColor = class'UColor'.default.White;
            ORI.InfoText = Options[OptionIndex].SubjectText;
=======
        case EArtilleryStatus.Enabled:
            if(ClassIsChildOf(FireSupportRequestClass, class'DHMapMarker_FireSupport_OffMap'))
            {
                ORI.InfoColor = class'UColor'.default.White;
                switch(PC.GetTeamNum())
                {
                    case AXIS_TEAM_INDEX:
                        AvailableCount = GRI.ArtilleryTypeInfos[AXIS_TEAM_INDEX].Limit - GRI.ArtilleryTypeInfos[AXIS_TEAM_INDEX].UsedCount;
                    case ALLIES_TEAM_INDEX:
                        AvailableCount = GRI.ArtilleryTypeInfos[ALLIES_TEAM_INDEX].Limit - GRI.ArtilleryTypeInfos[ALLIES_TEAM_INDEX].UsedCount;
                }
                ORI.InfoText = "Available count: " $ AvailableCount;
            }
            else
            {
                ORI.InfoColor = class'UColor'.default.White;
                ORI.InfoText = Options[OptionIndex].SubjectText;
            }
>>>>>>> 8ef295a1
            break;
        default:
            Warn("Unhandled artillery status:" @ Status);
            ORI.InfoColor = class'UColor'.default.Red;
            ORI.InfoText = "Unavailable";
            break;
    }
}

// This function should be merged with IsOptionDisabled
// IsOptionDisabled should be refactored to return an enum of values instead of bool...
function EArtilleryStatus GetArtilleryStatus(class<DHMapMarker_FireSupport> FireSupportRequestClass, DHPlayer PC, DHGameReplicationinfo GRI, DHSquadReplicationInfo SRI)
{
    local int SquadMembersCount;

    SquadMembersCount = SRI.GetMemberCount(PC.GetTeamNum(), PC.GetSquadIndex());

    switch(PC.GetTeamNum())
    {
        case AXIS_TEAM_INDEX:
            if (ClassIsChildOf(FireSupportRequestClass, class'DHMapMarker_FireSupport_OffMap')
              && GRI.bOffMapArtilleryEnabledAxis
              && SquadMembersCount >= FireSupportRequestClass.default.RequiredSquadMembers)
            {
                return EArtilleryStatus.AS_Enabled;
            }
            else if (ClassIsChildOf(FireSupportRequestClass, class'DHMapMarker_FireSupport_OffMap')
              && !GRI.bOffMapArtilleryEnabledAxis)
            {
                return EArtilleryStatus.AS_DisabledGlobally;
            }
            else if (ClassIsChildOf(FireSupportRequestClass, class'DHMapMarker_FireSupport_OnMap')
              && GRI.bOnMapArtilleryEnabledAxis
              && SquadMembersCount >= FireSupportRequestClass.default.RequiredSquadMembers)
            {
                return EArtilleryStatus.AS_Enabled;
            }
            else if (ClassIsChildOf(FireSupportRequestClass, class'DHMapMarker_FireSupport_OnMap')
              && !GRI.bOnMapArtilleryEnabledAxis)
            {
                return EArtilleryStatus.AS_DisabledGlobally;
            }
        case ALLIES_TEAM_INDEX:
            if (ClassIsChildOf(FireSupportRequestClass, class'DHMapMarker_FireSupport_OffMap')
              && GRI.bOffMapArtilleryEnabledAllies
              && SquadMembersCount >= FireSupportRequestClass.default.RequiredSquadMembers)
            {
                return EArtilleryStatus.AS_Enabled;
            }
            else if (ClassIsChildOf(FireSupportRequestClass, class'DHMapMarker_FireSupport_OffMap')
              && !GRI.bOffMapArtilleryEnabledAllies)
            {
                return EArtilleryStatus.AS_DisabledGlobally;
            }
            else if (ClassIsChildOf(FireSupportRequestClass, class'DHMapMarker_FireSupport_OnMap')
              && GRI.bOnMapArtilleryEnabledAllies
              && SquadMembersCount >= FireSupportRequestClass.default.RequiredSquadMembers)
            {
                return EArtilleryStatus.AS_Enabled;
            }
            else if (ClassIsChildOf(FireSupportRequestClass, class'DHMapMarker_FireSupport_OnMap')
              && !GRI.bOnMapArtilleryEnabledAllies)
            {
                return EArtilleryStatus.AS_DisabledGlobally;
            }
    }

    if (SquadMembersCount < FireSupportRequestClass.default.RequiredSquadMembers)
    {
        return EArtilleryStatus.AS_DisabledNotEnoughMembers;
    }
    else
    {
        Warn("ArtilleryStatus(): Something went really bad." @ self @ "will not work.");
    }
}

function bool IsOptionDisabled(int OptionIndex)
{
    local class<DHMapMarker_FireSupport>  FireSupportRequestClass;
    local DHSquadReplicationInfo          SRI;
    local DHPlayer                        PC;
    local DHGameReplicationInfo           GRI;

    if (OptionIndex < 0 || OptionIndex >= Options.Length || Options[OptionIndex].OptionalObject == none)
    {
        return true;
    }

    FireSupportRequestClass = class<DHMapMarker_FireSupport>(Options[OptionIndex].OptionalObject);
    PC = GetPlayerController();
    GRI = DHGameReplicationInfo(PC.GameReplicationInfo);
    SRI = PC.SquadReplicationInfo;

    if (PC != none && FireSupportRequestClass != none && GRI != none && SRI != none)
    {
        return GetArtilleryStatus(FireSupportRequestClass, PC, GRI, SRI) != EArtilleryStatus.AS_Enabled;
    }

    return true;
}

defaultproperties
{
<<<<<<< HEAD
    // TODO: Icons
    Options(0)=(Material=Texture'DH_InterfaceArt2_tex.Icons.fire',OptionalObject=class'DHMapMarker_FireSupport_OffMap')
    Options(1)=(Material=Texture'DH_InterfaceArt2_tex.Icons.fire',OptionalObject=class'DHMapMarker_FireSupport_Smoke')
    Options(2)=(Material=Texture'DH_InterfaceArt2_tex.Icons.fire',OptionalObject=class'DHMapMarker_FireSupport_HE')

=======
    Options(0)=(OptionalObject=class'DHMapMarker_FireSupport_OffMap')
    Options(1)=(OptionalObject=class'DHMapMarker_FireSupport_Smoke')
    Options(2)=(OptionalObject=class'DHMapMarker_FireSupport_HE')
 
>>>>>>> 8ef295a1
    bShouldTick=true
}<|MERGE_RESOLUTION|>--- conflicted
+++ resolved
@@ -207,12 +207,7 @@
             ORI.InfoColor = class'UColor'.default.Red;
             ORI.InfoText = "Squad members:" @ SquadMembersCount @ "/" @ FireSupportRequestClass.default.RequiredSquadMembers;
             break;
-<<<<<<< HEAD
         case EArtilleryStatus.AS_Enabled:
-            ORI.InfoColor = class'UColor'.default.White;
-            ORI.InfoText = Options[OptionIndex].SubjectText;
-=======
-        case EArtilleryStatus.Enabled:
             if(ClassIsChildOf(FireSupportRequestClass, class'DHMapMarker_FireSupport_OffMap'))
             {
                 ORI.InfoColor = class'UColor'.default.White;
@@ -230,7 +225,6 @@
                 ORI.InfoColor = class'UColor'.default.White;
                 ORI.InfoText = Options[OptionIndex].SubjectText;
             }
->>>>>>> 8ef295a1
             break;
         default:
             Warn("Unhandled artillery status:" @ Status);
@@ -335,17 +329,9 @@
 
 defaultproperties
 {
-<<<<<<< HEAD
-    // TODO: Icons
-    Options(0)=(Material=Texture'DH_InterfaceArt2_tex.Icons.fire',OptionalObject=class'DHMapMarker_FireSupport_OffMap')
-    Options(1)=(Material=Texture'DH_InterfaceArt2_tex.Icons.fire',OptionalObject=class'DHMapMarker_FireSupport_Smoke')
-    Options(2)=(Material=Texture'DH_InterfaceArt2_tex.Icons.fire',OptionalObject=class'DHMapMarker_FireSupport_HE')
-
-=======
     Options(0)=(OptionalObject=class'DHMapMarker_FireSupport_OffMap')
     Options(1)=(OptionalObject=class'DHMapMarker_FireSupport_Smoke')
     Options(2)=(OptionalObject=class'DHMapMarker_FireSupport_HE')
  
->>>>>>> 8ef295a1
     bShouldTick=true
 }