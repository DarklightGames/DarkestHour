--- conflicted
+++ resolved
@@ -114,60 +114,7 @@
 
     if (VehicleClass != none)
     {
-<<<<<<< HEAD
         VehicleClass.static.UpdateProxy(AP);
-=======
-        AP.PlayAnim(VehicleClass.default.BeginningIdleAnim);
-    }
-
-    for (j = 0; j < VehicleClass.default.Skins.Length; ++j)
-    {
-        if (VehicleClass.default.Skins[j] != none)
-        {
-            AP.Skins[j] = AP.CreateProxyMaterial(VehicleClass.default.Skins[j]);
-        }
-    }
-
-    for (i = 0; i < VehicleClass.default.PassengerWeapons.Length; ++i)
-    {
-        APA = AP.Spawn(Class'DHActorProxyAttachment', AP);
-
-        if (APA != none)
-        {
-            AP.AttachToBone(APA, VehicleClass.default.PassengerWeapons[i].WeaponBone);
-
-            APA.SetDrawType(DT_Mesh);
-            APA.LinkMesh(VehicleClass.default.PassengerWeapons[i].WeaponPawnClass.default.GunClass.default.Mesh);
-
-            // HACK: Play an idle animation if it exists. This is needed because on some "vehicles", the gun needs to
-            // be displayed in a certain way (i.e. mortars).
-            // TODO: just define an idle animation on the gun class then?
-            if (APA.HasAnim('idle'))
-            {
-                APA.PlayAnim('idle');
-            }
-
-            // First try to apply the cannon skins.
-            for (j = 0; j < VehicleClass.default.CannonSkins.Length; ++j)
-            {
-                if (VehicleClass.default.CannonSkins[j] != none)
-                {
-                    APA.Skins[j] = AP.CreateProxyMaterial(VehicleClass.default.CannonSkins[j]);
-                }
-            }
-
-            // If there are still any skin slots empty, just use the skins defined in the weapon class.
-            for (j = 0; j < VehicleClass.default.PassengerWeapons[i].WeaponPawnClass.default.GunClass.default.Skins.Length; ++j)
-            {
-                if ((j >= APA.Skins.Length || APA.Skins[j] == none) && VehicleClass.default.PassengerWeapons[i].WeaponPawnClass.default.GunClass.default.Skins[j] != none)
-                {
-                    APA.Skins[j] = AP.CreateProxyMaterial(VehicleClass.default.PassengerWeapons[i].WeaponPawnClass.default.GunClass.default.Skins[j]);
-                }
-            }
-
-            AP.Attachments[AP.Attachments.Length] = APA;
-        }
->>>>>>> 3eef2f6e
     }
 }
 
