//==============================================================================
// Darkest Hour: Europe '44-'45
// Darklight Games (c) 2008-2016
//==============================================================================

class DarkestHourGame extends ROTeamGame;

var     DH_LevelInfo                DHLevelInfo;

var     DHAmmoResupplyVolume        DHResupplyAreas[10];

var     array<DHSpawnArea>          DHMortarSpawnAreas;
var     DHSpawnArea                 DHCurrentMortarSpawnArea[2];

const   OBJECTIVES_MAX = 32;
var     DHObjective                 DHObjectives[OBJECTIVES_MAX];

var     DHSpawnManager              SpawnManager;
var     DHObstacleManager           ObstacleManager;

var     array<string>               FFViolationIDs; //Array of ROIDs that have been kicked once this session
var()   config bool                 bSessionKickOnSecondFFViolation;

var     class<DHObstacleManager>    ObstacleManagerClass;

var     float                       ChangeTeamInterval;

var     array<float>                ReinforcementMessagePercentages;
var     int                         TeamReinforcementMessageIndices[2];
var     int                         bTeamOutOfReinforcements[2];

const SERVERTICKRATE_UPDATETIME =   5.0; // The duration we use to calculate the average tick the server is running
const MAXINFLATED_INTERVALTIME =    60.0; // The max value to add to reinforcement time for inflation

var()   config float                ServerTickForInflation; // Value that determines when inflation will start if ServerTickRateAverage is less than
var     float                       ServerTickRateAverage; // The average tick rate over the past SERVERTICKRATE_UPDATETIME
var     float                       ServerTickRateConsolidated; // Keeps track of tick rates over time, used to calculate average
var     int                         ServerTickFrameCount; // Keeps track of how many frames are between ServerTickRateConsolidated

var     float                       TeamAttritionCounter[2];    //When this hits over 1

var     bool                        bSwapTeams;

var     class<DHMetrics>            MetricsClass;
var     DHMetrics                   Metrics;

var struct VersionInfo
{
    var int Major;
    var int Minor;
    var int Patch;
} Version;

static function string GetVersionString()
{
    return "v" $ default.Version.Major $ "." $ default.Version.Minor $ "." $ default.Version.Patch;
}

// Overridden to make new clamp of MaxPlayers
event InitGame(string Options, out string Error)
{
    super.InitGame(Options, Error);

    if (bIgnore32PlayerLimit)
    {
        MaxPlayers = Clamp(GetIntOption(Options, "MaxPlayers", MaxPlayers), 0, 64);
        default.MaxPlayers = Clamp(default.MaxPlayers, 0, 64);
    }
}

function PostBeginPlay()
{
    local DHGameReplicationInfo GRI;
    local DH_LevelInfo          DLI;
    local ROLevelInfo           LI;
    local ROMapBoundsNE         NE;
    local ROMapBoundsSW         SW;
    local DHSpawnArea           DHSA;
    local DHAmmoResupplyVolume  ARV;
    local ROMineVolume          MV;
    local ROArtilleryTrigger    RAT;
    local SpectatorCam          ViewPoint;
    local int                   i, j, k, m, n, o, p;
    local DHObstacleInfo        DHOI;

    // Don't call the RO super because we already do everything for DH and don't
    // want levels using ROLevelInfo
    super(TeamGame).PostBeginPlay();

    Level.bKickLiveIdlers = MaxIdleTime > 0.0;

    // Find the ROLevelInfo
    foreach AllActors(class'ROLevelInfo', LI)
    {
        if (LevelInfo == none)
        {
            LevelInfo = LI;
        }
        else
        {
            Log("DarkestHourGame: More than one ROLevelInfo detected!");
            break;
        }
    }

    // Find the DH_LevelInfo
    foreach AllActors(class'DH_LevelInfo', DLI)
    {
        if (DHLevelInfo != none)
        {
            Log("DarkestHourGame: More than one DH_LevelInfo detected!");
            break;
        }

        DHLevelInfo = DLI;
    }

    foreach AllActors(class'DHObstacleInfo', DHOI)
    {
        ObstacleManager = Spawn(ObstacleManagerClass);
        break;
    }

    // Darkest Hour Game Check
    // Prevents ROLevelInfo from working with DH levels
    if (LevelInfo == none || !LevelInfo.IsA('DH_LevelInfo'))
    {
        Warn("DarkestHourGame: No DH_LevelInfo detected!");
        Warn("Level may not be using DH_LevelInfo and needs to be!");

        return; // don't setup the game if LevelInfo isn't DH
    }

    //We made it here so lets setup our DarkestHourGame

    // Setup spectator viewpoints
    for (n = 0; n < LevelInfo.EntryCamTags.Length; ++n)
    {
        foreach AllActors(class'SpectatorCam', ViewPoint, LevelInfo.EntryCamTags[n])
        {
            ViewPoints[ViewPoints.Length] = ViewPoint;
        }
    }

    RoundDuration = LevelInfo.RoundDuration * 60;

    // Setup some GRI stuff
    GRI = DHGameReplicationInfo(GameReplicationInfo);

    if (GRI == none)
    {
        return;
    }

    // General game type settings
    GRI.bAllowNetDebug = bAllowNetDebug;
    GRI.PreStartTime = PreStartTime;
    GRI.RoundDuration = RoundDuration;
    GRI.bReinforcementsComing[AXIS_TEAM_INDEX] = 0;
    GRI.bReinforcementsComing[ALLIES_TEAM_INDEX] = 0;
    GRI.ReinforcementInterval[AXIS_TEAM_INDEX] = LevelInfo.Axis.ReinforcementInterval;
    GRI.ReinforcementInterval[ALLIES_TEAM_INDEX] = LevelInfo.Allies.ReinforcementInterval;
    GRI.UnitName[AXIS_TEAM_INDEX] = LevelInfo.Axis.UnitName;
    GRI.UnitName[ALLIES_TEAM_INDEX] = LevelInfo.Allies.UnitName;
    GRI.NationIndex[AXIS_TEAM_INDEX] = LevelInfo.Axis.Nation;
    GRI.NationIndex[ALLIES_TEAM_INDEX] = LevelInfo.Allies.Nation;
    GRI.UnitInsignia[AXIS_TEAM_INDEX] = LevelInfo.Axis.UnitInsignia;
    GRI.UnitInsignia[ALLIES_TEAM_INDEX] = LevelInfo.Allies.UnitInsignia;
    GRI.MapImage = LevelInfo.MapImage;
    GRI.bPlayerMustReady = bPlayersMustBeReady;
    GRI.RoundLimit = RoundLimit;
    GRI.MaxPlayers = MaxPlayers;
    GRI.bShowServerIPOnScoreboard = bShowServerIPOnScoreboard;
    GRI.bShowTimeOnScoreboard = bShowTimeOnScoreboard;

    // Artillery
    GRI.ArtilleryStrikeLimit[AXIS_TEAM_INDEX] = LevelInfo.Axis.ArtilleryStrikeLimit;
    GRI.ArtilleryStrikeLimit[ALLIES_TEAM_INDEX] = LevelInfo.Allies.ArtilleryStrikeLimit;
    GRI.bArtilleryAvailable[AXIS_TEAM_INDEX] = 0;
    GRI.bArtilleryAvailable[ALLIES_TEAM_INDEX] = 0;
    GRI.LastArtyStrikeTime[AXIS_TEAM_INDEX] = LevelInfo.GetStrikeInterval(AXIS_TEAM_INDEX);
    GRI.LastArtyStrikeTime[ALLIES_TEAM_INDEX] = LevelInfo.GetStrikeInterval(ALLIES_TEAM_INDEX);
    GRI.TotalStrikes[AXIS_TEAM_INDEX] = 0;
    GRI.TotalStrikes[ALLIES_TEAM_INDEX] = 0;

    for (k = 0; k < arraycount(GRI.AxisRallyPoints); ++k)
    {
        GRI.AlliedRallyPoints[k].OfficerPRI = none;
        GRI.AlliedRallyPoints[k].RallyPointLocation = vect(0.0, 0.0, 0.0);
        GRI.AxisRallyPoints[k].OfficerPRI = none;
        GRI.AxisRallyPoints[k].RallyPointLocation = vect(0.0, 0.0, 0.0);
    }

    // Clear help requests array
    for (k = 0; k < arraycount(GRI.AlliedHelpRequests); ++k)
    {
        GRI.AlliedHelpRequests[k].OfficerPRI = none;
        GRI.AlliedHelpRequests[k].requestType = 255;
        GRI.AxisHelpRequests[k].OfficerPRI = none;
        GRI.AxisHelpRequests[k].requestType = 255;
    }

    ResetMortarTargets();

    if (LevelInfo.OverheadOffset == OFFSET_90)
    {
        GRI.OverheadOffset = 90;
    }
    else if (LevelInfo.OverheadOffset == OFFSET_180)
    {
        GRI.OverheadOffset = 180;
    }
    else if (LevelInfo.OverheadOffset == OFFSET_270)
    {
        GRI.OverheadOffset = 270;
    }
    else
    {
        GRI.OverheadOffset = 0;
    }

    // Store allied nationality for customising HUD
    if (DHLevelInfo.AlliedNation == NATION_Britain)
    {
        GRI.AlliedNationID = 1;
    }
    else if (DHLevelInfo.AlliedNation == NATION_Canada)
    {
        GRI.AlliedNationID = 2;
    }
    else
    {
        GRI.AlliedNationID = 0;
    }

    // Find the location of the map bounds
    foreach AllActors(class'ROMapBoundsNE', NE)
    {
        GRI.NorthEastBounds = NE.Location;
    }

    foreach AllActors(class'ROMapBoundsSW', SW)
    {
        GRI.SouthWestBounds = SW.Location;
    }

    // Find all the radios
    foreach AllActors(class'ROArtilleryTrigger', RAT)
    {
        if (RAT.TeamCanUse == AT_Axis || RAT.TeamCanUse == AT_Both)
        {
            GRI.AxisRadios[i] = RAT;
            ++i;
        }
    }

    foreach AllActors(class'ROArtilleryTrigger', RAT)
    {
        if (RAT.TeamCanUse == AT_Allies || RAT.TeamCanUse == AT_Both)
        {
            GRI.AlliedRadios[j] = RAT;
            ++j;
        }
    }

    foreach AllActors(class'DHAmmoResupplyVolume', ARV)
    {
        DHResupplyAreas[m] = ARV;
        GRI.ResupplyAreas[m].ResupplyVolumeLocation = ARV.Location;
        GRI.ResupplyAreas[m].Team = ARV.Team;
        GRI.ResupplyAreas[m].bActive = !ARV.bUsesSpawnAreas;

        if (ARV.ResupplyType == RT_Players)
        {
            GRI.ResupplyAreas[m].ResupplyType = 0;
        }
        else if (ARV.ResupplyType == RT_Vehicles)
        {
            GRI.ResupplyAreas[m].ResupplyType = 1;
        }
        else if (ARV.ResupplyType == RT_All)
        {
            GRI.ResupplyAreas[m].ResupplyType = 2;
        }

        m++;
    }

    foreach AllActors(class'ROMineVolume', MV)
    {
        MineVolumes[o] = MV;
        o++;
    }

    // Added for our overridden DHSpawnArea class - saves me having to check in subsequent functions repeatedly, just lay 'em all out here once
    foreach AllActors(class'DHSpawnArea', DHSA)
    {
        if (DHSA.bMortarmanSpawnArea)
        {
            DHMortarSpawnAreas[p++] = DHSA;
        }
    }

    // Make sure MaxTeamDifference is an acceptable value
    if (MaxTeamDifference < 1)
    {
        MaxTeamDifference = 1;
    }

    foreach AllActors(class'DHSpawnManager', SpawnManager)
    {
        break;
    }

    if (SpawnManager == none)
    {
        Warn("DHSpawnManager could not be found");
    }

    // Here we see if the victory music is set to a sound group and pick an index to replicate to the clients
    if (DHLevelInfo.AlliesWinsMusic != none && DHLevelInfo.AlliesWinsMusic.IsA('SoundGroup'))
    {
        GRI.AlliesVictoryMusicIndex = Rand(SoundGroup(DHLevelInfo.AlliesWinsMusic).Sounds.Length - 1);
    }

    if (DHLevelInfo.AxisWinsMusic != none && DHLevelInfo.AxisWinsMusic.IsA('SoundGroup'))
    {
        GRI.AxisVictoryMusicIndex = Rand(SoundGroup(DHLevelInfo.AxisWinsMusic).Sounds.Length - 1);
    }

    if (MetricsClass != none)
    {
        Metrics = Spawn(MetricsClass);
    }
}

event Tick(float DeltaTime)
{
    ServerTickRateConsolidated += DeltaTime;

    // This code should only execute every SERVERTICKRATE_UPDATETIME seconds
    if (ServerTickRateConsolidated > SERVERTICKRATE_UPDATETIME)
    {
        ServerTickRateAverage = ServerTickFrameCount / ServerTickRateConsolidated;
        ServerTickFrameCount = 0;
        ServerTickRateConsolidated -= SERVERTICKRATE_UPDATETIME;

        HandleReinforceIntervalInflation();

        //Log("Average Server Tick Rate:" @ ServerTickRateAverage);
    }
    else
    {
        ++ServerTickFrameCount;
    }

    super.Tick(DeltaTime);
}

// Raises the reinforcement interval used in the level if the server is performing poorly, otherwise it sets it to default
function HandleReinforceIntervalInflation()
{
    local float TickRatio;

    if (DHGameReplicationInfo(GameReplicationInfo) == none)
    {
        return;
    }

    // Lets perform some changes to GRI.ReinforcementInterval if average tick is less than desired
    if (ServerTickRateAverage < ServerTickForInflation)
    {
        TickRatio = 1.0 - ServerTickRateAverage / ServerTickForInflation;

        DHGameReplicationInfo(GameReplicationInfo).ReinforcementInterval[0] = LevelInfo.Axis.ReinforcementInterval + int(TickRatio * MAXINFLATED_INTERVALTIME);
        DHGameReplicationInfo(GameReplicationInfo).ReinforcementInterval[1] = LevelInfo.Allies.ReinforcementInterval + int(TickRatio * MAXINFLATED_INTERVALTIME);

        //Warn("Server is not performing at desired tick rate, raising reinforcement interval based on how bad we are performing!");
    }
    else
    {
        DHGameReplicationInfo(GameReplicationInfo).ReinforcementInterval[0] = LevelInfo.Axis.ReinforcementInterval;
        DHGameReplicationInfo(GameReplicationInfo).ReinforcementInterval[1] = LevelInfo.Allies.ReinforcementInterval;
    }
}

function CheckResupplyVolumes()
{
    local DHGameReplicationInfo GRI;
    local int i;

    // Activate any resupply areas that are activated based on spawn areas
    GRI = DHGameReplicationInfo(GameReplicationInfo);

    for (i = 0; i < arraycount(DHResupplyAreas); ++i)
    {
        if (DHResupplyAreas[i] == none)
        {
            continue;
        }

        if (DHResupplyAreas[i].bUsesSpawnAreas)
        {
            if (DHResupplyAreas[i].Team == AXIS_TEAM_INDEX)
            {
                if ((CurrentTankCrewSpawnArea[AXIS_TEAM_INDEX] != none && CurrentTankCrewSpawnArea[AXIS_TEAM_INDEX].Tag == DHResupplyAreas[i].Tag)
                    || CurrentSpawnArea[AXIS_TEAM_INDEX].Tag == DHResupplyAreas[i].Tag)
                {
                    GRI.ResupplyAreas[i].bActive = true;
                    DHResupplyAreas[i].bActive = true;
                }
                else
                {
                    GRI.ResupplyAreas[i].bActive = false;
                    DHResupplyAreas[i].bActive = false;
                }
            }

            if (DHResupplyAreas[i].Team == ALLIES_TEAM_INDEX)
            {
                if ((CurrentTankCrewSpawnArea[ALLIES_TEAM_INDEX] != none && CurrentTankCrewSpawnArea[ALLIES_TEAM_INDEX].Tag == DHResupplyAreas[i].Tag)
                    || CurrentSpawnArea[ALLIES_TEAM_INDEX].Tag == DHResupplyAreas[i].Tag)
                {
                    GRI.ResupplyAreas[i].bActive = true;
                    DHResupplyAreas[i].bActive = true;
                }
                else
                {
                    GRI.ResupplyAreas[i].bActive = false;
                    DHResupplyAreas[i].bActive = false;
                }
            }
        }
        else
        {
            GRI.ResupplyAreas[i].bActive = true;
            DHResupplyAreas[i].bActive = true;
        }
    }
}

function CheckMortarmanSpawnAreas()
{
    local DHSpawnArea Best[2];
    local bool        bReqsMet, bSomeReqsMet;
    local int         i, j, h, k;

    for (i = 0; i < DHMortarSpawnAreas.Length; ++i)
    {
        if (!DHMortarSpawnAreas[i].bEnabled)
        {
            continue;
        }

        // Axis plus: either no best or this one has higher precedence
        if (DHMortarSpawnAreas[i].bAxisSpawn && (Best[AXIS_TEAM_INDEX] == none || DHMortarSpawnAreas[i].AxisPrecedence > Best[AXIS_TEAM_INDEX].AxisPrecedence))
        {
            bReqsMet = true;
            bSomeReqsMet = false;

            for (j = 0; j < DHMortarSpawnAreas[i].AxisRequiredObjectives.Length; ++j)
            {
                if (DHObjectives[DHMortarSpawnAreas[i].AxisRequiredObjectives[j]].ObjState != OBJ_Axis)
                {
                    bReqsMet = false;
                    break;
                }
            }

            for (h = 0; h < DHMortarSpawnAreas[i].AxisRequiredObjectives.Length; ++h)
            {
                if (DHObjectives[DHMortarSpawnAreas[i].AxisRequiredObjectives[h]].ObjState == OBJ_Axis)
                {
                    bSomeReqsMet = true;
                    break;
                }
            }

            if (DHMortarSpawnAreas[i].bIncludeNeutralObjectives)
            {
                for (k = 0; k < DHMortarSpawnAreas[i].NeutralRequiredObjectives.Length; ++k)
                {
                    if (DHObjectives[DHMortarSpawnAreas[i].NeutralRequiredObjectives[k]].ObjState == OBJ_Neutral)
                    {
                        bSomeReqsMet = true;
                        break;
                    }
                }
            }

            if (bReqsMet)
            {
                Best[AXIS_TEAM_INDEX] = DHMortarSpawnAreas[i];
            }
            else if (bSomeReqsMet && DHMortarSpawnAreas[i].TeamMustLoseAllRequired == SPN_Axis)
            {
                Best[AXIS_TEAM_INDEX] = DHMortarSpawnAreas[i];
            }
        }

        // Allies plus: either no best or this one has higher precedence
        if (DHMortarSpawnAreas[i].bAlliesSpawn && (Best[ALLIES_TEAM_INDEX] == none || DHMortarSpawnAreas[i].AlliesPrecedence > Best[ALLIES_TEAM_INDEX].AlliesPrecedence))
        {
            bReqsMet = true;
            bSomeReqsMet = false;

            for (j = 0; j < DHMortarSpawnAreas[i].AlliesRequiredObjectives.Length; ++j)
            {
                if (DHObjectives[DHMortarSpawnAreas[i].AlliesRequiredObjectives[j]].ObjState != OBJ_Allies)
                {
                    bReqsMet = false;
                    break;
                }
            }

            // Added in conjunction with TeamMustLoseAllRequired enum in SpawnAreas
            // Allows Mappers to force all objectives to be lost/won before moving spawns, instead of just one
            for (h = 0; h < DHMortarSpawnAreas[i].AlliesRequiredObjectives.Length; ++h)
            {
                if (DHObjectives[DHMortarSpawnAreas[i].AlliesRequiredObjectives[h]].ObjState == OBJ_Allies)
                {
                    bSomeReqsMet = true;
                    break;
                }
            }

            // Added in conjunction with bIncludeNeutralObjectives in SpawnAreas
            // Allows mappers to have spawns be used when objectives are neutral, not just captured
            if (DHMortarSpawnAreas[i].bIncludeNeutralObjectives)
            {
                for (k = 0; k < DHMortarSpawnAreas[i].NeutralRequiredObjectives.Length; ++k)
                {
                    if (DHObjectives[DHMortarSpawnAreas[i].NeutralRequiredObjectives[k]].ObjState == OBJ_Neutral)
                    {
                        bSomeReqsMet = true;
                        break;
                    }
                }
            }

            if (bReqsMet)
            {
                Best[ALLIES_TEAM_INDEX] = DHMortarSpawnAreas[i];
            }
            else if (bSomeReqsMet && DHMortarSpawnAreas[i].TeamMustLoseAllRequired == SPN_Allies)
            {
                Best[ALLIES_TEAM_INDEX] = DHMortarSpawnAreas[i];
            }
        }
    }

    DHCurrentMortarSpawnArea[AXIS_TEAM_INDEX] = Best[AXIS_TEAM_INDEX];
    DHCurrentMortarSpawnArea[ALLIES_TEAM_INDEX] = Best[ALLIES_TEAM_INDEX];
}

function float RatePlayerStart(NavigationPoint N, byte Team, Controller Player)
{
    local PlayerStart P;
    local DHRoleInfo DHRI;
    local float       Score, NextDist;
    local Controller  OtherPlayer;

    P = PlayerStart(N);

    if (P == none || Player == none)
    {
        return -10000000.0;
    }

    DHRI = DHRoleInfo(DHPlayerReplicationInfo(Player.PlayerReplicationInfo).RoleInfo);

    if (LevelInfo.bUseSpawnAreas && CurrentSpawnArea[Team] != none)
    {
        if (CurrentTankCrewSpawnArea[Team]!= none && Player != none && DHRI.bCanBeTankCrew)
        {
            if (P.Tag != CurrentTankCrewSpawnArea[Team].Tag)
            {
                return -9000000.0;
            }
        }

        // Mortar spawn addition - Colin Basnett, 2010
        else if (DHCurrentMortarSpawnArea[Team] != none && Player != none && DHRI != none && DHRI.bCanUseMortars)
        {
            if (P.Tag != DHCurrentMortarSpawnArea[Team].Tag)
            {
                return -9000000.0;
            }
        }
        else
        {
            if (P.Tag != CurrentSpawnArea[Team].Tag)
            {
                return -9000000.0;
            }
        }
    }
    else if (Team != P.TeamNumber)
    {
        return -9000000.0;
    }

    P = PlayerStart(N);

    if (P == none || !P.bEnabled || P.PhysicsVolume.bWaterVolume)
    {
        return -10000000.0;
    }

    // Assess candidate
    if (P.bPrimaryStart)
    {
        Score = 10000000.0;
    }
    else
    {
        Score = 5000000.0;
    }

    if (N == LastStartSpot || N == LastPlayerStartSpot)
    {
        Score -= 10000.0;
    }
    else
    {
        Score += 3000.0 * FRand(); // randomize
    }

    for (OtherPlayer = Level.ControllerList; OtherPlayer != none; OtherPlayer = OtherPlayer.NextController)
    {
        if (OtherPlayer.bIsPlayer && (OtherPlayer.Pawn != none))
        {
            if (OtherPlayer.Pawn.Region.Zone == N.Region.Zone)
            {
                Score -= 1500.0;
            }

            NextDist = VSize(OtherPlayer.Pawn.Location - N.Location);

            if (NextDist < OtherPlayer.Pawn.CollisionRadius + OtherPlayer.Pawn.CollisionHeight)
            {
                Score -= 1000000.0;

            }
            else if (NextDist < 3000.0 && FastTrace(N.Location, OtherPlayer.Pawn.Location))
            {
                Score -= (10000.0 - NextDist);
            }
            else if (NumPlayers + NumBots == 2)
            {
                Score += 2.0 * VSize(OtherPlayer.Pawn.Location - N.Location);

                if (FastTrace(N.Location, OtherPlayer.Pawn.Location))
                {
                    Score -= 10000.0;
                }
            }
        }
    }

    return FMax(Score, 5.0);
}

// Spawns the bot and randomly gives them a role
function Bot SpawnBot(optional string botName)
{
    local DHBot          NewBot;
    local RosterEntry    Chosen;
    local UnrealTeamInfo BotTeam;
    local int            MyRole;
    local RORoleInfo     RI;

    BotTeam = GetBotTeam();
    Chosen = BotTeam.ChooseBotClass(botName);

    if (Chosen.PawnClass == none)
    {
        Chosen.Init();
    }

    // Change default bot class
    Chosen.PawnClass = class<Pawn>(DynamicLoadObject(DefaultPlayerClassName, class'class'));

    NewBot = DHBot(Spawn(Chosen.PawnClass.default.ControllerClass));

    if (NewBot != none)
    {
        InitializeBot(NewBot,BotTeam,Chosen);

        MyRole = GetDHBotNewRole(NewBot,BotTeam.TeamIndex);

        if (MyRole >= 0)
        {
            RI = GetRoleInfo(BotTeam.TeamIndex, MyRole);
        }

        if (MyRole == -1 || RI == none)
        {
            NewBot.Destroy();
            return none;
        }

        NewBot.CurrentRole = MyRole;
        NewBot.DesiredRole = MyRole;

        // Increment the RoleCounter for the new role
        if (BotTeam.TeamIndex == AXIS_TEAM_INDEX)
        {
            ++DHGameReplicationInfo(GameReplicationInfo).DHAxisRoleCount[NewBot.CurrentRole];
        }
        else if (BotTeam.TeamIndex == ALLIES_TEAM_INDEX)
        {
            ++DHGameReplicationInfo(GameReplicationInfo).DHAlliesRoleCount[NewBot.CurrentRole];
        }

        // Tone down the "gamey" bot parameters
        NewBot.Jumpiness = 0.0;
        NewBot.TranslocUse = 0.0;

        // Set the bots favorite weapon to their primary weapon
        NewBot.FavoriteWeapon = class<ROWeapon>(RI.PrimaryWeapons[0].Item);

        // Tweak the bots abilities and characteristics based on their role
        switch (RI.PrimaryWeaponType)
        {
            case WT_SMG:
                NewBot.CombatStyle = 1.0 - (FRand() * 0.2);
                NewBot.Accuracy = 0.3;
                NewBot.StrafingAbility = 0.0;
                break;

            case WT_SemiAuto:
                NewBot.CombatStyle = 0.0;
                NewBot.Accuracy = 0.5;
                NewBot.StrafingAbility = -1.0;
                break;

            case WT_Rifle:
                NewBot.CombatStyle = -1.0 + (FRand() * 0.4);
                NewBot.Accuracy = 0.75;
                NewBot.StrafingAbility = -1.0;
                break;

            case WT_LMG:
                NewBot.CombatStyle = -1.0;
                NewBot.Accuracy = 0.75;
                NewBot.StrafingAbility = -1.0;
                break;

            case WT_Sniper:
                NewBot.CombatStyle = -1.0;
                NewBot.Accuracy = 1.0;
                NewBot.StrafingAbility = -1.0;
                break;
        }

        DHPlayerReplicationInfo(NewBot.PlayerReplicationInfo).RoleInfo = RI;
        ChangeWeapons(NewBot, -2, -2, -2);
        SetCharacter(NewBot);
    }

    return NewBot;
}

// Get a new random role for a bot - replaces old GetBotNewRole to use DHBots instead
// If a new role is successfully found the role number for that role will be returned (if a role cannot be found, returns -1)
function int GetDHBotNewRole(DHBot ThisBot, int BotTeamNum)
{
    local int MyRole, Count, AltRole;
    local DHGameReplicationInfo GRI;

    GRI = DHGameReplicationInfo(GameReplicationInfo);

    if (ThisBot != none)
    {
        MyRole = Rand(arraycount(GRI.DHAxisRoles));

        do
        {
            if (FRand() < LevelInfo.VehicleBotRoleBalance)
            {
                AltRole = GetVehicleRole(ThisBot.PlayerReplicationInfo.Team.TeamIndex, MyRole);

                if (AltRole != -1)
                {
                    MyRole = AltRole;
                    break;
                }
            }

            // Temp hack to prevent bots from getting MG roles
            if (RoleLimitReached(ThisBot.PlayerReplicationInfo.Team.TeamIndex, MyRole) || (GetRoleInfo(BotTeamNum, MyRole).PrimaryWeaponType == WT_LMG) ||
                (GetRoleInfo(BotTeamNum, MyRole).PrimaryWeaponType == WT_PTRD))
            {
                ++Count;

                if (Count > 10)
                {
                    Log("DarkestHourGame: Unable to find a suitable role in SpawnBot()");

                    return -1;
                }
                else
                {
                    ++MyRole;

                    if ((BotTeamNum == 0 && MyRole >= arraycount(GRI.DHAxisRoles)) || (BotTeamNum == 1 && MyRole >= arraycount(GRI.DHAxisRoles)))
                    {
                        MyRole = 0;
                    }
                }
            }
            else
            {
                break;
            }
        }

        return MyRole;
    }

    return -1;
}

// Give player points for destroying an enemy vehicle
function ScoreVehicleKill(Controller Killer, ROVehicle Vehicle, float Points)
{
    if (Killer == none || Points <= 0 || Killer.PlayerReplicationInfo == none || Killer.GetTeamNum() == Vehicle.GetTeamNum())
    {
        return;
    }

    Killer.PlayerReplicationInfo.Score += Points;

    ScoreEvent(Killer.PlayerReplicationInfo, Points, "Vehicle_kill");
}

// Give player a point for resupplying an MG gunner
function ScoreMGResupply(Controller Dropper, Controller Gunner)
{
    local int ResupplyAward;

    if (Dropper == Gunner)
    {
        return;
    }
    else if (DHPlayerReplicationInfo(Dropper.PlayerReplicationInfo) != none && DHPlayerReplicationInfo(Dropper.PlayerReplicationInfo).RoleInfo != none)
    {
        ResupplyAward = 5;
        Dropper.PlayerReplicationInfo.Score += ResupplyAward;

        ScoreEvent(Dropper.PlayerReplicationInfo, ResupplyAward, "MG_resupply");
    }
}

// Give player a point for resupplying an AT gunner
function ScoreATResupply(Controller Dropper, Controller Gunner)
{
    local int ResupplyAward;

    if (Dropper == Gunner)
    {
        return;
    }
    else if (DHPlayerReplicationInfo(Dropper.PlayerReplicationInfo) != none && DHPlayerReplicationInfo(Dropper.PlayerReplicationInfo).RoleInfo != none)
    {
        ResupplyAward = 2;
        Dropper.PlayerReplicationInfo.Score += ResupplyAward;

        ScoreEvent(Dropper.PlayerReplicationInfo, ResupplyAward, "AT_resupply");
    }
}

// Give player a point for loading an AT gunner
function ScoreATReload(Controller Loader, Controller Gunner)
{
    local int LoadAward;

    if (Loader == Gunner)
    {
        return;
    }
    else if (DHPlayerReplicationInfo(Loader.PlayerReplicationInfo) != none && DHPlayerReplicationInfo(Loader.PlayerReplicationInfo).RoleInfo != none)
    {
        LoadAward = 1;
        Loader.PlayerReplicationInfo.Score += LoadAward;

        ScoreEvent(Loader.PlayerReplicationInfo, LoadAward, "AT_reload");
    }
}

// Give player a point for resupplying an MG gunner
function ScoreRadioUsed(Controller Radioman)
{
    local int RadioUsedAward;

    if (DHPlayerReplicationInfo(Radioman.PlayerReplicationInfo) != none && DHPlayerReplicationInfo(Radioman.PlayerReplicationInfo).RoleInfo != none)
    {
        RadioUsedAward = 5;
        Radioman.PlayerReplicationInfo.Score += RadioUsedAward;

        ScoreEvent(Radioman.PlayerReplicationInfo, RadioUsedAward, "Radioman_used");
    }
}

// Give player two points for resupplying a mortar operator
function ScoreMortarResupply(Controller Dropper, Controller Gunner)
{
    local int ResupplyAward;

    if (Dropper == none || Dropper == Gunner || Dropper.PlayerReplicationInfo == none)
    {
        return;
    }

    Dropper.PlayerReplicationInfo.Score += 2;
    ScoreEvent(Dropper.PlayerReplicationInfo, ResupplyAward, "Mortar_resupply");
}

// Give spotter a point or two for spotting a kill
function ScoreMortarSpotAssist(Controller Spotter, Controller Mortarman)
{
    if (Spotter == none || Spotter == Mortarman || Spotter.PlayerReplicationInfo == none || Mortarman == none || Mortarman.PlayerReplicationInfo == none)
    {
        return;
    }

    Spotter.PlayerReplicationInfo.Score += 2;
    Mortarman.PlayerReplicationInfo.Score += 1;
}

// Handles reduction or elimination of damage
function int ReduceDamage(int Damage, Pawn Injured, Pawn InstigatedBy, vector HitLocation, out vector Momentum, class<DamageType> DamageType)
{
    // Check if the player has just used a select-a-spawn teleport and should be protected from damage
    if (InstigatedBy != none &&
        Injured != none &&
        InstigatedBy != Injured &&
        Injured.PlayerReplicationInfo != none &&
        DHPawn(Injured) != none &&
        DHPawn(Injured).TeleSpawnProtected())
    {
        return 0;
    }

    return super.ReduceDamage(Damage, Injured, InstigatedBy, HitLocation, Momentum, DamageType);
}

event PlayerController Login(string Portal, string Options, out string Error)
{
    local string InName;
    local PlayerController NewPlayer;

    // Stop the game from automatically trimming longer names
    InName = Left(ParseOption(Options, "Name"), 32);

    NewPlayer = super.Login(Portal, Options, Error);

    ChangeName(NewPlayer, InName, false);

    return NewPlayer;
}

// Overridden to increase max name length from 20 to 32 chars
function ChangeName(Controller Other, string S, bool bNameChange)
{
    local Controller APlayer, C, P;

    if (S == "")
    {
        return;
    }

    S = StripColor(S); // strip out color codes

    if (Other == none || Other.PlayerReplicationInfo == none || Other.PlayerReplicationInfo.PlayerName ~= S)
    {
        return;
    }

    S = Left(S, 32);
    ReplaceText(S, "\"", "");

    if (bEpicNames && Bot(Other) != none)
    {
        if (TotalEpic < 21)
        {
            S = EpicNames[EpicOffset % 21];
            ++EpicOffset;
            ++TotalEpic;
        }
        else
        {
            S = NamePrefixes[NameNumber % 10] $ "CliffyB" $ NameSuffixes[NameNumber % 10];
            ++NameNumber;
        }
    }

    for (APlayer = Level.ControllerList; APlayer != none; APlayer = APlayer.NextController)
    {
        if (APlayer.bIsPlayer && APlayer.PlayerReplicationInfo.PlayerName ~= S)
        {
            if (Other.IsA('PlayerController'))
            {
                PlayerController(Other).ReceiveLocalizedMessage(GameMessageClass, 8);

                return;
            }
            else
            {
                if (Other.PlayerReplicationInfo.bIsFemale)
                {
                    S = FemaleBackupNames[FemaleBackupNameOffset % 32];
                    ++FemaleBackupNameOffset;
                }
                else
                {
                    S = MaleBackupNames[MaleBackupNameOffset % 32];
                    ++MaleBackupNameOffset;
                }

                for (P = Level.ControllerList; P != none; P = P.NextController)
                {
                    if (P.bIsPlayer && P.PlayerReplicationInfo.PlayerName ~= S)
                    {
                        S = NamePrefixes[NameNumber % 10] $ S $ NameSuffixes[NameNumber % 10];
                        ++NameNumber;
                        break;
                    }
                }

                break;
            }

            S = NamePrefixes[NameNumber % 10] $ S $ NameSuffixes[NameNumber % 10];
            ++NameNumber;
            break;
        }
    }

    if (bNameChange)
    {
        GameEvent("NameChange", S, Other.PlayerReplicationInfo);
    }

    if (S ~= "CliffyB")
    {
        bEpicNames = true;
    }

    Other.PlayerReplicationInfo.SetPlayerName(S);

    // Notify local players
    if  (bNameChange)
    {
        for (C = Level.ControllerList; C != none; C = C.NextController)
        {
            if (PlayerController(C) != none && Viewport(PlayerController(C).Player) != none)
            {
                PlayerController(C).ReceiveLocalizedMessage(class'GameMessage', 2, Other.PlayerReplicationInfo);
            }
        }
    }

    if (Metrics != none)
    {
        Metrics.OnPlayerChangeName(PlayerController(Other));
    }
}

function BroadcastLastObjectiveMessage(int Team_that_is_about_to_win)
{
    BroadcastLocalizedMessage(class'DHLastObjectiveMessage', Team_that_is_about_to_win);
}

function AddDefaultInventory(Pawn aPawn)
{
    if (DHPawn(aPawn) != none)
    {
        DHPawn(aPawn).AddDefaultInventory();
    }

    SetPlayerDefaults(aPawn);
}

//The following is a clusterfuck of hacky overriding of RO's arbitrarily low limit of roles from 10 to 16
function AddRole(RORoleInfo NewRole)
{
    local DHGameReplicationInfo GRI;
    local DHRoleInfo            DHRI;

    GRI = DHGameReplicationInfo(GameReplicationInfo);
    DHRI = DHRoleInfo(NewRole);

    if (NewRole.Side == SIDE_Allies)
    {
        if (AlliesRoleIndex >= arraycount(GRI.DHAlliesRoles))
        {
            Warn(NewRole @ "ignored when adding Allied roles to the map, exceeded limit");

            return;
        }

        GRI.DHAlliesRoles[AlliesRoleIndex] = DHRI;
        GRI.DHAlliesRoleLimit[AlliesRoleIndex] = NewRole.Limit;
        ++AlliesRoleIndex;
    }
    else
    {
        if (AxisRoleIndex >= arraycount(GRI.DHAxisRoles))
        {
            Warn(NewRole @ "ignored when adding Axis roles to the map, exceeded limit");

            return;
        }

        GRI.DHAxisRoles[AxisRoleIndex] = DHRI;
        GRI.DHAxisRoleLimit[AxisRoleIndex] = NewRole.Limit;
        ++AxisRoleIndex;
    }
}

function RORoleInfo GetRoleInfo(int Team, int Num)
{
    local DHGameReplicationInfo GRI;

    GRI = DHGameReplicationInfo(GameReplicationInfo);

    if (Team > 1 || Num < 0 || Num >= arraycount(GRI.DHAxisRoles))
    {
        return none;
    }

    if (Team == AXIS_TEAM_INDEX)
    {
        return GRI.DHAxisRoles[Num];
    }
    else if (Team == ALLIES_TEAM_INDEX)
    {
        return GRI.DHAlliesRoles[Num];
    }

    return none;
}

function bool RoleLimitReached(int Team, int Num)
{
    local DHGameReplicationInfo GRI;

    GRI = DHGameReplicationInfo(GameReplicationInfo);

    // This shouldn't even happen, but if it does, just say the limit was reached
    if (Team > 1 || Num < 0 || (Team == AXIS_TEAM_INDEX && GRI.DHAxisRoles[Num] == none) || (Team == ALLIES_TEAM_INDEX && GRI.DHAlliesRoles[Num] == none) || Num >= arraycount(GRI.DHAxisRoles))
    {
        return true;
    }

    if (Team == AXIS_TEAM_INDEX && GRI.DHAxisRoleLimit[Num] != 255 && GRI.DHAxisRoleCount[Num] >= GRI.DHAxisRoleLimit[Num])
    {
        return true;
    }
    else if (Team == ALLIES_TEAM_INDEX && GRI.DHAlliesRoleLimit[Num] != 255 && GRI.DHAlliesRoleCount[Num] >= GRI.DHAlliesRoleLimit[Num])
    {
        return true;
    }

    return false;
}

function bool HumanWantsRole(int Team, int Num)
{
    local Controller            C;
    local ROBot                 BotHasRole;
    local DHGameReplicationInfo GRI;

    // This shouldn't even happen, but if it does, just say the limit was reached
    if (Team > 1 || Num < 0 || (Team == AXIS_TEAM_INDEX && GRI.DHAxisRoles[Num] == none) || (Team == ALLIES_TEAM_INDEX && GRI.DHAlliesRoles[Num] == none) || Num >= arraycount(GRI.DHAxisRoles))
    {
        return false;
    }

    for (C = Level.ControllerList; C != none; C = C.NextController)
    {
        if (C.PlayerReplicationInfo != none && C.PlayerReplicationInfo.Team != none && C.PlayerReplicationInfo.Team.TeamIndex == Team)
        {
            if (ROBot(C) != none && ROBot(C).CurrentRole == Num)
            {
                BotHasRole = ROBot(C);

                break;
            }
        }
    }

    GRI = DHGameReplicationInfo(GameReplicationInfo);

    if (BotHasRole != none)
    {
        BotHasRole.Destroy();

        if (Team == AXIS_TEAM_INDEX)
        {
            --GRI.DHAxisRoleCount[Num];
            --GRI.DHAxisRoleBotCount[Num];
        }
        else if (Team == ALLIES_TEAM_INDEX)
        {
            --GRI.DHAlliesRoleCount[Num];
            --GRI.DHAlliesRoleBotCount[Num];
        }

        return true;
    }

    return false;
}

function int GetVehicleRole(int Team, int Num)
{
    local int i;
    local DHGameReplicationInfo GRI;

    GRI = DHGameReplicationInfo(GameReplicationInfo);

    // This shouldn't even happen, but if it does, just say the limit was reached
    if (Team > 1 || Num < 0 || (Team == AXIS_TEAM_INDEX && GRI.DHAxisRoles[Num] == none) || (Team == ALLIES_TEAM_INDEX && GRI.DHAlliesRoles[Num] == none) || Num >= arraycount(GRI.DHAxisRoles))
    {
        return -1;
    }

    // Should probably do this team specific in case the teams have different amounts of roles
    for (i = 0; i < arraycount(GRI.DHAxisRoles); ++i)
    {
        if (GetRoleInfo(Team, i) != none && GetRoleInfo(Team, i).bCanBeTankCrew && !RoleLimitReached(Team, i))
        {
            return i;
        }
    }

    return -1;
}

function int GetBotNewRole(ROBot ThisBot, int BotTeamNum)
{
    local int MyRole, Count, AltRole;
    local DHGameReplicationInfo GRI;

    GRI = DHGameReplicationInfo(GameReplicationInfo);

    if (ThisBot != none)
    {
        MyRole = Rand(arraycount(GRI.DHAxisRoles));

        do
        {
            if (FRand() < LevelInfo.VehicleBotRoleBalance)
            {
                AltRole = GetVehicleRole(ThisBot.PlayerReplicationInfo.Team.TeamIndex, MyRole);

                if (AltRole != -1)
                {
                    MyRole = AltRole;
                    break;
                }
            }

            // Temp hack to prevent bots from getting MG roles
            if (RoleLimitReached(ThisBot.PlayerReplicationInfo.Team.TeamIndex, MyRole) || GetRoleInfo(BotTeamNum, MyRole).PrimaryWeaponType == WT_LMG
                || GetRoleInfo(BotTeamNum, MyRole).PrimaryWeaponType == WT_PTRD)
            {
                ++Count;

                if (Count > arraycount(GRI.DHAxisRoles))
                {
                    Log("ROTeamGame: Unable to find a suitable role in SpawnBot()");

                    return -1;
                }
                else
                {
                    ++MyRole;

                    if (MyRole >= arraycount(GRI.DHAxisRoles))
                    {
                        MyRole = 0;
                    }
                }
            }
            else
            {
                break;
            }
        }

        return MyRole;
    }

    return -1;
}

function UpdateRoleCounts()
{
    local Controller C;
    local int i;
    local DHGameReplicationInfo GRI;

    GRI = DHGameReplicationInfo(GameReplicationInfo);

    for (i = 0; i < arraycount(GRI.DHAxisRoles); ++i)
    {
        if (GRI.DHAxisRoles[i] != none)
        {
            GRI.DHAxisRoleCount[i] = 0;
            GRI.DHAxisRoleBotCount[i] = 0;
        }
    }

    for (i = 0; i < arraycount(GRI.DHAlliesRoles); ++i)
    {
        if (GRI.DHAlliesRoles[i] != none)
        {
            GRI.DHAlliesRoleCount[i] = 0;
            GRI.DHAlliesRoleBotCount[i] = 0;
        }
    }

    for (C = Level.ControllerList; C != none; C = C.NextController)
    {
        if (C.PlayerReplicationInfo != none && C.PlayerReplicationInfo.Team != none)
        {
            if (ROPlayer(C) != none && ROPlayer(C).CurrentRole != -1)
            {
                if (C.PlayerReplicationInfo.Team.TeamIndex == ALLIES_TEAM_INDEX)
                {
                    GRI.DHAlliesRoleCount[ROPlayer(C).CurrentRole]++;
                }
                else if (C.PlayerReplicationInfo.Team.TeamIndex == AXIS_TEAM_INDEX)
                {
                    GRI.DHAxisRoleCount[ROPlayer(C).CurrentRole]++;
                }
            }
            else if (ROBot(C) != none && ROBot(C).CurrentRole != -1)
            {
                if (C.PlayerReplicationInfo.Team.TeamIndex == ALLIES_TEAM_INDEX)
                {
                    GRI.DHAlliesRoleCount[ROBot(C).CurrentRole]++;
                    GRI.DHAlliesRoleBotCount[ROBot(C).CurrentRole]++;
                }
                else if (C.PlayerReplicationInfo.Team.TeamIndex == AXIS_TEAM_INDEX)
                {
                    GRI.DHAxisRoleCount[ROBot(C).CurrentRole]++;
                    GRI.DHAxisRoleBotCount[ROBot(C).CurrentRole]++;
                }
            }
        }
    }
}

function ChangeRole(Controller aPlayer, int i, optional bool bForceMenu)
{
    local RORoleInfo RI;
    local DHPlayer   Playa;
    local ROBot      MrRoboto;
    local DHGameReplicationInfo GRI;

    if (aPlayer == none || !aPlayer.bIsPlayer || aPlayer.PlayerReplicationInfo.Team == none || aPlayer.PlayerReplicationInfo.Team.TeamIndex > 1)
    {
        return;
    }

    RI = GetRoleInfo(aPlayer.PlayerReplicationInfo.Team.TeamIndex, i);

    if (RI == none)
    {
        return;
    }

    Playa = DHPlayer(aPlayer);

    if (Playa == none)
    {
        MrRoboto = ROBot(aPlayer);
    }

    if (Playa != none)
    {
        Playa.DesiredRole = i;

        if (aPlayer.Pawn == none)
        {
            // Try and kick a bot out of this role if bots are occupying it
            if (RoleLimitReached(aPlayer.PlayerReplicationInfo.Team.TeamIndex, i))
            {
                HumanWantsRole(aPlayer.PlayerReplicationInfo.Team.TeamIndex, i);
            }

            if (!RoleLimitReached(aPlayer.PlayerReplicationInfo.Team.TeamIndex, i))
            {
                if (bForceMenu)
                {
                    Playa.ClientReplaceMenu("ROInterface.ROUT2K4PlayerSetupPage", false, "Weapons");
                }
                else
                {
                    // Decrement the RoleCounter for the old role
                    if (Playa.CurrentRole != -1)
                    {
                        if (aPlayer.PlayerReplicationInfo.Team.TeamIndex == AXIS_TEAM_INDEX)
                        {
                            DHGameReplicationInfo(GameReplicationInfo).DHAxisRoleCount[Playa.CurrentRole]--;
                        }
                        else if (aPlayer.PlayerReplicationInfo.Team.TeamIndex == ALLIES_TEAM_INDEX)
                        {
                            DHGameReplicationInfo(GameReplicationInfo).DHAlliesRoleCount[Playa.CurrentRole]--;
                        }
                    }

                    Playa.CurrentRole = i;

                    // Increment the RoleCounter for the new role
                    if (aPlayer.PlayerReplicationInfo.Team.TeamIndex == AXIS_TEAM_INDEX)
                    {
                        DHGameReplicationInfo(GameReplicationInfo).DHAxisRoleCount[Playa.CurrentRole]++;
                    }
                    else if (aPlayer.PlayerReplicationInfo.Team.TeamIndex == ALLIES_TEAM_INDEX)
                    {
                        DHGameReplicationInfo(GameReplicationInfo).DHAlliesRoleCount[Playa.CurrentRole]++;
                    }

                    ROPlayerReplicationInfo(aPlayer.PlayerReplicationInfo).RoleInfo = RI;
                    Playa.PrimaryWeapon = -1;
                    Playa.DHPrimaryWeapon = -1;
                    Playa.SecondaryWeapon = -1;
                    Playa.DHSecondaryWeapon = -1;
                    Playa.GrenadeWeapon = -1;
                    Playa.bWeaponsSelected = false;
                    SetCharacter(aPlayer);
                }
            }
            else
            {
                Playa.DesiredRole = Playa.CurrentRole;
                PlayerController(aPlayer).ReceiveLocalizedMessage(GameMessageClass, 17, none, none, RI);
            }

            // Since we're changing roles, clear all associated requests/rally points
            ClearSavedRequestsAndRallyPoints(Playa, false);

            GRI = DHGameReplicationInfo(GameReplicationInfo);

            if (GRI != none)
            {
                GRI.ClearMortarTarget(DHPlayer(aPlayer));
            }
        }
        else
        {
            PlayerController(aPlayer).ReceiveLocalizedMessage(GameMessageClass, 16, none, none, RI);
        }
    }
    else if (MrRoboto != none)
    {
        if (MrRoboto.CurrentRole == i)
        {
            return;
        }

        MrRoboto.DesiredRole = i;

        if (aPlayer.Pawn == none)
        {
            if (!RoleLimitReached(aPlayer.PlayerReplicationInfo.Team.TeamIndex, i))
            {
                // Decrement the RoleCounter for the old role
                if (MrRoboto.CurrentRole != -1)
                {
                    if (aPlayer.PlayerReplicationInfo.Team.TeamIndex == AXIS_TEAM_INDEX)
                    {
                        DHGameReplicationInfo(GameReplicationInfo).DHAxisRoleCount[MrRoboto.CurrentRole]--;
                    }
                    else if (aPlayer.PlayerReplicationInfo.Team.TeamIndex == ALLIES_TEAM_INDEX)
                    {
                        DHGameReplicationInfo(GameReplicationInfo).DHAlliesRoleCount[MrRoboto.CurrentRole]--;
                    }
                }

                MrRoboto.CurrentRole = i;

                // Increment the RoleCounter for the new role
                if (aPlayer.PlayerReplicationInfo.Team.TeamIndex == AXIS_TEAM_INDEX)
                {
                    DHGameReplicationInfo(GameReplicationInfo).DHAxisRoleCount[MrRoboto.CurrentRole]++;
                }
                else if (aPlayer.PlayerReplicationInfo.Team.TeamIndex == ALLIES_TEAM_INDEX)
                {
                    DHGameReplicationInfo(GameReplicationInfo).DHAlliesRoleCount[MrRoboto.CurrentRole]++;
                }

                ROPlayerReplicationInfo(aPlayer.PlayerReplicationInfo).RoleInfo = RI;
                SetCharacter(aPlayer);
            }
            else
            {
                MrRoboto.DesiredRole = ROBot(aPlayer).CurrentRole;
            }
        }
    }
}

function Killed(Controller Killer, Controller Killed, Pawn KilledPawn, class<DamageType> DamageType)
{
    local Controller P;
    local float      FFPenalty;
    local int        Num, i;

    if (Killed == none)
    {
        return;
    }

    if (Killer != none && Killer.bIsPlayer && Killed.bIsPlayer && DamageType != none)
    {
        DamageType.static.IncrementKills(Killer);
    }

    if (Killed.bIsPlayer)
    {
        if (Killed.PlayerReplicationInfo != none)
        {
            Killed.PlayerReplicationInfo.Deaths += 1.0;
        }

        BroadcastDeathMessage(Killer, Killed, DamageType);

        ClearSavedRequestsAndRallyPoints(ROPlayer(Killed), true); // remove any help/rally requests by killed player

        // If player suicided or there is no Killer
        if (Killer == Killed || Killer == none)
        {
            if (Killer == none)
            {
                KillEvent("K", none, Killed.PlayerReplicationInfo, DamageType);
            }
            else
            {
                KillEvent("K", Killer.PlayerReplicationInfo, Killed.PlayerReplicationInfo, DamageType);
            }
        }
        // Friendly fire
        else
        {
            if (bTeamGame && Killer.PlayerReplicationInfo != none && Killed.PlayerReplicationInfo != none && Killer.PlayerReplicationInfo.Team == Killed.PlayerReplicationInfo.Team)
            {
                // Allow server admins an option of reducing damage from different types of friendly fire
                if (DamageType != none)
                {
                    if (class<ROArtilleryDamType>(DamageType) != none)
                    {
                        FFPenalty = FFArtyScale;
                    }
                    else if (class<ROGrenadeDamType>(DamageType) != none || class<ROSatchelDamType>(DamageType) != none || class<ROTankShellExplosionDamage>(DamageType) != none)
                    {
                        FFPenalty = FFExplosivesScale;
                    }
                    else
                    {
                        FFPenalty = 1.0;
                    }
                }

                if (ROPlayerReplicationInfo(Killer.PlayerReplicationInfo) != none)
                {
                    ROPlayerReplicationInfo(Killer.PlayerReplicationInfo).FFKills += FFPenalty; // increase recorded FF kills
                }

                if (PlayerController(Killer) != none)
                {
                    BroadcastLocalizedMessage(GameMessageClass, 13, Killer.PlayerReplicationInfo);

                    // If bForgiveFFKillsEnabled, store the friendly Killer into the Killed player's controller, so if they choose to forgive, we'll know who to forgive
                    if (bForgiveFFKillsEnabled && ROPlayer(Killed) != none)
                    {
                        ROPlayer(Killed).ReceiveLocalizedMessage(GameMessageClass, 18, Killer.PlayerReplicationInfo);
                        ROPlayer(Killed).LastFFKiller = ROPlayerReplicationInfo(Killer.PlayerReplicationInfo);
                        ROPlayer(Killed).LastFFKillAmount = FFPenalty;
                    }

                    // Take action if player has exceeded FF kills limit
                    if (ROPlayerReplicationInfo(Killer.PlayerReplicationInfo) != none && ROPlayerReplicationInfo(Killer.PlayerReplicationInfo).FFKills > FFKillLimit)
                    {
                        HandleFFViolation(PlayerController(Killer));
                    }
                }

                KillEvent("TK", Killer.PlayerReplicationInfo, Killed.PlayerReplicationInfo, DamageType);
            }
            else
            {
                KillEvent("K", Killer.PlayerReplicationInfo, Killed.PlayerReplicationInfo, DamageType);
            }
        }
    }

    ScoreKill(Killer, Killed);
    DiscardInventory(KilledPawn);
    NotifyKilled(Killer, Killed, KilledPawn);

    // Check whether we need to end the round because neither team has any reinforcements left
    for (i = 0; i < 2; ++i)
    {
        if (SpawnLimitReached(i))
        {
            Num = 0;

            for (P = Level.ControllerList; P != none; P = P.NextController)
            {
                if (P.bIsPlayer && P.Pawn != none && P.Pawn.Health > 0 && P.PlayerReplicationInfo.Team.TeamIndex == i)
                {
                    ++Num;
                }
            }

            if (Num == 0)
            {
                EndRound(int(!bool(i))); // it looks like a hack, but hey, it's the easiest way to find the opposite team :)
            }
        }
    }
}

// Modified to call ClientAddHudDeathMessage instead of RO's AddHudDeathMessage (also re-factored to shorten & reduce code duplication)
// Also to pass Killer's PRI even if Killer is same as Killed, so DHDeathMessage class can work out foir itself whether it needs to display a suicide message
// And fixed bug in original function that affected DM_Personal mode, which wouldn't send DM to killer if they killed a bot
function BroadcastDeathMessage(Controller Killer, Controller Killed, class<DamageType> DamageType)
{
    local PlayerReplicationInfo KillerPRI, KilledPRI;
    local Controller C;

    if (DeathMessageMode == DM_None || Killed == none)
    {
        return;
    }

    if (Killer != none)
    {
        KillerPRI = Killer.PlayerReplicationInfo;
    }

    KilledPRI = Killed.PlayerReplicationInfo;

    // Send DM to every human player
    if (DeathMessageMode == DM_All)
    {
        // Loop through al controllers & DM each human player
        for (C = Level.ControllerList; C != none; C = C.NextController)
        {
            if (DHPlayer(C) != none)
            {
                DHPlayer(C).ClientAddHudDeathMessage(KillerPRI, KilledPRI, DamageType);
            }
        }
    }
    // OnDeath means only send DM to player who is killed, Personal means send DM to both killed & killer
    else if (DeathMessageMode == DM_OnDeath || DeathMessageMode == DM_Personal)
    {
        // Send DM to a killed human player
        if (DHPlayer(Killed) != none)
        {
            DHPlayer(Killed).ClientAddHudDeathMessage(KillerPRI, KilledPRI, DamageType);
        }

        // If mode is Personal, also send DM to the killer (if human)
        // Had to move this away from the if (DHPlayer(Killed) != none) above, as that stopped a human player from getting a DM for killing a bot
        if (DeathMessageMode == DM_Personal && DHPlayer(Killer) != none)
        {
            DHPlayer(Killer).ClientAddHudDeathMessage(KillerPRI, KilledPRI, DamageType);
        }
    }
}

function bool RoleExists(byte TeamID, DHRoleInfo RI)
{
    local int i;
    local DHGameReplicationInfo GRI;

    GRI = DHGameReplicationInfo(GameReplicationInfo);

    if (TeamID == 0)
    {
        for (i = 0; i < arraycount(GRI.DHAxisRoles); ++i)
        {
            if (GRI.DHAxisRoles[i] == RI)
            {
                return true;
            }
        }
    }
    else if (TeamID == 1)
    {
        for (i = 0; i < arraycount(GRI.DHAlliesRoles); ++i)
        {
            if (GRI.DHAlliesRoles[i] == RI)
            {
                return true;
            }
        }
    }

    return false;
}

state RoundInPlay
{
    function BeginState()
    {
        local Controller P, NextC;
        local Actor A;
        local int i;
        local DHGameReplicationInfo GRI;
        local ROVehicleFactory ROV;

        // Reset all round properties
        RoundStartTime = ElapsedTime;
        GRI = DHGameReplicationInfo(GameReplicationInfo);
        GRI.RoundStartTime = RoundStartTime;
        GRI.RoundEndTime = RoundStartTime + RoundDuration;

        GRI.AttritionRate[AXIS_TEAM_INDEX] = 0;
        GRI.AttritionRate[ALLIES_TEAM_INDEX] = 0;

        TeamAttritionCounter[AXIS_TEAM_INDEX] = 0;
        TeamAttritionCounter[ALLIES_TEAM_INDEX] = 0;

        // Role limits
        for (i = 0; i < arraycount(GRI.DHAlliesRoleLimit); ++i)
        {
            if (GRI.DHAlliesRoles[i] != none)
            {
                GRI.DHAlliesRoleLimit[i] = GRI.DHAlliesRoles[i].Limit;
            }
        }

        for (i = 0; i < arraycount(GRI.DHAxisRoleLimit); ++i)
        {
            if (GRI.DHAxisRoles[i] != none)
            {
                GRI.DHAxisRoleLimit[i] = GRI.DHAxisRoles[i].Limit;
            }
        }

        // Arty
        GRI.bArtilleryAvailable[AXIS_TEAM_INDEX] = 0;
        GRI.bArtilleryAvailable[ALLIES_TEAM_INDEX] = 0;
        GRI.LastArtyStrikeTime[AXIS_TEAM_INDEX] = ElapsedTime - LevelInfo.GetStrikeInterval(AXIS_TEAM_INDEX);
        GRI.LastArtyStrikeTime[ALLIES_TEAM_INDEX] = ElapsedTime - LevelInfo.GetStrikeInterval(ALLIES_TEAM_INDEX);
        GRI.TotalStrikes[AXIS_TEAM_INDEX] = 0;
        GRI.TotalStrikes[ALLIES_TEAM_INDEX] = 0;

        for (i = 0; i < arraycount(GRI.AxisRallyPoints); ++i)
        {
            GRI.AlliedRallyPoints[i].OfficerPRI = none;
            GRI.AlliedRallyPoints[i].RallyPointLocation = vect(0.0 ,0.0, 0.0);
            GRI.AxisRallyPoints[i].OfficerPRI = none;
            GRI.AxisRallyPoints[i].RallyPointLocation = vect(0.0 ,0.0, 0.0);
        }

        // Clear help requests
        for (i = 0; i < arraycount(GRI.AxisHelpRequests); ++i)
        {
            GRI.AlliedHelpRequests[i].OfficerPRI = none;
            GRI.AlliedHelpRequests[i].requestType = 255;
            GRI.AxisHelpRequests[i].OfficerPRI = none;
            GRI.AxisHelpRequests[i].requestType = 255;
        }

        // Reset all controllers
        P = Level.ControllerList;

        while (P != none)
        {
            NextC = P.NextController;

            if (P.PlayerReplicationInfo == none || !P.PlayerReplicationInfo.bOnlySpectator)
            {
                if (PlayerController(P) != none)
                {
                    PlayerController(P).ClientReset();
                }

                P.Reset();
            }

            P = NextC;
        }

        // Reset ALL actors (except controllers and ROVehicleFactorys)
        foreach AllActors(class'Actor', A)
        {
            if (!A.IsA('Controller') && !A.IsA('ROVehicleFactory'))
            {
                A.Reset();
            }
        }

        // Reset ALL ROVehicleFactorys - must reset these after vehicles, otherwise the vehicles that get spawned by the vehicle factories get destroyed instantly as they are reset
        foreach AllActors(class'ROVehicleFactory', ROV)
        {
            ROV.Reset();
        }

        // Use the starting spawns
        if (LevelInfo.bUseSpawnAreas)
        {
            CheckSpawnAreas();
            CheckTankCrewSpawnAreas();
            CheckVehicleFactories();
            CheckResupplyVolumes();
            CheckMineVolumes();
        }

        // Make the bots find objectives when the round starts
        FindNewObjectives(none);

        // Notify players that the map has been updated
        NotifyPlayersOfMapInfoChange(NEUTRAL_TEAM_INDEX, none, true);

        ResetMortarTargets();

        GRI.SpawnsRemaining[ALLIES_TEAM_INDEX] = LevelInfo.Allies.SpawnLimit;
        GRI.SpawnsRemaining[AXIS_TEAM_INDEX] = LevelInfo.Axis.SpawnLimit;

        // Set ReinforcementsComing
        if (!SpawnLimitReached(AXIS_TEAM_INDEX))
        {
            GRI.bReinforcementsComing[AXIS_TEAM_INDEX] = 1;
        }

        if (!SpawnLimitReached(ALLIES_TEAM_INDEX))
        {
            GRI.bReinforcementsComing[ALLIES_TEAM_INDEX] = 1;
        }

        TeamReinforcementMessageIndices[ALLIES_TEAM_INDEX] = 0;
        TeamReinforcementMessageIndices[AXIS_TEAM_INDEX] = 0;

        bTeamOutOfReinforcements[ALLIES_TEAM_INDEX] = 0;
        bTeamOutOfReinforcements[AXIS_TEAM_INDEX] = 0;
    }

    // Modified for DHObjectives
    function NotifyObjStateChanged()
    {
        local DHGameReplicationInfo GRI;
        local int i, Num[2], NumReq[2], NumObj, NumObjReq;

        for (i = 0; i < arraycount(DHObjectives); ++i)
        {
            if (DHObjectives[i] == none)
            {
                break;
            }
            else if (DHObjectives[i].ObjState == OBJ_Axis)
            {
                Num[AXIS_TEAM_INDEX]++;

                if (DHObjectives[i].bRequired)
                {
                    NumReq[AXIS_TEAM_INDEX]++;
                }
            }
            else if (DHObjectives[i].ObjState == OBJ_Allies)
            {
                Num[ALLIES_TEAM_INDEX]++;

                if (DHObjectives[i].bRequired)
                {
                    NumReq[ALLIES_TEAM_INDEX]++;
                }
            }

            if (DHObjectives[i].bRequired)
            {
                NumObjReq++;
            }

            NumObj++;
        }

        GRI = DHGameReplicationInfo(Level.Game.GameReplicationInfo);

        if (GRI != none)
        {
            // Calculate attrition rates
            GRI.AttritionRate[ALLIES_TEAM_INDEX] = InterpCurveEval(DHLevelInfo.AttritionRateCurve, (float(Max(0, Num[AXIS_TEAM_INDEX]   - Num[ALLIES_TEAM_INDEX])) / NumObj)) / 60.0;
            GRI.AttritionRate[AXIS_TEAM_INDEX]   = InterpCurveEval(DHLevelInfo.AttritionRateCurve, (float(Max(0, Num[ALLIES_TEAM_INDEX] - Num[AXIS_TEAM_INDEX]))   / NumObj)) / 60.0;
        }

        if (LevelInfo.NumObjectiveWin == 0)
        {
            if (Num[AXIS_TEAM_INDEX] == NumObj && (LevelInfo.DefendingSide == SIDE_None || LevelInfo.DefendingSide == SIDE_Allies))
            {
                EndRound(AXIS_TEAM_INDEX);
            }
            else if (Num[ALLIES_TEAM_INDEX] == NumObj && (LevelInfo.DefendingSide == SIDE_None || LevelInfo.DefendingSide == SIDE_Axis))
            {
                EndRound(ALLIES_TEAM_INDEX);
            }
            else
            {
                // Check if we're down to last objective..
                if (Num[AXIS_TEAM_INDEX] == NumObj - 1 && (LevelInfo.DefendingSide == SIDE_None || LevelInfo.DefendingSide == SIDE_Allies))
                {
                    BroadcastLastObjectiveMessage(AXIS_TEAM_INDEX);
                }

                if (Num[ALLIES_TEAM_INDEX] == NumObj - 1 && (LevelInfo.DefendingSide == SIDE_None || LevelInfo.DefendingSide == SIDE_Axis))
                {
                    BroadcastLastObjectiveMessage(ALLIES_TEAM_INDEX);
                }
            }
        }
        else if (Num[AXIS_TEAM_INDEX] >= LevelInfo.NumObjectiveWin && NumReq[AXIS_TEAM_INDEX] == NumObjReq
            && (LevelInfo.DefendingSide == SIDE_None || LevelInfo.DefendingSide == SIDE_Allies))
        {
            EndRound(AXIS_TEAM_INDEX);
        }
        else if (Num[ALLIES_TEAM_INDEX] >= LevelInfo.NumObjectiveWin && NumReq[ALLIES_TEAM_INDEX] == NumObjReq
            && (LevelInfo.DefendingSide == SIDE_None || LevelInfo.DefendingSide == SIDE_Axis))
        {
            EndRound(ALLIES_TEAM_INDEX);
        }
        // Check if we're down to last objective
        else
        {
            // One non-required objective missing
            if (Num[AXIS_TEAM_INDEX] == LevelInfo.NumObjectiveWin - 1 && NumReq[AXIS_TEAM_INDEX] == NumObjReq
                && (LevelInfo.DefendingSide == SIDE_None || LevelInfo.DefendingSide == SIDE_Allies))
            {
                BroadcastLastObjectiveMessage(AXIS_TEAM_INDEX);
            }
            // One required objective missing
            else if (Num[AXIS_TEAM_INDEX] >= LevelInfo.NumObjectiveWin - 1 && NumReq[AXIS_TEAM_INDEX] == NumObjReq - 1
                && (LevelInfo.DefendingSide == SIDE_None || LevelInfo.DefendingSide == SIDE_Allies))
            {
                BroadcastLastObjectiveMessage(AXIS_TEAM_INDEX);
            }
            if (Num[ALLIES_TEAM_INDEX] == LevelInfo.NumObjectiveWin - 1 && NumReq[ALLIES_TEAM_INDEX] == NumObjReq
                && (LevelInfo.DefendingSide == SIDE_None || LevelInfo.DefendingSide == SIDE_Axis))
            {
                BroadcastLastObjectiveMessage(ALLIES_TEAM_INDEX);
            }
            else if (Num[ALLIES_TEAM_INDEX] >= LevelInfo.NumObjectiveWin - 1 && NumReq[ALLIES_TEAM_INDEX] == NumObjReq - 1
                && (LevelInfo.DefendingSide == SIDE_None || LevelInfo.DefendingSide == SIDE_Axis))
            {
                BroadcastLastObjectiveMessage(ALLIES_TEAM_INDEX);
            }
        }

        if (LevelInfo.bUseSpawnAreas)
        {
            CheckSpawnAreas();
            CheckTankCrewSpawnAreas();
            CheckVehicleFactories();
            CheckResupplyVolumes();
            CheckMineVolumes();
        }

        // Notify the objective managers
        NotifyObjectiveManagers();
    }

    function EndRound(int Winner)
    {
        local string MapName;
        local int    i, j;
        local bool   bMatchOver, bRussianSquadLeader;

        switch (Winner)
        {
            case AXIS_TEAM_INDEX:
                Teams[AXIS_TEAM_INDEX].Score += 1.0;
                BroadcastLocalizedMessage(class'DHRoundOverMessage', 0,,, DHLevelInfo);
                TeamScoreEvent(AXIS_TEAM_INDEX, 1, "team_victory");
                break;

            case ALLIES_TEAM_INDEX:
                Teams[ALLIES_TEAM_INDEX].Score += 1.0;
                BroadcastLocalizedMessage(class'DHRoundOverMessage', 1,,, DHLevelInfo);
                TeamScoreEvent(ALLIES_TEAM_INDEX, 1, "team_victory");
                break;

            default:
                BroadcastLocalizedMessage(class'RORoundOverMsg', 2);
                break;
        }

        RoundCount++;

        // Used for Steam Stats below
        bMatchOver = true;

        if (RoundLimit != 0 && RoundCount >= RoundLimit)
        {
            EndGame(none, "RoundLimit");
        }
        else if (WinLimit != 0 && (Teams[AXIS_TEAM_INDEX].Score >= WinLimit || Teams[ALLIES_TEAM_INDEX].Score >= WinLimit))
        {
            EndGame(none, "WinLimit");
        }
        else
        {
            bMatchOver = false;
            GotoState('RoundOver');
        }

        // Get the MapName out of the URL
        MapName = Level.GetLocalURL();
        i = InStr(MapName, "/");

        if (i < 0)
        {
            i = 0;
        }

        j = InStr(MapName, "?");

        if (j < 0)
        {
            j = Len(MapName);
        }

        if (Mid(MapName, j - 3, 3) ~= "rom")
        {
            j -= 5;
        }

        MapName = Mid(MapName, i + 1, j - i);

        // Set the map as won in the Steam Stats of everyone on the winning team
        for (i = 0; i < GameReplicationInfo.PRIArray.Length; ++i)
        {
            if (ROSteamStatsAndAchievements(GameReplicationInfo.PRIArray[i].SteamStatsAndAchievements) != none)
            {
                if (GameReplicationInfo.PRIArray[i].Team != none && GameReplicationInfo.PRIArray[i].Team.TeamIndex == Winner)
                {
                    if (bMatchOver)
                    {
                        if (GameReplicationInfo.PRIArray[i].Team.TeamIndex == ALLIES_TEAM_INDEX && ROPlayerReplicationInfo(GameReplicationInfo.PRIArray[i]) != none)
                        {
                            bRussianSquadLeader = ROPlayerReplicationInfo(GameReplicationInfo.PRIArray[i]).RoleInfo.bIsLeader &&
                                !ROPlayerReplicationInfo(GameReplicationInfo.PRIArray[i]).RoleInfo.bCanBeTankCrew;
                        }
                        else
                        {
                            bRussianSquadLeader = false;
                        }

                        // NOTE: This MUST be called before ROSteamStatsAndAchievements.MatchEnded()
                        ROSteamStatsAndAchievements(GameReplicationInfo.PRIArray[i].SteamStatsAndAchievements).WonMatch(MapName, Winner, bRussianSquadLeader);
                    }
                    else
                    {
                        // NOTE: This MUST be called before ROSteamStatsAndAchievements.MatchEnded()
                        ROSteamStatsAndAchievements(GameReplicationInfo.PRIArray[i].SteamStatsAndAchievements).WonRound();
                    }
                }

                ROSteamStatsAndAchievements(GameReplicationInfo.PRIArray[i].SteamStatsAndAchievements).MatchEnded();
            }
        }
    }

    function EndState()
    {
        local Pawn P;

        super.EndState();

        foreach DynamicActors(class'Pawn', P)
        {
            P.StopWeaponFiring();
        }
    }

    function Timer()
    {
        local int i, ArtilleryStrikeInt;
        local Controller P;
        local DHGameReplicationInfo GRI;

        global.Timer();

        GRI = DHGameReplicationInfo(GameReplicationInfo);

        if (NeedPlayers() && AddBot() && RemainingBots > 0)
        {
            RemainingBots--;
        }

        // Go through both teams and spawn reinforcements if necessary
        for (i = 0; i < 2; ++i)
        {
            if (!SpawnLimitReached(i))
            {
                for (P = Level.ControllerList; P != none; P = P.NextController)
                {
                    if (!P.bIsPlayer || P.Pawn != none || P.PlayerReplicationInfo == none || P.PlayerReplicationInfo.Team == none || P.PlayerReplicationInfo.Team.TeamIndex != i)
                    {
                        continue;
                    }

                    if (ROPlayer(P) != none && ROPlayer(P).CanRestartPlayer())
                    {
                        RestartPlayer(P);
                    }
                    else if (ROBot(P) != none && ROPlayerReplicationInfo(P.PlayerReplicationInfo).RoleInfo != none)
                    {
                        RestartPlayer(P);
                    }
                }
            }
        }

        // If team is taking attrition losses, decrement their reinforcements
        for (i = 0; i < 2; ++i)
        {
            TeamAttritionCounter[i] += GRI.AttritionRate[i];

            if (TeamAttritionCounter[i] >= 1.0)
            {
                ModifyReinforcements(i, -TeamAttritionCounter[i]);
                TeamAttritionCounter[i] = TeamAttritionCounter[i] % 1.0;
            }
        }

        // Go through both teams and update artillery availability
        for (i = 0; i < 2; ++i)
        {
            ArtilleryStrikeInt = LevelInfo.GetStrikeInterval(i);

            // Artillery is not available if out of strikes, if still waiting on next call, or a strike is currently in progress
            if ((GRI.TotalStrikes[i] < GRI.ArtilleryStrikeLimit[i]) && ElapsedTime > GRI.LastArtyStrikeTime[i] + ArtilleryStrikeInt && GRI.ArtyStrikeLocation[i] == vect(0.0, 0.0, 0.0))
            {
                GRI.bArtilleryAvailable[i] = 1;
            }
            else
            {
                GRI.bArtilleryAvailable[i] = 0;
            }
        }

        // if round time is up, the defending team wins, if any
        if (RoundDuration != 0 && ElapsedTime > GRI.RoundEndTime)
        {
            Level.Game.Broadcast(self, "The battle ended because time ran out", 'Say');
            ChooseWinner();
        }
    }
}

state ResetGameCountdown
{
    // Modified to replace ROArtillerySpawner with DHArtillerySpawner
    function BeginState()
    {
        local DHArtillerySpawner AS;

        if (bSwapTeams)
        {
            ChangeSides(); // Change sides if bSwapTeams is true
            bSwapTeams = false;
        }

        RoundStartTime = ElapsedTime + 10.0;

        ROGameReplicationInfo(GameReplicationInfo).bReinforcementsComing[AXIS_TEAM_INDEX] = 0;
        ROGameReplicationInfo(GameReplicationInfo).bReinforcementsComing[ALLIES_TEAM_INDEX] = 0;

        // Destroy any artillery spawners so they don't keep calling arty.
        foreach DynamicActors(class'DHArtillerySpawner', AS)
        {
            AS.Destroy();
        }

        Level.Game.BroadcastLocalized(none, class'ROResetGameMsg', 10);
    }

    // Modified to spawn a DHClientResetGame actor on a server, which replicates to net clients to remove any temporary client-only actors, e.g. smoke effects
    // Also will call function that auto-opens DHDeployMenu for players
    function Timer()
    {
        global.Timer();

        if (ElapsedTime > RoundStartTime - 1.0) // the -1.0 gets rid of "The game will restart in 0 seconds"
        {
            if (Level.NetMode == NM_DedicatedServer || Level.NetMode == NM_ListenServer)
            {
                Spawn(class'DHClientResetGame');
            }

            Level.Game.BroadcastLocalized(none, class'ROResetGameMsg', 11);
            ResetScores();
            OpenPlayerMenus();
            GotoState('RoundInPlay');
        }
        else
        {
            Level.Game.BroadcastLocalized(none, class'ROResetGameMsg', RoundStartTime - ElapsedTime);
        }
    }
}

state RoundOver
{
    // Modified to replace ROArtillerySpawner with DHArtillerySpawner
    function BeginState()
    {
        local DHArtillerySpawner AS;

        RoundStartTime = ElapsedTime;
        ROGameReplicationInfo(GameReplicationInfo).bReinforcementsComing[AXIS_TEAM_INDEX] = 0;
        ROGameReplicationInfo(GameReplicationInfo).bReinforcementsComing[ALLIES_TEAM_INDEX] = 0;

        // Destroy any artillery spawners so they don't keep calling arty
        foreach DynamicActors(class'DHArtillerySpawner', AS)
        {
            AS.Destroy();
        }
    }

    // Modified to spawn a DHClientResetGame actor on a server, which replicates to net clients to remove any temporary client-only actors, e.g. smoke effects
    function Timer()
    {
        global.Timer();

        if (ElapsedTime > RoundStartTime + 5.0)
        {
            if (Level.NetMode == NM_DedicatedServer || Level.NetMode == NM_ListenServer)
            {
                Spawn(class'DHClientResetGame');
            }

            GotoState('RoundInPlay');
        }
    }
}

function ModifyReinforcements(int Team, int Amount, optional bool bSetReinforcements)
{
    local DHGameReplicationInfo GRI;
    local bool                  bIsDefendingTeam;

    GRI = DHGameReplicationInfo(GameReplicationInfo);

    if (GRI == none)
    {
        return;
    }

    // Update GRI with the new value
    if (!bSetReinforcements)
    {
        GRI.SpawnsRemaining[Team] = Max(0, GRI.SpawnsRemaining[Team] += Amount);
    }
    else
    {
        GRI.SpawnsRemaining[Team] = Max(0, Amount);
    }

    // Check for zero reinforcements
    if (GRI.SpawnsRemaining[Team] == 0)
    {
        if (bTeamOutOfReinforcements[Team] == 0)
        {
            // Colin: Determine if player's team is defending
            bIsDefendingTeam = (Team == AXIS_TEAM_INDEX && LevelInfo.DefendingSide == SIDE_Axis) ||
                               (Team == ALLIES_TEAM_INDEX && LevelInfo.DefendingSide == SIDE_Allies);

            // Colin: Team is just now out of reinforcements.
            bTeamOutOfReinforcements[Team] = 1;

            if ((LevelInfo.DefendingSide != SIDE_none && !bIsDefendingTeam) || LevelInfo.DefendingSide == SIDE_none)
            {
                // Colin: if this team is attacking OR there is no defending side
                // set the round time to 60 seconds, Theel: added special case to choosewinner if Atrrition is used
                if (RoundDuration == 0 && DHLevelInfo.AttritionRateCurve.Points.Length > 0.0)
                {
                    Level.Game.Broadcast(self, "The battle ended because a team's reinforcements reached zero by attrition", 'Say');
                    Choosewinner();
                }
                else
                {
                    ModifyRoundTime(Min(GetRoundTime(), 90), 2); //Set time remaining to 90 seconds
                }
            }
        }
    }
}

function ResetMortarTargets()
{
    local DHGameReplicationInfo GRI;

    GRI = DHGameReplicationInfo(GameReplicationInfo);

    if (GRI != none)
    {
        GRI.ClearAllMortarTargets();
    }
}

// Handle reinforcment checks and balances
function HandleReinforcements(Controller C)
{
    local DHPlayer PC;
    local DHGameReplicationInfo GRI;
    local float ReinforcementPercent;

    PC = DHPlayer(C);
    GRI = DHGameReplicationInfo(GameReplicationInfo);

    // Don't subtract / calc reinforcements as the player didn't get a pawn
    if (PC == none || PC.Pawn == none || GRI == none)
    {
        return;
    }

    //TODO: look into improving or rewriting this, as this is garbage looking
    if (PC.PlayerReplicationInfo.Team.TeamIndex == ALLIES_TEAM_INDEX && LevelInfo.Allies.SpawnLimit > 0)
    {
        ModifyReinforcements(ALLIES_TEAM_INDEX, -1);

        ReinforcementPercent = float(GRI.SpawnsRemaining[ALLIES_TEAM_INDEX]) / float(LevelInfo.Allies.SpawnLimit);

        while (TeamReinforcementMessageIndices[ALLIES_TEAM_INDEX] < default.ReinforcementMessagePercentages.Length &&
                ReinforcementPercent <= default.ReinforcementMessagePercentages[TeamReinforcementMessageIndices[ALLIES_TEAM_INDEX]])
        {
            SendReinforcementMessage(ALLIES_TEAM_INDEX, 100 * default.ReinforcementMessagePercentages[TeamReinforcementMessageIndices[ALLIES_TEAM_INDEX]]);

            ++TeamReinforcementMessageIndices[ALLIES_TEAM_INDEX];
        }
    }
    else if (PC.PlayerReplicationInfo.Team.TeamIndex == AXIS_TEAM_INDEX && LevelInfo.Axis.SpawnLimit > 0)
    {
        ModifyReinforcements(AXIS_TEAM_INDEX, -1);

        ReinforcementPercent = float(GRI.SpawnsRemaining[AXIS_TEAM_INDEX]) / float(LevelInfo.Axis.SpawnLimit);

        while (TeamReinforcementMessageIndices[AXIS_TEAM_INDEX] < default.ReinforcementMessagePercentages.Length &&
                ReinforcementPercent <= default.ReinforcementMessagePercentages[TeamReinforcementMessageIndices[AXIS_TEAM_INDEX]])
        {
            SendReinforcementMessage(AXIS_TEAM_INDEX, 100 * default.ReinforcementMessagePercentages[TeamReinforcementMessageIndices[AXIS_TEAM_INDEX]]);

            ++TeamReinforcementMessageIndices[AXIS_TEAM_INDEX];
        }
    }

    if (PC.bFirstRoleAndTeamChange && GetStateName() == 'RoundInPlay')
    {
        PC.NotifyOfMapInfoChange();
        PC.bFirstRoleAndTeamChange = true;
    }
}

// This function adds functionality so when you type "%r" in teamsay it'll output helpful debug info for reporting bugs in MP (returns mapname & coordinates)
static function string ParseChatPercVar(Mutator BaseMutator, Controller Who, string Cmd)
{
    local string Str;
    local string MapName;

    if (Who.Pawn == none)
    {
        return Cmd;
    }

    // Coordinates
    if (cmd ~= "%r")
    {
        // Get the level name string
        MapName = string(Who.Outer);

        if (MapName == "")
        {
            MapName = "Error No MapName";
        }

        // Finish parsing the string
        Str = "Map:" @ MapName @ "Coord:" @ string(Who.Pawn.Location) @ "Report: ";

        return Str;
    }

    return super.ParseChatPercVar(BaseMutator, Who,Cmd);
}

//***********************************************************************************
// exec FUNCTIONS - These functions natively require admin access
//***********************************************************************************

// Quick test function to change a role's limit (Allied only)
// function doesn't support bots
exec function DebugSetRoleLimit(int Team, int Index, int NewLimit)
{
    local Controller C;
    local DHPlayer PC;
    local DHGameReplicationInfo GRI;
    local int i;
    local int RoleLimit;
    local int RoleBotCount;
    local int RoleCount;

    GRI = DHGameReplicationInfo(GameReplicationInfo);

    if (GRI == none)
    {
        return;
    }

    if (Team == 0)
    {
        GRI.DHAxisRoleLimit[Index] = NewLimit;
        GRI.GetRoleCounts(GRI.DHAxisRoles[Index], RoleCount, RoleBotCount, RoleLimit);
    }
    else if (Team == 1)
    {
        GRI.DHAlliesRoleLimit[Index] = NewLimit;
        GRI.GetRoleCounts(GRI.DHAlliesRoles[Index], RoleCount, RoleBotCount, RoleLimit);
    }

    if (RoleCount - NewLimit > 0)
    {
        for (C = Level.ControllerList; C != none; C = C.NextController)
        {
            PC = DHPlayer(C);

            if (PC == none)
            {
                continue;
            }

            if (PC.GetTeamNum() == Team && (PC.GetRoleInfo() == GRI.DHAlliesRoles[Index] ||
                                            PC.GetRoleInfo() == GRI.DHAxisRoles[Index]))
            {
                DHPlayerReplicationInfo(PC.PlayerReplicationInfo).RoleInfo = none;
                PC.bSpawnPointInvalidated = true;

                if (i >= RoleCount - NewLimit)
                {
                    return;
                }

                ++i;
            }
        }
    }
}

// Function for changing a team's ReinforcementInterval
exec function SetReinforcementInterval(int Team, int Amount)
{
    if (Amount > 0 && DHGameReplicationInfo(GameReplicationInfo) != none)
    {
        if (Team == AXIS_TEAM_INDEX)
        {
            LevelInfo.Axis.ReinforcementInterval = Amount;
        }
        else if (Team == ALLIES_TEAM_INDEX)
        {
            LevelInfo.Allies.ReinforcementInterval = Amount;
        }

        DHGameReplicationInfo(GameReplicationInfo).ReinforcementInterval[Team] = Amount;
    }
}

// Function for winning a round
exec function WinRound(optional int TeamToWin)
{
    EndRound(TeamToWin);
}

exec function SetReinforcements(int Team, int Amount)
{
    ModifyReinforcements(Team,Amount,true);
}

// Function to allow for capturing a currently active objective (for the supplied team), useful for debugging
exec function CaptureObj(int Team)
{
    local int i;

    for (i = 0; i < arraycount(DHObjectives); ++i)
    {
        if (DHObjectives[i].bActive)
        {
            DHObjectives[i].ObjectiveCompleted(none, Team);

            return;
        }
    }
}

// This function is for admins who want to change round time on the fly, can pass a value (in minutes) and a type (default: set)
exec function ChangeRoundTime(int Minutes, optional string Type)
{
    if (Minutes < 0)
    {
        return;
    }

    switch (Type)
    {
    case "Add":
        ModifyRoundTime(Minutes * 60, 0);
        break;
    case "Subtract":
        ModifyRoundTime(Minutes * 60, 1);
        break;
    default:
        ModifyRoundTime(Minutes * 60, 2);
        break;
    }
}

// Override to allow more than 32 bots (but not too many, 128 max)
exec function AddBots(int num)
{
    num = Clamp(num, 0, 128 - (NumPlayers + NumBots));

    while (--num >= 0)
    {
        if (Level.NetMode != NM_Standalone)
        {
            MinPlayers = Max(MinPlayers + 1, NumPlayers + NumBots + 1);
        }

        AddBot();
    }
}

// Override to actually kill all bots if no num is given
exec function KillBots(int num)
{
    local Controller C, nextC;

    bPlayersVsBots = false;

    if (num == 0)
    {
        num = 128;
    }

    C = Level.ControllerList;

    if (Level.NetMode != NM_Standalone)
    {
        MinPlayers = 0;
    }

    bKillBots = true;

    while (C != none && num > 0)
    {
        nextC = C.NextController;

        if (KillBot(C))
        {
            --num;
        }

        if (nextC != none)
        {
            C = nextC;
        }
        else
        {
            C = none;
        }
    }

    bKillBots = false;
}

// This function will initiate a reset game with swap teams
exec function SwapTeams()
{
    bSwapTeams = true;
    ResetGame();
}

//***********************************************************************************
// END exec Functions!!!
//***********************************************************************************

function RestartPlayer(Controller C)
{
    DeployRestartPlayer(C, true, false);
}

function DeployRestartPlayer(Controller C, optional bool bHandleReinforcements, optional bool bUseOldRestart)
{
    local DHPlayer PC;

    if (bUseOldRestart || DHLevelInfo.SpawnMode == ESM_RedOrchestra)
    {
        SetCharacter(C);

        super(TeamGame).RestartPlayer(C);

        if (bHandleReinforcements)
        {
            HandleReinforcements(C);
        }
    }
    else if (!DHRestartPlayer(C, bHandleReinforcements) && PlayerController(C) != none)
    {
        PC = DHPlayer(C);

        if (PC != none)
        {
            PC.ClientProposeMenu("DH_Interface.DHDeployMenu");
        }
    }
}

function bool DHRestartPlayer(Controller C, optional bool bHandleReinforcements)
{
    local TeamInfo BotTeam, OtherTeam;
    local DHPlayer DHC;

    DHC = DHPlayer(C);

    if (DHC == none)
    {
        return false;
    }

    if ((!bPlayersVsBots || (Level.NetMode == NM_Standalone)) &&
        bBalanceTeams && Bot(C) != none &&
        (!bCustomBots || (Level.NetMode != NM_Standalone)))
    {
        BotTeam = C.PlayerReplicationInfo.Team;

        if (BotTeam == Teams[0])
        {
            OtherTeam = Teams[1];
        }
        else
        {
            OtherTeam = Teams[0];
        }

        if (OtherTeam.Size < BotTeam.Size - 1)
        {
            C.Destroy();

            return false;
        }
    }

    if (bMustJoinBeforeStart && (UnrealPlayer(C) != none) && UnrealPlayer(C).bLatecomer)
    {
        return false;
    }

    if (C.PlayerReplicationInfo.bOutOfLives)
    {
        return false;
    }

    if (C.IsA('Bot') && TooManyBots(C))
    {
        C.Destroy();

        return false;
    }

    if (bRestartLevel && Level.NetMode != NM_DedicatedServer && Level.NetMode != NM_ListenServer)
    {
        return false;
    }

    if (!SpawnLimitReached(C.PlayerReplicationInfo.Team.TeamIndex) && IsInState('RoundInPlay'))
    {
        if (!SpawnManager.SpawnPlayer(DHC))
        {
            return false;
        }

        if (DHC.Pawn != none)
        {
            DHC.ClientFadeFromBlack(3.0);
        }

        if (bHandleReinforcements)
        {
            HandleReinforcements(C);
        }
    }

    return true;
}

// Functionally identical to ROTeamGame.ChangeTeam except we reset additional parameters in DHPlayer
function bool ChangeTeam(Controller Other, int Num, bool bNewTeam)
{
    local int OldTeam;
    local UnrealTeamInfo NewTeam;
    local DHPlayer       PC;
    local DHGameReplicationInfo GRI;

    OldTeam = Other.GetTeamNum();

    if (bMustJoinBeforeStart && GameReplicationInfo.bMatchHasBegun)
    {
        return false; // only allow team changes before match starts
    }

    if (CurrentGameProfile != none && !CurrentGameProfile.CanChangeTeam(Other, Num))
    {
        return false;
    }

    if (Other.IsA('PlayerController') && Other.PlayerReplicationInfo.bOnlySpectator)
    {
        Other.PlayerReplicationInfo.Team = none;

        return true;
    }

    PC = DHPlayer(Other);

    // Colin: There is a 5 second buffer time between switching teams. This
    // stops players from being able to rapid-fire switch teams and spam
    // others with team-change messages.
    if (PC != none && PC.NextChangeTeamTime >= Level.TimeSeconds)
    {
        return false;
    }

    NewTeam = Teams[PickTeam(Num, Other)];

    // Check if already on this team
    if (Other.PlayerReplicationInfo.Team == NewTeam)
    {
        return false;
    }

    Other.StartSpot = none;

    GRI = DHGameReplicationInfo(GameReplicationInfo);

    if (Other.PlayerReplicationInfo.Team != none)
    {
        Other.PlayerReplicationInfo.Team.RemoveFromTeam(Other);

        if (PC != none)
        {
            PC.DesiredRole = -1;
            PC.CurrentRole = -1;
            PC.PrimaryWeapon = -1;
            PC.SecondaryWeapon = -1;
            PC.GrenadeWeapon = -1;
            PC.bWeaponsSelected = false;
            PC.SavedArtilleryCoords = vect(0, 0, 0);

            // DARKEST HOUR
            PC.SpawnPointIndex = 255;
            PC.SpawnVehicleIndex = 255;

            GRI.UnreserveVehicle(PC);
        }
    }

    if (NewTeam.AddToTeam(Other))
    {
        if (NewTeam == Teams[ALLIES_TEAM_INDEX])
        {
            BroadcastLocalizedMessage(GameMessageClass, 3, Other.PlayerReplicationInfo, none, NewTeam);
        }
        else
        {
            BroadcastLocalizedMessage(GameMessageClass, 12, Other.PlayerReplicationInfo, none, NewTeam);
        }

        if (bNewTeam && PlayerController(Other) != none)
        {
            GameEvent("TeamChange", "" $ Num, Other.PlayerReplicationInfo);
        }
    }

    // Since we're changing teams, remove all rally points/help requests/etc
    ClearSavedRequestsAndRallyPoints(ROPlayer(Other), false);

    if (GRI != none)
    {
        GRI.ClearMortarTarget(DHPlayer(Other));
    }

    if (PC != none)
    {
        PC.NextChangeTeamTime = Level.TimeSeconds + default.ChangeTeamInterval;
    }

    return true;
}

// Modified to support one normal kick, then session kick for FF violation
function HandleFFViolation(PlayerController Offender)
{
    local bool   bSuccess, bFoundID;
    local string OffenderID;
    local int    i;

    if (FFPunishment == FFP_None || Level.NetMode == NM_Standalone || Offender.PlayerReplicationInfo.bAdmin)
    {
        return;
    }

    // Stop if the controller is pending deletion
    if (Offender.bDeleteMe || Offender.bPendingDelete || Offender.bPendingDestroy)
    {
        return;
    }

    OffenderID = Offender.GetPlayerIDHash();

    BroadcastLocalizedMessage(GameMessageClass, 14, Offender.PlayerReplicationInfo);
    Log("Kicking" @ Offender.GetHumanReadableName() @ "due to a friendly fire violation.");

    // The player has been kicked once and needs to be session kicked
    if (FFPunishment == FFP_Kick && bSessionKickOnSecondFFViolation)
    {
        for (i = 0; i < FFViolationIDs.Length; ++i)
        {
            if (FFViolationIDs[i] == OffenderID)
            {
                bFoundID = true;
                AccessControl.BanPlayer(Offender, true); //Session kick
                return;
            }
        }

        if (!bFoundID)
        {
            FFViolationIDs.Insert(0, 1);
            FFViolationIDs[0] = OffenderID;
        }
    }

    if (FFPunishment == FFP_Kick)
    {
        bSuccess = KickPlayer(Offender);
    }
    else if (FFPunishment == FFP_SessionBan)
    {
        bSuccess = AccessControl.BanPlayer(Offender, true);
    }
    else
    {
        bSuccess = AccessControl.BanPlayer(Offender);
    }

    if (!bSuccess)
    {
        Log("Unable to remove" @ Offender.GetHumanReadableName() @ "from the server.");
    }
}

// Modified to add all literal material references from vehicle classes, so they aren't repeated again & again for every vehicle (most were already in the Super in ROTeamGame)
static function PrecacheGameTextures(LevelInfo myLevel)
{
    super.PrecacheGameTextures(myLevel);

    // From ROWheeledVehicle:
    myLevel.AddPrecacheMaterial(Material'Effects_Tex.explosions.fire_16frame');
    myLevel.AddPrecacheMaterial(Material'Effects_Tex.Vehicles.DustCloud');
    myLevel.AddPrecacheMaterial(Material'Effects_Tex.Vehicles.Dust_KickUp');
    myLevel.AddPrecacheMaterial(Material'Effects_Tex.Vehicles.vehiclesparkhead');

    // From ROTreadCraft:
    myLevel.AddPrecacheMaterial(Material'Effects_Tex.explosions.aptankmark_dirt');
    myLevel.AddPrecacheMaterial(Material'Effects_Tex.explosions.aptankmark_snow');
    myLevel.AddPrecacheMaterial(Material'Effects_Tex.BulletHits.glowfinal');

    // From DHArmoredVehicle:
    myLevel.AddPrecacheMaterial(Material'DH_VehiclesGE_tex2.ext_vehicles.Alpha');

    // From ROTankCannon:
    myLevel.AddPrecacheMaterial(material'Weapons3rd_tex.tank_shells.shell_122mm');
    myLevel.AddPrecacheMaterial(material'Weapons3rd_tex.tank_shells.shell_76mm');
    myLevel.AddPrecacheMaterial(material'Weapons3rd_tex.tank_shells.shell_85mm');
    myLevel.AddPrecacheMaterial(material'Effects_Tex.fire_quad');
    myLevel.AddPrecacheMaterial(material'ROEffects.SmokeAlphab_t');
}

// Overridden so we can grab the primary and secondary weapons to feed to replication
function ChangeWeapons(Controller aPlayer, int Primary, int Secondary, int Grenade)
{
    local DHPlayer PC;

    super.ChangeWeapons(aPlayer, Primary, Secondary, Grenade);

    PC = DHPlayer(aPlayer);

    if (PC != none)
    {
        PC.DHPrimaryWeapon = PC.PrimaryWeapon;
        PC.DHSecondaryWeapon = PC.SecondaryWeapon;
    }
}

// Modified for DHObjectives
function ChooseWinner()
{
    local Controller C;
    local int i, Num[2], NumReq[2], AxisScore, AlliedScore;
    local float AxisReinforcementsPercent, AlliedReinforcementsPercent;
    local DHGameReplicationInfo GRI;

    // Setup some GRI stuff
    GRI = DHGameReplicationInfo(GameReplicationInfo);

    if (GRI == none)
    {
        return;
    }

    AxisReinforcementsPercent = (float(GRI.SpawnsRemaining[AXIS_TEAM_INDEX]) / LevelInfo.Axis.SpawnLimit) * 100;
    AlliedReinforcementsPercent = (float(GRI.SpawnsRemaining[ALLIES_TEAM_INDEX]) / LevelInfo.Allies.SpawnLimit) * 100;

    // Attrition check
    // Check to see who has more reinforcements
    if (DHLevelInfo.AttritionRateCurve.Points.Length > 0.0)
    {
        // This game is using attrition; therefore, the winner is the one with higher reinforcements (no concern over objective counts)
        if (AxisReinforcementsPercent > AlliedReinforcementsPercent)
        {
            Level.Game.Broadcast(self, "The Axis won the battle because they have more reinforcements", 'Say');
            EndRound(AXIS_TEAM_INDEX);

            return;
        }
        else if (AlliedReinforcementsPercent > AxisReinforcementsPercent)
        {
            Level.Game.Broadcast(self, "The Allies won the battle because they have more reinforcements", 'Say');
            EndRound(ALLIES_TEAM_INDEX);

            return;
        }
        else // Both teams have same reinforcements so its a tie "No Decisive Victory"
        {
            Level.Game.Broadcast(self, "Neither side won the battle because they have equal reinforcements", 'Say');
            EndRound(2);

            return;
        }
    }

    // Attack/Defend check
    // Check to see if a defending side won (this is most common type of win)
    if (LevelInfo.DefendingSide == SIDE_Axis)
    {
        Level.Game.Broadcast(self, "The defending Axis won the battle because they still hold an objective", 'Say');
        EndRound(AXIS_TEAM_INDEX);
        return;
    }
    else if (LevelInfo.DefendingSide == SIDE_Allies)
    {
        Level.Game.Broadcast(self, "The defending Allies won the battle because they still hold an objective", 'Say');
        EndRound(ALLIES_TEAM_INDEX);
        return;
    }

    // Attack/Attack check
    // Count objectives (required and total)
    for (i = 0; i < arraycount(DHObjectives); ++i)
    {
        if (DHObjectives[i] == none)
        {
            break;
        }
        else if (DHObjectives[i].ObjState == OBJ_Axis)
        {
            Num[AXIS_TEAM_INDEX]++;

            if (DHObjectives[i].bRequired)
            {
                NumReq[AXIS_TEAM_INDEX]++;
            }
        }
        else if (DHObjectives[i].ObjState == OBJ_Allies)
        {
            Num[ALLIES_TEAM_INDEX]++;

            if (DHObjectives[i].bRequired)
            {
                NumReq[ALLIES_TEAM_INDEX]++;
            }
        }
    }

    // Side with more required objectives wins, if equal, then total objectives, if equal then continues
    if (NumReq[AXIS_TEAM_INDEX] != NumReq[ALLIES_TEAM_INDEX])
    {
        if (NumReq[AXIS_TEAM_INDEX] > NumReq[ALLIES_TEAM_INDEX])
        {
            Level.Game.Broadcast(self, "The Axis won the battle because they control a greater number of crucial objectives", 'Say');
            EndRound(AXIS_TEAM_INDEX);

            return;
        }
        else
        {
            Level.Game.Broadcast(self, "The Allies won the battle because they control a greater number of crucial objectives", 'Say');
            EndRound(ALLIES_TEAM_INDEX);

            return;
        }
    }
    else if (Num[AXIS_TEAM_INDEX] != Num[ALLIES_TEAM_INDEX])
    {
        if (Num[AXIS_TEAM_INDEX] > Num[ALLIES_TEAM_INDEX])
        {
            Level.Game.Broadcast(self, "The Axis won the battle because they control a greater number of objectives", 'Say');
            EndRound(AXIS_TEAM_INDEX);

            return;
        }
        else
        {
            Level.Game.Broadcast(self, "The Allies won the battle because they control a greater number of objectives", 'Say');
            EndRound(ALLIES_TEAM_INDEX);

            return;
        }
    }

    // Get team score (combined player score)
    for (C = Level.ControllerList; C != none; C = C.NextController)
    {
        if (C.PlayerReplicationInfo != none && C.PlayerReplicationInfo.Team != none)
        {
            if (C.PlayerReplicationInfo.Team.TeamIndex == AXIS_TEAM_INDEX)
            {
                AxisScore += C.PlayerReplicationInfo.Score;
            }
            else if (C.PlayerReplicationInfo.Team.TeamIndex == ALLIES_TEAM_INDEX)
            {
                AlliedScore += C.PlayerReplicationInfo.Score;
            }
        }
    }

    // Highest score wins, if equal continue
    if (AxisScore != AlliedScore)
    {
        if (AxisScore > AlliedScore)
        {
            Level.Game.Broadcast(self, "The Axis won the battle because they have a higher score than the Allies", 'Say');
            EndRound(AXIS_TEAM_INDEX);

            return;
        }
        else
        {
            Level.Game.Broadcast(self, "The Allies won the battle because they have a higher score than the Axis", 'Say');
            EndRound(ALLIES_TEAM_INDEX);

            return;
        }
    }

    // Highest reinforcements percent wins, if equal continue
    if (AxisReinforcementsPercent != AlliedReinforcementsPercent)
    {
        if (AxisReinforcementsPercent > AlliedReinforcementsPercent)
        {
            Level.Game.Broadcast(self, "The Axis won the battle because they have more reinforcements", 'Say');
            EndRound(AXIS_TEAM_INDEX);

            return;
        }
        else
        {
            Level.Game.Broadcast(self, "The Allies won the battle because they have more reinforcements", 'Say');
            EndRound(ALLIES_TEAM_INDEX);

            return;
        }
    }

    // If by some crazy turn of events everything above this is still equal, then do a "No Decisive Victory"
    Level.Game.Broadcast(self, "No clear victor because both sides have equal Objectives, Score, Reinforcements, and there is no attrition", 'Say');
    EndRound(2);
}

//Theel: Convert to use DHObjectives, though this isn't supposed to be used
function CheckSpawnAreas()
{
    local ROSpawnArea Best[2];
    local bool        bReqsMet, bSomeReqsMet;
    local int         h, i, j, k;

    for (i = 0; i < SpawnAreas.Length; ++i)
    {
        if (!SpawnAreas[i].bEnabled)
        {
            continue;
        }

        if (SpawnAreas[i].bAxisSpawn && (Best[AXIS_TEAM_INDEX] == none || SpawnAreas[i].AxisPrecedence > Best[AXIS_TEAM_INDEX].AxisPrecedence))
        {
            bReqsMet = true;
            bSomeReqsMet = false;

            for (j = 0; j < SpawnAreas[i].AxisRequiredObjectives.Length; ++j)
            {
                if (DHObjectives[SpawnAreas[i].AxisRequiredObjectives[j]] != none && DHObjectives[SpawnAreas[i].AxisRequiredObjectives[j]].ObjState != OBJ_Axis)
                {
                    bReqsMet = false;
                    break;
                }
            }

            // Added in conjunction with TeamMustLoseAllRequired enum in SpawnAreas
            // Allows mappers to force all objectives to be lost/won before moving spawns, instead of just one - Ramm
            for (h = 0; h < SpawnAreas[i].AxisRequiredObjectives.Length; ++h)
            {
                if (DHObjectives[SpawnAreas[i].AxisRequiredObjectives[h]] != none && DHObjectives[SpawnAreas[i].AxisRequiredObjectives[h]].ObjState == OBJ_Axis)
                {
                    bSomeReqsMet = true;
                    break;
                }
            }

            // Added in conjunction with bIncludeNeutralObjectives in SpawnAreas
            // allows mappers to have spawns be used when objectives are neutral, not just captured
            if (SpawnAreas[i].bIncludeNeutralObjectives)
            {
                for (k = 0; k < SpawnAreas[i].NeutralRequiredObjectives.Length; ++k)
                {
                    if (DHObjectives[SpawnAreas[i].NeutralRequiredObjectives[k]] != none && DHObjectives[SpawnAreas[i].NeutralRequiredObjectives[k]].ObjState == OBJ_Neutral)
                    {
                        bSomeReqsMet = true;
                        break;
                    }
                }
            }

            if (bReqsMet)
            {
                Best[AXIS_TEAM_INDEX] = SpawnAreas[i];
            }
            else if (bSomeReqsMet && SpawnAreas[i].TeamMustLoseAllRequired == SPN_Axis)
            {
                Best[AXIS_TEAM_INDEX] = SpawnAreas[i];
            }
        }

        if (SpawnAreas[i].bAlliesSpawn && (Best[ALLIES_TEAM_INDEX] == none || SpawnAreas[i].AlliesPrecedence > Best[ALLIES_TEAM_INDEX].AlliesPrecedence))
        {
            bReqsMet = true;
            bSomeReqsMet = false;

            for (j = 0; j < SpawnAreas[i].AlliesRequiredObjectives.Length; ++j)
            {
                if (DHObjectives[SpawnAreas[i].AlliesRequiredObjectives[j]] != none && DHObjectives[SpawnAreas[i].AlliesRequiredObjectives[j]].ObjState != OBJ_Allies)
                {
                    bReqsMet = false;
                    break;
                }
            }

            // Added in conjunction with TeamMustLoseAllRequired enum in SpawnAreas
            // Allows mappers to force all objectives to be lost/won before moving spawns, instead of just one - Ramm
            for (h = 0; h < SpawnAreas[i].AlliesRequiredObjectives.Length; ++h)
            {
                if (DHObjectives[SpawnAreas[i].AlliesRequiredObjectives[h]] != none && DHObjectives[SpawnAreas[i].AlliesRequiredObjectives[h]].ObjState == OBJ_Allies)
                {
                    bSomeReqsMet = true;
                    break;
                }
            }

            // Added in conjunction with bIncludeNeutralObjectives in SpawnAreas
            // allows mappers to have spawns be used when objectives are neutral, not just captured
            if (SpawnAreas[i].bIncludeNeutralObjectives)
            {
                for (k = 0; k < SpawnAreas[i].NeutralRequiredObjectives.Length; ++k)
                {
                    if (DHObjectives[SpawnAreas[i].NeutralRequiredObjectives[k]] != none && DHObjectives[SpawnAreas[i].NeutralRequiredObjectives[k]].ObjState == OBJ_Neutral)
                    {
                        bSomeReqsMet = true;
                        break;
                    }
                }
            }

            if (bReqsMet)
            {
                Best[ALLIES_TEAM_INDEX] = SpawnAreas[i];
            }
            else if (bSomeReqsMet && SpawnAreas[i].TeamMustLoseAllRequired == SPN_Allies)
            {
                Best[ALLIES_TEAM_INDEX] = SpawnAreas[i];
            }
        }
    }

    CurrentSpawnArea[AXIS_TEAM_INDEX] = Best[AXIS_TEAM_INDEX];
    CurrentSpawnArea[ALLIES_TEAM_INDEX] = Best[ALLIES_TEAM_INDEX];

    if (CurrentSpawnArea[AXIS_TEAM_INDEX] == none)
    {
        Log("ROTeamGame: no valid Axis spawn area found!");
    }

    if (CurrentSpawnArea[ALLIES_TEAM_INDEX] == none)
    {
        Log("ROTeamGame: no valid Allied spawn area found!");
    }
}

// Theel: This function is no longer used, but I converted to use DHObjectives just in case we make use of it
function CheckTankCrewSpawnAreas()
{
    local int i, j, h, k;
    local ROSpawnArea Best[2];
    local bool bReqsMet, bSomeReqsMet;

    for (i = 0; i < TankCrewSpawnAreas.Length; ++i)
    {
        if (!TankCrewSpawnAreas[i].bEnabled)
        {
            continue;
        }

        if (TankCrewSpawnAreas[i].bAxisSpawn && (Best[AXIS_TEAM_INDEX] == none || TankCrewSpawnAreas[i].AxisPrecedence > Best[AXIS_TEAM_INDEX].AxisPrecedence))
        {
            bReqsMet = true;
            bSomeReqsMet = false;

            for (j = 0; j < TankCrewSpawnAreas[i].AxisRequiredObjectives.Length; ++j)
            {
                if (DHObjectives[TankCrewSpawnAreas[i].AxisRequiredObjectives[j]].ObjState != OBJ_Axis)
                {
                    bReqsMet = false;
                    break;
                }
            }

            // Added in conjunction with TeamMustLoseAllRequired enum in SpawnAreas
            // Allows Mappers to force all objectives to be lost/won before moving spawns, instead of just one - Ramm
            for (h = 0; h < TankCrewSpawnAreas[i].AxisRequiredObjectives.Length; ++h)
            {
                if (DHObjectives[TankCrewSpawnAreas[i].AxisRequiredObjectives[h]].ObjState == OBJ_Axis)
                {
                    bSomeReqsMet = true;
                    break;
                }
            }

            // Added in conjunction with bIncludeNeutralObjectives in SpawnAreas
            // Allows mappers to have spawns be used when objectives are neutral, not just captured
            if (TankCrewSpawnAreas[i].bIncludeNeutralObjectives)
            {
                for (k = 0; k < TankCrewSpawnAreas[i].NeutralRequiredObjectives.Length; k++)
                {
                    if (DHObjectives[TankCrewSpawnAreas[i].NeutralRequiredObjectives[k]].ObjState == OBJ_Neutral)
                    {
                        bSomeReqsMet = true;
                        break;
                    }
                }
            }

            if (bReqsMet)
            {
                Best[AXIS_TEAM_INDEX] = TankCrewSpawnAreas[i];
            }
            else if (bSomeReqsMet && TankCrewSpawnAreas[i].TeamMustLoseAllRequired == SPN_Axis)
            {
                Best[AXIS_TEAM_INDEX] = TankCrewSpawnAreas[i];
            }
        }

        if (TankCrewSpawnAreas[i].bAlliesSpawn && (Best[ALLIES_TEAM_INDEX] == none || TankCrewSpawnAreas[i].AlliesPrecedence > Best[ALLIES_TEAM_INDEX].AlliesPrecedence))
        {
            bReqsMet = true;
            bSomeReqsMet = false;

            for (j = 0; j < TankCrewSpawnAreas[i].AlliesRequiredObjectives.Length; ++j)
            {
                if (DHObjectives[TankCrewSpawnAreas[i].AlliesRequiredObjectives[j]].ObjState != OBJ_Allies)
                {
                    bReqsMet = false;
                    break;
                }
            }

            // Added in conjunction with TeamMustLoseAllRequired enum in SpawnAreas
            // Allows Mappers to force all objectives to be lost/won before moving spawns, instead of just one - Ramm
            for (h = 0; h < TankCrewSpawnAreas[i].AlliesRequiredObjectives.Length; ++h)
            {
                if (DHObjectives[TankCrewSpawnAreas[i].AlliesRequiredObjectives[h]].ObjState == OBJ_Allies)
                {
                    bSomeReqsMet = true;
                    break;
                }
            }

            // Added in conjunction with bIncludeNeutralObjectives in SpawnAreas
            // Allows mappers to have spawns be used when objectives are neutral, not just captured
            if (TankCrewSpawnAreas[i].bIncludeNeutralObjectives)
            {
                for (k = 0; k < TankCrewSpawnAreas[i].NeutralRequiredObjectives.Length; k++)
                {
                    if (DHObjectives[TankCrewSpawnAreas[i].NeutralRequiredObjectives[k]].ObjState == OBJ_Neutral)
                    {
                        bSomeReqsMet = true;
                        break;
                    }
                }
            }

            if (bReqsMet)
            {
                Best[ALLIES_TEAM_INDEX] = TankCrewSpawnAreas[i];
            }
            else if (bSomeReqsMet && TankCrewSpawnAreas[i].TeamMustLoseAllRequired == SPN_Allies)
            {
                Best[ALLIES_TEAM_INDEX] = TankCrewSpawnAreas[i];
            }
        }
    }

    CurrentTankCrewSpawnArea[AXIS_TEAM_INDEX] = Best[AXIS_TEAM_INDEX];
    CurrentTankCrewSpawnArea[ALLIES_TEAM_INDEX] = Best[ALLIES_TEAM_INDEX];

    // Check mortar spawns areas (No longer used?)
    CheckMortarmanSpawnAreas();
}

// New function that spawns vehicles near the player (Distance is raised to 5 if <5)
function SpawnVehicle(DHPlayer DHP, string VehicleString, int Distance, optional int SetAsCrew)
{
    local class<Pawn>           VehicleClass;
    local Pawn                  CreatedVehicle;
    local vector                TargetLocation;
    local rotator               Direction;

    if (DHP != none && DHP.Pawn != none)
    {
        Direction.Yaw = DHP.Pawn.Rotation.Yaw;
        TargetLocation = DHP.Pawn.Location + (vector(Direction) * class'DHUnits'.static.MetersToUnreal(Max(Distance,5)));

        VehicleClass = class<Pawn>(DynamicLoadObject(VehicleString, class'class'));
        CreatedVehicle = Spawn(VehicleClass,,, TargetLocation, Direction);

        if (bool(SetAsCrew) == true && DHPlayerReplicationInfo(DHP.PlayerReplicationInfo) != none && DHPlayerReplicationInfo(DHP.PlayerReplicationInfo).RoleInfo != none)
        {
            DHPlayerReplicationInfo(DHP.PlayerReplicationInfo).RoleInfo.bCanBeTankCrew = true;
        }

        Level.Game.Broadcast(self, "Admin" @ DHP.GetHumanReadableName() @ "spawned a" @ CreatedVehicle.GetHumanReadableName());
    }
}

// New function that spawns bots on the player
function SpawnBots(DHPlayer DHP, int Team, int NumBots, int Distance)
{
    local Controller C;
    local ROBot      B;
    local vector     TargetLocation, RandomOffset;
    local rotator    Direction;
    local int        i;

    if (DHP != none && DHP.Pawn != none)
    {
        TargetLocation = DHP.Pawn.Location;

        // If a Distance has been specified, move the target spawn location that many metres away from the player's location, in the yaw direction he is facing
        if (Distance > 0)
        {
            Direction.Yaw = DHP.Pawn.Rotation.Yaw;
            TargetLocation = TargetLocation + (vector(Direction) * class'DHUnits'.static.MetersToUnreal(Distance));
        }

        for (C = Level.ControllerList; C != none; C = C.NextController)
        {
            B = ROBot(C);

            // Look for bots that aren't in game & are on the the specified team (Team 2 signifies to spawn bots of both teams)
            if (B != none && B.Pawn == none && (Team == 2 || B.GetTeamNum() == Team))
            {
                // Spawn bot
                DeployRestartPlayer(B, false, true);

                if (B != none && B.Pawn != none)
                {
                    // Randomise location a little, so bots don't all spawn on top of each other
                    RandomOffset = VRand() * 120.0;
                    RandomOffset.Z = 0.0;

                    // Move bot to target location
                    if (B.Pawn.SetLocation(TargetLocation + RandomOffset))
                    {
                        // If spawn & move successful, check if we've reached any specified number of bots to spawn (NumBots zero signifies no limit, so skip this check)
                        if (NumBots > 0 && ++i >= NumBots)
                        {
                            break;
                        }
                    }
                    // But if we couldn't move the bot to the target, kill the pawn
                    else
                    {
                        B.Pawn.Suicide();
                    }
                }
            }
        }
    }
}

function NotifyLogout(Controller Exiting)
{
    local DHGameReplicationInfo GRI;
    local DHPlayer PC;
    local DHPlayerReplicationInfo PRI;

    GRI = DHGameReplicationInfo(GameReplicationInfo);
    PC = DHPlayer(Exiting);

    ClearSavedRequestsAndRallyPoints(PC, false);

    if (GRI != none && PC != none)
    {
        GRI.ClearMortarTarget(PC);
        GRI.UnreserveVehicle(PC);

        PRI = DHPlayerReplicationInfo(PC.PlayerReplicationInfo);
    }

    super.Destroyed();
}

function SendReinforcementMessage(int Team, int Num)
{
    local Controller P;

    for (P = Level.ControllerList; P != none; P = P.NextController)
    {
        if (PlayerController(P) != none &&
            P.PlayerReplicationInfo.Team != none &&
            P.PlayerReplicationInfo.Team.TeamIndex == Team)
        {
            PlayerController(P).ReceiveLocalizedMessage(class'DHReinforcementMsg', Num);
        }
    }
}

// Modified to remove reliance on SpawnCount and instead just use SpawnsRemaining
function bool SpawnLimitReached(int Team)
{
    return DHGameReplicationInfo(GameReplicationInfo) != none && DHGameReplicationInfo(GameReplicationInfo).SpawnsRemaining[Team] <= 0;
}

function int GetRoundTime()
{
    return Max(0, DHGameReplicationInfo(GameReplicationInfo).RoundEndTime - ElapsedTime);
}

// This function allows proper time remaining to be adjusted as desired
function ModifyRoundTime(int RoundTime, int Type)
{
    local DHGameReplicationInfo GRI;

    GRI = DHGameReplicationInfo(GameReplicationInfo);

    if (GRI != none && self.IsInState('RoundInPlay'))
    {
        switch (Type)
        {
            case 0: //Add
                GRI.RoundEndTime += RoundTime;
                break;
            case 1: //Subtract
                GRI.RoundEndTime -= RoundTime;
                break;
            case 2: //Set
                GRI.RoundEndTime = GRI.ElapsedTime + RoundTime;
                break;
            default:
                GRI.RoundEndTime = GRI.ElapsedTime + RoundTime;
                break;
        }

        Level.Game.BroadcastLocalizedMessage(class'DH_ModifyRoundTimeMessage', Type);
    }
}

// Players change sides
function ChangeSides()
{
    local Controller P;

    // We need to disable auto team balance
    bPlayersBalanceTeams = false;

    // Cycle through controllers, for each player on a team tell them to change teams
    for (P = Level.ControllerList; P != none; P = P.NextController)
    {
        if (P.bIsPlayer && P.PlayerReplicationInfo.Team != none && P.PlayerReplicationInfo.Team.TeamIndex != 2)
        {
            ChangeTeam(P, int(!bool(P.PlayerReplicationInfo.Team.TeamIndex)), true);
            DHPlayer(P).Suicide(); // Slay players as their team has changed and it's confusing if they are still alive while round restarts
            DHPlayer(P).bWeaponsSelected = true; // The player needs to know that they have selected weapons, otherwise it takes them to the team menu
        }
    }

    // Re-enable auto team balance (if applicable)
    bPlayersBalanceTeams = default.bPlayersBalanceTeams;
}

// This will request all players to open their DeployMenu
function OpenPlayerMenus()
{
    local Controller P;

    for (P = Level.ControllerList; P != none; P = P.NextController)
    {
        if (P.bIsPlayer && P.PlayerReplicationInfo.Team != none && P.PlayerReplicationInfo.Team.TeamIndex != 2)
        {
            DHPlayer(P).ClientProposeMenu("DH_Interface.DHDeployMenu");
        }
    }
}

// Override to tell client to save their ROID to their ini so they can easily copy it
// Note: this will likely also be used for weapon locking and PRI session data storage stuff
event PostLogin(PlayerController NewPlayer)
{
    super.PostLogin(NewPlayer);

    if (DHPlayer(NewPlayer) != none && Level.NetMode == NM_DedicatedServer)
    {
        DHPlayer(NewPlayer).ClientSaveROIDHash(NewPlayer.GetPlayerIDHash());
    }

    if (Metrics != none)
    {
        Metrics.OnPlayerLogin(NewPlayer);
    }
}

defaultproperties
{
    ServerTickForInflation=20.0

    // Default settings based on common used server settings in DH
    bIgnore32PlayerLimit=true // allows more than 32 players
    bVACSecured=true

    bSessionKickOnSecondFFViolation=true
    FFDamageLimit=0       // this stops the FF damage system from kicking based on FF damage
    FFKillLimit=4         // new default of 4 unforgiven FF kills before punishment
    FFArtyScale=0.5       // makes it so arty FF kills count as .5
    FFExplosivesScale=0.5 // make it so other explosive FF kills count as .5

    WinLimit=1 // 1 round per map, server admins are able to customize win/rounds to the level in webadmin
    RoundLimit=1

    MaxTeamDifference=2
    bAutoBalanceTeamsOnDeath=true // if teams become imbalanced it'll force the next player to die to the weaker team
    MaxIdleTime=300

    bShowServerIPOnScoreboard=true
    bShowTimeOnScoreboard=true

    // Strings/hints
    ROHints(1)="You can 'cook' a Mk II grenade by pressing %FIRE3% while holding the grenade back."
    ROHints(13)="You cannot change the 30 Cal barrel, be careful not to overheat!"
    ROHints(17)="Once you've fired the Bazooka or Panzerschreck get to fresh cover FAST, as the smoke of your backblast will reveal your location. Return fire will almost certainly follow!"
    ROHints(18)="Do not stand directly behind rocket weapons when they're firing; you can sustain serious injury from the exhaust!"
    ROHints(19)="AT soldiers should always take a friend with them for ammo supplies, faster reloads and protection."
    ROHints(20)="AT weapons will be automatically unloaded if you change to another weapon. It is a good idea to stick with a teammate to speed up reloading when needed."
    RussianNames(0)="Colin Basnett"
    RussianNames(1)="Graham Merrit"
    RussianNames(2)="Ian Campbell"
    RussianNames(3)="Eric Parris"
    RussianNames(4)="Tom McDaniel"
    RussianNames(5)="Sam Cousins"
    RussianNames(6)="Jeff Duquette"
    RussianNames(7)="Chris Young"
    RussianNames(8)="Kenneth Kjeldsen"
    RussianNames(9)="John Wayne"
    RussianNames(10)="Clint Eastwood"
    RussianNames(11)="Tom Hanks"
    RussianNames(12)="Leroy Jenkins"
    RussianNames(13)="Telly Savalas"
    RussianNames(14)="Audie Murphy"
    RussianNames(15)="George Baker"
    GermanNames(0)="Günther Liebing"
    GermanNames(1)="Heinz Werner"
    GermanNames(2)="Rudolf Giesler"
    GermanNames(3)="Seigfried Hauber"
    GermanNames(4)="Gustav Beier"
    GermanNames(5)="Joseph Peitsch"
    GermanNames(6)="Willi Eiken"
    GermanNames(7)="Wolfgang Steyer"
    GermanNames(8)="Rolf Steiner"
    GermanNames(9)="Anton Müller"
    GermanNames(10)="Klaus Triebig"
    GermanNames(11)="Hans Grüschke"
    GermanNames(12)="Wilhelm Krüger"
    GermanNames(13)="Herrmann Dietrich"
    GermanNames(14)="Erich Klein"
    GermanNames(15)="Horst Altmann"
    Acronym="DH"
    MapPrefix="DH"
    BeaconName="DH"
    GameName="DarkestHourGame"

    // Class references
    LoginMenuClass="DH_Interface.DHPlayerSetupPage"
    DefaultPlayerClassName="DH_Engine.DHPawn"
    ScoreBoardType="DH_Interface.DHScoreBoard"
    HUDType="DH_Engine.DHHud"
    MapListType="DH_Engine.DHMapList"
    BroadcastHandlerClass="DH_Engine.DHBroadcastHandler"
    PlayerControllerClassName="DH_Engine.DHPlayer"
    GameReplicationInfoClass=class'DH_Engine.DHGameReplicationInfo'
    VoiceReplicationInfoClass=class'DH_Engine.DHVoiceReplicationInfo'
    VotingHandlerClass=class'DH_Engine.DHVotingHandler'
    DecoTextName="DH_Engine.DarkestHourGame"
    ObstacleManagerClass=class'DH_Engine.DHObstacleManager'
    DeathMessageClass=class'DH_Engine.DHDeathMessage'
    GameMessageClass=class'DH_Engine.DHGameMessage'
    TeamAIType(0)=class'DH_Engine.DHTeamAI'
    TeamAIType(1)=class'DH_Engine.DHTeamAI'

    ChangeTeamInterval=1.0

    ReinforcementMessagePercentages(0)=0.5
    ReinforcementMessagePercentages(1)=0.25
    ReinforcementMessagePercentages(2)=0.1
    ReinforcementMessagePercentages(3)=0.0

<<<<<<< HEAD
    Version=(Major=7,Minor=0,Patch=2)
=======
    Version=(Major=6,Minor=0,Patch=3)

    MetricsClass=class'DHMetrics'
>>>>>>> bacfc113
}<|MERGE_RESOLUTION|>--- conflicted
+++ resolved
@@ -3647,11 +3647,7 @@
     ReinforcementMessagePercentages(2)=0.1
     ReinforcementMessagePercentages(3)=0.0
 
-<<<<<<< HEAD
     Version=(Major=7,Minor=0,Patch=2)
-=======
-    Version=(Major=6,Minor=0,Patch=3)
 
     MetricsClass=class'DHMetrics'
->>>>>>> bacfc113
 }