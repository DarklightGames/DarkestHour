//==============================================================================
// Darkest Hour: Europe '44-'45
// Copyright (c) Darklight Games.  All rights reserved.
//==============================================================================

class DHRocketWarningMessage extends ROCriticalMessage
    abstract;

var     localized string    NoHipFire,
                            CrouchOrRestToFire,
                            ProneOrRestToFire,
                            NoProneReload,
                            RestToReload,
                            ShoulderForAssistedReload,
                            CantBeMoving;

static function string GetString(optional int Switch, optional PlayerReplicationInfo RelatedPRI_1, optional PlayerReplicationInfo RelatedPRI_2, optional Object OptionalObject)
{
    local string    S;
    local Inventory I;

    switch (Switch)
    {
        case 0:
            // Colin: Used to be NoProneFire, but that restriction has been lifted
            break;
        case 1:
            S = default.NoHipFire;
            break;
        case 2:
            S = default.CrouchOrRestToFire;
            break;
        case 3:
            S = default.ProneOrRestToFire;
            break;
        case 4:
            S = default.NoProneReload;
            break;
        case 5:
            S = default.RestToReload;
            break;
        case 6:
            S = default.ShoulderForAssistedReload;
            break;
        case 7:
            S = default.CantBeMoving;
            break;
        default:
            break;
    }

    I = Inventory(OptionalObject);

    if (I != none)
    {
<<<<<<< HEAD
        S = Repl(S, "{0}", class'DHPlayer'.static.GetInventoryName(I.Class));
=======
        S = Repl(S, "{0}", Class'DHPlayer'.static.GetInventoryName(I.Class));
>>>>>>> e3812c85
    }

    return S;
}

defaultproperties
{
    NoHipFire="You cannot fire the {0} from the hip"
    CrouchOrRestToFire="You must be crouched or weapon rested to fire the {0}"
    ProneOrRestToFire="You need to be prone or weapon rested to fire the {0}"
    NoProneReload="You cannot reload the {0} while prone"
    RestToReload="You need to be prone to reload the {0}"
    ShoulderForAssistedReload="You must shoulder the {0} for an assisted reload"
    CantBeMoving="You must be stationary to fire the {0}"
}<|MERGE_RESOLUTION|>--- conflicted
+++ resolved
@@ -53,11 +53,7 @@
 
     if (I != none)
     {
-<<<<<<< HEAD
-        S = Repl(S, "{0}", class'DHPlayer'.static.GetInventoryName(I.Class));
-=======
         S = Repl(S, "{0}", Class'DHPlayer'.static.GetInventoryName(I.Class));
->>>>>>> e3812c85
     }
 
     return S;
