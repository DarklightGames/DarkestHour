--- conflicted
+++ resolved
@@ -367,15 +367,9 @@
     HeadgearProbabilities(0)=1.0
     bCanCarryExtraAmmo=true
     bSpawnWithExtraAmmo=false
-<<<<<<< HEAD
-    BareHandTexture=Texture'Weapons1st_tex.Arms.hands'
-    GlovedHandTexture=Texture'Weapons1st_tex.Arms.hands_gergloves'
-    HandType=HAND_Bare
-=======
     BareHandTexture=Texture'Weapons1st_tex.hands'
     GlovedHandTexture=Texture'Weapons1st_tex.hands_gergloves'
-    HandType=Hand_Bare
->>>>>>> 3eef2f6e
+    HandType=HAND_Bare
     bCanPickupWeapons=true
     bCanBeSquadLeader=true
     // In order to replicate the locked state of the role, we need to enable property replication and ensure
