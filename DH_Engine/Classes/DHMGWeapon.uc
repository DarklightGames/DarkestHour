--- conflicted
+++ resolved
@@ -6,77 +6,6 @@
 class DHMGWeapon extends DHProjectileWeapon
     abstract;
 
-<<<<<<< HEAD
-=======
-var     class<ROFPAmmoRound>    BeltBulletClass;   // class to spawn for each bullet on the ammo belt
-var     array<ROFPAmmoRound>    MGBeltArray;       // array of first person ammo rounds
-var     array<name>             MGBeltBones;       // array of bone names to attach the belt to
-
-// Modified to spawn the ammo belt
-simulated function PostBeginPlay()
-{
-    super.PostBeginPlay();
-
-    if (Level.NetMode != NM_DedicatedServer)
-    {
-        SpawnAmmoBelt();
-    }
-}
-
-// Modified to update player's resupply status & to maybe set the barrel steaming (as the weapon is selected & brought up)
-// TODO: REMOVE THIS WHEN WE MERGE ITALY BRANCH
-simulated function BringUp(optional Weapon PrevWeapon)
-{
-    super.BringUp();
-
-    if (Level.NetMode != NM_DedicatedServer)
-    {
-        UpdateAmmoBelt();
-    }
-}
-
-// Handles making ammo belt bullets disappear
-simulated function UpdateAmmoBelt()
-{
-    local int i;
-
-    for (i = AmmoAmount(0); i < MGBeltArray.Length; ++i)
-    {
-        MGBeltArray[i].SetDrawType(DT_None);
-    }
-}
-
-// Spawn the first-person linked ammo belt
-simulated function SpawnAmmoBelt()
-{
-    local int i;
-
-    for (i = 0; i < MGBeltBones.Length; ++i)
-    {
-        MGBeltArray[i] = Spawn(BeltBulletClass, self);
-        AttachToBone(MGBeltArray[i], MGBeltBones[i]);
-    }
-}
-
-// Make the ammo belt represent the ammo amount in the belt we are loading
-simulated function RenewAmmoBelt()
-{
-    local int i;
-
-    for (i = 0; i < MGBeltArray.Length; ++i)
-    {
-        if (i < NextMagAmmoCount)
-        {
-            MGBeltArray[i].SetDrawType(DT_StaticMesh);
-        }
-        else
-        {
-            MGBeltArray[i].SetDrawType(DT_None);
-        }
-    }
-}
-
->>>>>>> f29a5b1a
 // Overridden to make ironsights key try to deploy/undeploy the bipod, otherwise it goes to a hip fire mode if weapon allows it
 simulated function ROIronSights()
 {
