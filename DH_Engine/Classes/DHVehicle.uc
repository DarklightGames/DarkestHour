//==============================================================================
// Darkest Hour: Europe '44-'45
// Copyright (c) Darklight Games.  All rights reserved.
//==============================================================================
// Useful Reference for SCars: https://docs.unrealengine.com/udk/Two/SCarReference.html
// ==============================================================================

class DHVehicle extends ROWheeledVehicle
    dependson(DHVehicleComponentController)
    abstract;

// Structs
struct PassengerPawn
{
    var name    AttachBone;
    var Vector  DrivePos;
    var Rotator DriveRot;
    var name    DriveAnim;
    var Vector  FPCamPos;
    var Rotator InitialViewRotationOffset;
};

struct VehicleAttachment
{
    var class<Actor>    AttachClass;
    var Actor           Actor;
    var StaticMesh      StaticMesh;
    var name            AttachBone;
    var Vector          Offset;
    var Rotator         Rotation;
    var array<Material> Skins;
    var bool            bHasCollision;
    var float           CullDistance;
    var bool            bAttachToWeapon;
    var int             WeaponAttachIndex;
};

// A static mesh and probability weight for random attachment options.
struct RandomAttachOption
{
    var()   VehicleAttachment   Attachment;
    var()   float               Probability;
};

struct GroupDepency
{
    var() int GroupIndex;   // The index of the group that must be met.
    var() int OptionIndex;  // The index of the option that must be met, or -1 if any option in the group is valid.
};

enum GroupDependencyType
{
    GDT_All,
    GDT_Any,
    GDT_None,
};

// A group of attachment options. One of the options will be selected at random.
struct RandomAttachmentGroup
{
    var() array<RandomAttachOption> Options;                // Only the first 8 options will be used.
    var() GroupDependencyType       DependencyType;         // The group dependency type that must be met (i.e., none, all, any).
    var() array<GroupDepency>       Dependencies;           // The dependency groups that must be met. Ensure that the group index is less than the group index of this group, or it will not be evaluated.
};

var() bool bDoRandomAttachments;
var() array<RandomAttachmentGroup> RandomAttachmentGroups;

const MAX_RANDOM_ATTACHMENT_GROUPS = 8;
var byte RandomAttachmentGroupOptions[MAX_RANDOM_ATTACHMENT_GROUPS];

struct VehicleComponentController
{
    var() int Channel;
    var() name BoneName;
    var() name RaisingAnim;
    var() name LoweringAnim;
    var() DHVehicleComponentController.EControllerState InitialState;
};
var() array<VehicleComponentController>     VehicleComponentControllers;
var   array<DHVehicleComponentController>   VehicleComponentControllerActors;

// General
var DHVehicleCannon Cannon;                      // reference to the vehicle's cannon weapon
var DHVehicleMG     MGun;                        // reference to the vehicle's mounted MG weapon
var array<Material> CannonSkins;                 // option to specify cannon's camo skins in vehicle class, avoiding need for separate cannon pawn & cannon classes just for different camo
var     array<PassengerPawn> PassengerPawns;     // array with properties usually specified in separate passenger pawn classes, just to avoid need for lots of classes
var     byte        FirstRiderPositionIndex;     // used by passenger pawn to find its position in PassengerPawns array
var     bool        bIsArtilleryVehicle;         // is an artillery support vehicle, where targets can be marked by an observer, with impacts showing on overhead map
var     float       PointValue;                  // used for scoring
var     int         ReinforcementCost;           // reinforcement loss for losing this vehicle
var     float       FriendlyResetDistance;       // used in CheckReset() as maximum range to check for friendly pawns, to avoid re-spawning empty vehicle
var     bool        bClientInitialized;          // clientside flag that replicated actor has completed initialization (set at end of PostNetBeginPlay)
                                                 // (allows client code to determine whether actor is just being received through replication, e.g. in PostNetReceive)
var     int         WeaponLockTimeForTK;         // Number of seconds a player's weapons are locked for TKing this vehicle
var     int         PreventTeamChangeForTK;      // Number of seconds a player cannot team change after TKing this vehicle
var     bool        bIsAmphibious;               // Vehicle can spawn at both boat and non-boat spawn points

// Driver & driving
var     bool        bRequiresDriverLicense;      // Vehicle requires player to have a driver license to be in driver position
var     bool        bNeedToInitializeDriver;     // clientside flag that we need to do some driver set up, once we receive the Driver actor
var()   name        PlayerCameraBone;            // just to avoid using literal references to 'Camera_driver' bone & allow extra flexibility
var     float       ViewTransitionDuration;      // used to control the time we stay in state ViewTransition
var     bool        bLockCameraDuringTransition; // lock the camera's rotation to the camera bone during view transitions
var     int         PrioritizeWeaponPawnEntryFromIndex; // index from which passenger/crew seats will be filled (unless the driver's seat is available)
var     int         DriverAnimationChannel;      // animation channel index for driver camera bone
var     name        DriverAnimationChannelBone;  // animation channel bone for driver camera

// Damage
var     float       FrontLeftAngle, FrontRightAngle, RearRightAngle, RearLeftAngle; // used by the hit detection system to determine which side of the vehicle was hit
var     float       HeavyEngineDamageThreshold;  // proportion of remaining engine health below which the engine is so badly damaged it limits speed
var     bool        bCanCrash;                   // vehicle can be damaged by static geometry during impacts (damages the engine)
var     bool        bWheelsAreDamaged;           // if wheels are damaged, the vehicle is slowed down
var     float       EngineDamageFromGrenadeModifier;  // if engine can be damaged, by grenades (can't check bAPC & bTreaded, because there might be a vehile with engine exposed)
var     float       DamagedWheelSpeedFactor;     // the max speed the vehicle can go if wheels are damaged (1.0 is no change)
var     float       ImpactWorldDamageMult;       // multiplier for world geometry impact damage when vehicle bCanCrash
var     float       DirectHEImpactDamageMult;    // damage multiplier for direct HE impact (direct hits with HE rounds) defaults: 1.0
var array<Material> DestroyedMeshSkins;          // option to skin destroyed vehicle static mesh to match camo variant (avoiding need for multiple destroyed meshes)
var     sound       DamagedStartUpSound;         // sound played when trying to start a damaged engine
var     sound       DamagedShutDownSound;        // sound played when damaged engine shuts down
var     sound       VehicleBurningSound;         // ambient sound when vehicle's engine is burning
var     sound       DestroyedBurningSound;       // ambient sound when vehicle is destroyed and burning
var     float       SpawnProtEnds;               // is set when a player spawns the vehicle for damage protection in DarkestHour spawn type maps
var     float       SpawnKillTimeEnds;           // is set when a player spawns the vehicle for spawn kill protection in DarkestHour spawn type maps
var     array<int>  TrackHealth[2];              // Amount of health each track has remaining
var     float       SatchelResistance;           // 1.0 default (0.5 means less resistance to satchels)
var class<DamageType> LastHitByDamageType;       // Stores the last damage type this vehicle was hit by.
                                                 // Unlike `HitDamageType`, this variable is not replicated.

// Engine
var     bool        bEngineOff;                  // vehicle engine is simply switched off
var     bool        bSavedEngineOff;             // clientside record of current value, so PostNetReceive can tell if a new value has been replicated
var     float       IgnitionSwitchTime;          // records last time the engine was switched on/off - requires interval to stop people spamming the ignition switch
var     float       IgnitionSwitchInterval;      // how frequently the engine can be manually switched on/off
var     float       EngineRestartFailChance;     // chance of engine failing to re-start (only temporarily) after it has been switched off (0 to 1 value)

// Driving effects
var     bool        bEmittersOn;                 // dust & exhaust effects are enabled
var     float       MaxPitchSpeed;               // used to set movement sounds volume, based on vehicle's speed
var     sound       RumbleSound;                 // interior rumble sound
var     name        RumbleSoundBone;             // attachment bone for rumble sound attachment
var     Actor       RumbleSoundAttach;           // reference to rumble sound attachment actor
var     float       RumbleSoundVolumeModifier;   // allows adjustment of interior rumble sound volume
var     sound       EngineSound;                 // engine sound - rarely used as sound is already played using IdleSound, with its pitch related to speed by native code,
var     name        EngineSoundBone;             // but EngineSound is overlaid on IdleSound, so can give greater depth of sound & serves some purpose, although not much
var     Actor       EngineSoundAttach;
var     float       LastImpactSound;             // last time an impact damage sound was played (used to limit constant sounds as vehicle 'bottoms out' on ground)

// Treads & track wheels
var     bool                bHasTreads;
var     int                 LeftTreadIndex, RightTreadIndex;   // index position of treads in Skins array
var     VariableTexPanner   LeftTreadPanner, RightTreadPanner; // texture panners used to make it look like the treads are moving
var     float               TreadVelocityScale;                // allows adjustment of treads rotation speed for each vehicle
var     Rotator             LeftTreadPanDirection, RightTreadPanDirection; // make sure the treads move the correct way!
var     sound               LeftTreadSound, RightTreadSound;               // tread movement sound
var     name                LeftTrackSoundBone, RightTrackSoundBone;       // attachment bone names for tread sound attachments
var     Actor               LeftTreadSoundAttach, RightTreadSoundAttach;   // references to sound attachments used to make tread sounds
var     array<name>         LeftWheelBones, RightWheelBones;               // bone names for track wheels on each side, used to animate wheels (visual only)
var     float               LeftWheelsRotation, RightWheelsRotation;       // keep track of the wheel rotation position for animation
var     float               WheelRotationScale;                            // allows adjustment of wheel rotation speed for each vehicle, relative to tread movement speed

// Damaged treads
var     float               TreadHitMaxHeight;     // height (in UU) of top of treads above hull mesh centre, used to detect tread hits (replaces RO's TreadHitMinAngle)
var     float               TreadDamageThreshold;  // minimum TreadDamageModifier in DamageType to possibly break treads
var     bool                bLeftTrackDamaged;     // the left track has been damaged
var     bool                bRightTrackDamaged;    // the left track has been damaged
var     sound               TrackDamagedSound;     // alternative tread sound to play when a track is damaged
var     Material            DamagedTreadPanner;    // replacement skin used for a damaged tread
var     StaticMesh          DamagedTrackStaticMeshLeft, DamagedTrackStaticMeshRight; // static meshes to use for damaged left & right tracks
var     Actor               DamagedTrackLeft, DamagedTrackRight; // static mesh attachment to show damaged track, e.g. broken track links (clientside only)
var     name                DamagedTrackAttachBone;

// Vehicle HUD icon
var     TexRotator          VehicleHudTurret;        // rotating icon representing the vehicle's cannon
var     TexRotator          VehicleHudTurretLook;
var     float               VehicleHudTreadsPosX[2]; // 0.0 to 1.0 X positioning of tread damage indicators (index 0 = left, 1 = right)
var     float               VehicleHudTreadsPosY;    // 0.0 to 1.0 Y positioning of tread damage indicators
var     float               VehicleHudTreadsScale;   // drawing scale of tread damage indicators
var     bool                bShouldDrawPositionDots;
var     bool                bShouldDrawOccupantList;


// Map icon
var     class<DHMapIconAttachment_Vehicle>  MapIconAttachmentClass;
var     Material                    MapIconMaterial;
var     DHMapIconAttachment_Vehicle MapIconAttachment;

// Vehicle attachments
var     array<VehicleAttachment>    VehicleAttachments;      // vehicle attachments, generally decorative, that won't be spawned on a server
var     array<VehicleAttachment>    CollisionAttachments;    // collision mesh attachments for a moving part of vehicle that should have collision, e.g. a ramp or driver's armoured visor
var     class<DHResupplyAttachment> ResupplyAttachmentClass; // option for a functioning (not decorative) resupply actor attachment
var     name                        ResupplyAttachmentBone;  // bone name for attaching resupply attachment
var     DHResupplyAttachment        ResupplyAttachment;      // reference to any resupply actor
var     float                       ShadowZOffset;           // vertical position offset for shadow, allowing shadow to be tuned (origin position in hull mesh affects shadow location)

// Supply
var     class<DHConstructionSupplyAttachment>   SupplyAttachmentClass;
var     name                                    SupplyAttachmentBone;
var     DHConstructionSupplyAttachment          SupplyAttachment;
var     int                                     SupplyAttachmentSupplyCountMax; // If non-zero, set the max supply count for this attachment.
var     Vector                                  SupplyAttachmentOffset;
var     Rotator                                 SupplyAttachmentRotation;
var     StaticMesh                              SupplyAttachmentStaticMesh;

// TODO: These should just be on the attachment class, probably,
// as there's no reason to have them on the vehicle class.
var()   int                                     SupplyDropInterval;        // the amount of seconds that must elapse between supply drops
var()   int                                     SupplyDropCountMax;         // How many supplies this vehicle can drop at a time.
var()   int                                     SupplyLoadCountMax;         // How many supplies this vehicle can load at a time.

var     array<DHConstructionSupplyAttachment>   TouchingSupplyAttachments; // list of supply attachments we are in range of
var     int                                     TouchingSupplyCount;       // sum of all supplies in attachments we are in range of
var     float                                   ResupplyInterval;
var     int                                     LastResupplyTimestamp;

var     Sound                                   SupplyDropSound;
var     float                                   SupplyDropSoundRadius;
var     float                                   SupplyDropSoundVolume;

// Construction
var     Mesh                                    ConstructionBaseMesh;   // TODO: move this to the construction class

// Radio Attachment
var()   class<DHRadio>                          RadioAttachmentClass;
var()   name                                    RadioAttachmentBone;
var()   float                                   RadioAttachmentRadius;
var()   float                                   RadioAttachmentHeight;
var()   float                                   RadioAttachmentSoundRadius;
var     DHRadio                                 RadioAttachment;

// Spawning
var     int                     VehiclePoolIndex;     // the vehicle pool index that this was spawned from
var     DHSpawnPoint_Vehicle    SpawnPointAttachment; // a spawn vehicle's spawn point attachment
var     DHSpawnPointBase        SpawnPoint;           // the spawn point that was used to spawn this vehicle
var     bool                    bHasSpawnKillPenalty;

// Absolute exit positions
struct SExitPosition
{
    var Vector Location;
    var Rotator Rotation;
};
var     array<SExitPosition> AbsoluteExitPositions;

<<<<<<< HEAD
// Incendiary damage
var     float       EngineIncendiaryHitPointRadius;
var     float       EngineIncendiaryLeakChance;
=======
// Steering Animations
var bool bUseSteeringAnimation;
var struct SSteeringAnimation
{
    var int Channel;
    var name Bone;
    var name Sequence;  // 0.0 = full left, 0.5 = center, 1.0 = full right
    var int FrameCount;
} SteeringAnimation;
>>>>>>> b33ac5a8

// Debugging
var     bool        bDebuggingText;

// Periscope
var     int         PeriscopePositionIndex;     // index of the periscope position in the DriverPositions array
var     name        PeriscopeCameraBone;        // bone to attach the camera to when looking through the periscope
var     Texture     PeriscopeOverlay;           // driver's periscope overlay texture
var     float       PeriscopeSize;              // so we can adjust the "exterior" FOV of the periscope overlay, just like Gunsights, if needed
var     Texture     DamagedPeriscopeOverlay;    // periscope overlay to show if optics have been broken

var Sound BuzzSound;

var     bool        bUsesCodedDestroyedSkins;   // Uses code to create a combiner for the destroyed mesh skins, rather than using one from a texture package.

var     Vector      DestructionEffectOffset;    // Offset for the destruction effect emitter

replication
{
    // Variables the server will replicate to clients when this actor is 1st replicated
    reliable if (bNetInitial && bNetDirty && Role == ROLE_Authority)
        RandomAttachmentGroupOptions;

    // Variables the server will replicate to all clients
    reliable if (bNetDirty && Role == ROLE_Authority)
        bEngineOff, bRightTrackDamaged, bLeftTrackDamaged, SpawnPointAttachment, SupplyAttachment, TouchingSupplyCount, bWheelsAreDamaged;

    // Functions a client can call on the server
    reliable if (Role < ROLE_Authority)
        ServerStartEngine, ServerUnloadSupplies, ServerLoadSupplies;
}

///////////////////////////////////////////////////////////////////////////////////////
//  ********************** ACTOR INITIALISATION & DESTRUCTION  ********************  //
///////////////////////////////////////////////////////////////////////////////////////

function DestroyVehicleComponentControllers()
{
    local int i;

    for (i = 0; i < VehicleComponentControllerActors.Length; ++i)
    {
        if (VehicleComponentControllerActors[i] != none)
        {
            VehicleComponentControllerActors[i].Destroy();
        }
    }
}

function SpawnVehicleComponentControllers()
{
    local int i;
    local DHVehicleComponentController ComponentController;

    for (i = 0; i < VehicleComponentControllers.Length; ++i)
    {
        ComponentController = Spawn(class'DHVehicleComponentController', self);
        ComponentController.SetBase(self);

        if (ComponentController != none)
        {
            ComponentController.Channel = VehicleComponentControllers[i].Channel;
            ComponentController.BoneName = VehicleComponentControllers[i].BoneName;
            ComponentController.RaisingAnim = VehicleComponentControllers[i].RaisingAnim;
            ComponentController.LoweringAnim = VehicleComponentControllers[i].LoweringAnim;
            ComponentController.SetControllerState(VehicleComponentControllers[i].InitialState);
            ComponentController.SetAnimBlendParams();
        }

        VehicleComponentControllerActors[VehicleComponentControllerActors.Length] = ComponentController;
    }
}

simulated function name GetIdleAnim()
{
    return BeginningIdleAnim;
}

// Modified to create passenger pawn classes from PassengerWeapons array, to make net clients show empty rider positions on HUD vehicle icon,
// to match position indexes to initial position, to set bDriverAlreadyEntered in single player, to avoid setting initial timer RO's 'waiting for crew' system is deprecated.
simulated function PostBeginPlay()
{
    local byte StartIndex, Index, i;

    super(Vehicle).PostBeginPlay(); // skip over Super in ROWheeledVehicle to avoid setting an initial timer, which we no longer use

    // Play neutral idle animation
    if (HasAnim(GetIdleAnim()))
    {
        PlayAnim(GetIdleAnim());
    }

    // Create passenger pawn classes from the PassengerWeapons array
    if (PassengerPawns.Length > 0)
    {
        if (FirstRiderPositionIndex == 255)
        {
            FirstRiderPositionIndex = PassengerWeapons.Length; // set automatically, unless has been set specifically
        }

        StartIndex = PassengerWeapons.Length;
        PassengerWeapons.Length = PassengerWeapons.Length + PassengerPawns.Length;

        for (i = 0; i < PassengerPawns.Length; ++i)
        {
            Index = StartIndex + i;
            PassengerWeapons[Index].WeaponPawnClass = class'DHPassengerPawn'.default.PassengerClasses[Index];
            PassengerWeapons[Index].WeaponBone = PassengerPawns[i].AttachBone;
        }
    }

    // If InitialPositionIndex is not zero, match position indexes now so when a player gets in, we don't trigger an up transition by changing DriverPositionIndex
    if (Role == ROLE_Authority)
    {
        if (InitialPositionIndex > 0)
        {
            DriverPositionIndex = InitialPositionIndex;
            PreviousPositionIndex = InitialPositionIndex;
        }

        SpawnVehicleComponentControllers();
    }
    // On net client, force length of WeaponPawns array to normal length so it works with our new passenger pawn system
    // Passenger pawns won't now exist on client unless occupied, so although passenger slots may be empty in array we still see grey passenger position dots on HUD vehicle icon
    else
    {
        WeaponPawns.Length = PassengerWeapons.Length;
    }

    if (DriverAnimationChannelBone != '')
    {
        // Separate animation channel for driver camera.
        AnimBlendParams(DriverAnimationChannel, 1.0,,, DriverAnimationChannelBone);
    }
}

// Modified to initialize engine-related properties, & also on a net client to flag if bNeedToInitializeDriver, to match clientside position indexes to replicated DriverPositionIndex,
// to flag bClientInitialized, & to skip lots of pointless stuff if an already destroyed vehicle gets replicated
simulated function PostNetBeginPlay()
{
    super.PostNetBeginPlay();

    // Net client initialisation, based on replicated info about driving status/position
    if (Role < ROLE_Authority)
    {
        bSavedEngineOff = bEngineOff;
        bClientInitialized = true;

        // If an already destroyed vehicle gets replicated, there's nothing more we want to do here; it will only turn the engine on & set irrelevant variables
        if (Health <= 0)
        {
            return;
        }

        if (bDriving)
        {
            bNeedToInitializeDriver = true;
        }

        SavedPositionIndex = DriverPositionIndex;
        PreviousPositionIndex = DriverPositionIndex;
        PendingPositionIndex = DriverPositionIndex;
    }

    // Set up the engine (all modes)
    SetEngine();

    // Spawn a variety of vehicle attachment options
    SpawnVehicleAttachments();
}

// Modified to destroy extra attachments & effects - including the DestructionEffect emitter
// That's because if an already exploded vehicle replicates to a net client, the vehicle gets Destroyed() before the natural LifeSpan of the emitter
// That left the DestructionEffect burning away in mid air after the vehicle has disappeared (the Super calls Kill() on the emitter, but it doesn't seem to work)
simulated function Destroyed()
{
    if (Role < ROLE_Authority && DestructionEffect != none)
    {
        DestructionEffect.Destroy(); // has to go before the Super, as that fails to destroy it, but does clear the actor reference
    }

    super.Destroyed();

    DestroyAttachments();
    DestroyVehicleComponentControllers();
}

function StartEngineFire(Pawn InstigatedBy);

function KilledBy(Pawn EventInstigator)
{
    local Controller Killer;
    local class<DamageType> DT;

    if (EventInstigator != None)
    {
        Killer = EventInstigator.Controller;
    }

    if (LastHitByDamageType == none || EventInstigator == self)
    {
        DT = class'Suicided';
    }
    else
    {
        DT = LastHitByDamageType;
    }

    Died(Killer, DT, Location);
}

// Modified to score the vehicle kill, & to subtract the vehicle's reinforcement cost for the loss
function Died(Controller Killer, class<DamageType> DamageType, Vector HitLocation)
{
    local DarkestHourGame DHG;
    local DHGameReplicationInfo GRI;
    local DHPlayer DHKiller;
    local int RoundTime;

    DHG = DarkestHourGame(Level.Game);

    if (DHG != none)
    {
        GRI = DHGameReplicationInfo(DHG.GameReplicationInfo);
    }

    // Log driver and vehicle kills before calling the super.
    // NOTE: We match the conditions in the super function
    // instead of overriding it completely.
    if (GRI != none &&
        !bDeleteMe &&
        !Level.bLevelChange &&
        !bVehicleDestroyed &&
        !Level.Game.PreventDeath(self, Killer, damageType, HitLocation) &&
        DamageType != class'Suicided')
    {
        RoundTime = GRI.ElapsedTime - GRI.RoundStartTime;
        DHG.Metrics.OnVehicleFragged(PlayerController(Killer), self, DamageType, HitLocation, RoundTime);

        if (Controller != none && !bRemoteControlled && !bEjectDriver)
        {
            DHG.Metrics.OnPlayerFragged(PlayerController(Killer), PlayerController(Controller), DamageType, HitLocation, 0, RoundTime);
        }
    }

    super.Died(Killer, DamageType, HitLocation);

    if (MapIconAttachment != none)
    {
        MapIconAttachment.Destroy();
    }

    DHKiller = DHPlayer(Killer);

    if (DHG == none || GRI == none || DHKiller == none)
    {
        return;
    }

    // Handle reinforcement loss for the vehicle
    if (ReinforcementCost != 0)
    {
        // Deducts reinforcements based on the vehicle's "reinforcement cost"
        DHG.ModifyReinforcements(VehicleTeam, -ReinforcementCost);
    }

    // If is not a team kill and the vehicle is NOT spawn protected, then +score for killer
    if (DHKiller.GetTeamNum() != GetTeamNum() && !IsSpawnProtected())
    {
        DHG.SendScoreEvent(DHKiller, class'DHScoreEvent_VehicleKill'.static.Create(Class));
    }

    // If killed by a friendly
    if (DHKiller.GetTeamNum() == GetTeamNum())
    {
        if (DHKiller.PlayerReplicationInfo != none)
        {
            // Broadcast a message to all players
            Level.Game.BroadcastLocalizedMessage(class'DHGameMessage', 23, DHKiller.PlayerReplicationInfo,, self); // "[instigator] killed a friendly [vehiclename]"

            // Death message icon
            Level.Game.BroadcastDeathMessage(DHKiller, DHKiller, class'DHVehicleTeamKillDamageType');

            // Lock weapons
            DHKiller.WeaponLockViolations++;
            DHKiller.LockWeapons(WeaponLockTimeForTK);
            DHKiller.ReceiveLocalizedMessage(class'DHWeaponsLockedMessage', 4); // "Your weapons have been locked due to friendly fire!"

            // Prevent team change
            DHKiller.NextChangeTeamTime = GRI.ElapsedTime + PreventTeamChangeForTK;
        }
    }
}

///////////////////////////////////////////////////////////////////////////////////////
//  ***************************** KEY ENGINE EVENTS  ******************************  //
///////////////////////////////////////////////////////////////////////////////////////

// Modified to handle engine on/off (including dust/exhaust emitters), damaged tracks & fire effects, instead of constantly checking in Tick
// Also to initialize driver-related stuff when we receive the Driver actor
simulated function PostNetReceive()
{
    // Player has changed view position
    // Checking bClientInitialized means we do nothing until PostNetBeginPlay() has matched position indexes, meaning we leave SetPlayerPosition() to handle any initial anims
    if (DriverPositionIndex != SavedPositionIndex && bClientInitialized)
    {
        PreviousPositionIndex = SavedPositionIndex;
        SavedPositionIndex = DriverPositionIndex;

        if (Driver != none) // no point playing transition anim if there's no driver (if he's just left, the BeginningIdleAnim will play)
        {
            NextViewPoint();
        }
    }

    // Engine has been switched on or off (but if not bClientInitialized, then actor has just replicated & SetEngine() will get called in PostBeginPlay)
    if (bEngineOff != bSavedEngineOff && bClientInitialized)
    {
        bSavedEngineOff = bEngineOff;
        IgnitionSwitchTime = Level.TimeSeconds; // so next time we can run a clientside time check to make sure engine toggle is valid, before sending call to ServerStartEngine()
        SetEngine();
    }

    // EngineHealth is now <= 0 AND we are NOT displaying the engine fire (so lets have the client update things by calling SetEngine())
    if (EngineHealth <= 0 && DamagedEffectHealthFireFactor != 1.0 && bClientInitialized)
    {
        SetEngine();
    }

    // One of the tracks has been damaged (uses DamagedTreadPanner as an effective flag that net client hasn't already done this)
    if (((bLeftTrackDamaged && Skins.Length > LeftTreadIndex && Skins[LeftTreadIndex] != DamagedTreadPanner) ||
        (bRightTrackDamaged && Skins.Length > LeftTreadIndex && Skins[RightTreadIndex] != DamagedTreadPanner)) && Health > 0)
    {
        SetDamagedTracks();
    }

    // Initialize the driver
    if (bNeedToInitializeDriver && Driver != none)
    {
        bNeedToInitializeDriver = false;
        SetPlayerPosition();
    }
}

// Modified to handle treads (including damaged treads), engine & interior rumble sounds, & MaxCriticalSpeed,
// to prevent all movement if vehicle can't move (engine off or both tracks disabled), & to disable Tick if vehicle is stationary & has no driver
// Also to remove (from deprecated ROTreadCraft version) RO disabled throttle stuff & modifying value of WheelLatFrictionScale based on speed (did nothing)
// And to make the wheel rotation relative to DeltaTime, as before the wheel speed was variable & depended on the CPU's tick rate
simulated function Tick(float DeltaTime)
{
    local KRigidBodyState   BodyState;
    local Rotator           WheelsRotation;
    local float             VehicleSpeed, MotionSoundVolume, LinTurnSpeed;
    local int               i;

    // Stop all movement if engine off or both tracks damaged
    if (bEngineOff || (bLeftTrackDamaged && bRightTrackDamaged))
    {
        Velocity = vect(0.0, 0.0, 0.0);
        Throttle = 0.0;
        ThrottleAmount = 0.0;
        Steering = 0.0;
        ForwardVel = 0.0;
    }
    else if (Controller != none)
    {
        // Damaged treads mean vehicle can only turn one way & speed is limited
        if (bLeftTrackDamaged)
        {
            Throttle = FClamp(Throttle, -0.5, 0.5);

            if (IsHumanControlled())
            {
                PlayerController(Controller).aStrafe = -32768.0;
            }
            else
            {
                Steering = 1.0;
            }
        }
        else if (bRightTrackDamaged)
        {
            Throttle = FClamp(Throttle, -0.5, 0.5);

            if (IsHumanControlled())
            {
                PlayerController(Controller).aStrafe = 32768.0;
            }
            else
            {
                Steering = -1.0;
            }
        }
        // Heavy damage to engine limits speed
        else if (EngineHealth <= (default.EngineHealth * HeavyEngineDamageThreshold))
        {
            Throttle = FClamp(Throttle, -0.5, 0.5);
        }
    }
    
    if (Role == ROLE_Authority)
    {
        // Recalculate the total supply count for our pawn, or -1 if there are
        // no supplies around.
        if (TouchingSupplyAttachments.Length == 0)
        {
            TouchingSupplyCount = -1;
        }
        else
        {
            TouchingSupplyCount = 0;

            for (i = 0; i < TouchingSupplyAttachments.Length; ++i)
            {
                if (TouchingSupplyAttachments[i] != none)
                {
                    TouchingSupplyCount += TouchingSupplyAttachments[i].GetSupplyCount();
                }
            }
        }
    }
    
    if (Level.NetMode != NM_DedicatedServer)
    {
        VehicleSpeed = Abs(ForwardVel); // don't need VSize(Velocity), as already have ForwardVel

        // Vehicle is moving
        if (VehicleSpeed > 0.1)
        {
            // Update tread, interior rumble & engine sound volumes, based on speed
            MotionSoundVolume = FClamp(VehicleSpeed / MaxPitchSpeed * 255.0, 0.0, 255.0);
            UpdateMovementSound(MotionSoundVolume);

            // Update tread & wheel movement, based on speed
            if (bHasTreads)
            {
                KGetRigidBodyState(BodyState);
                LinTurnSpeed = 0.5 * BodyState.AngVel.Z;

                if (LeftTreadPanner != none)
                {
                    LeftTreadPanner.PanRate = (ForwardVel / TreadVelocityScale) + LinTurnSpeed;
                    LeftWheelsRotation += LeftTreadPanner.PanRate * WheelRotationScale * DeltaTime;
                    WheelsRotation.Pitch = LeftWheelsRotation;

                    for (i = 0; i < LeftWheelBones.Length; ++i)
                    {
                        if (LeftWheelBones[i] != '')
                        {
                            SetBoneRotation(LeftWheelBones[i], WheelsRotation);
                        }
                    }
                }

                if (RightTreadPanner != none)
                {
                    RightTreadPanner.PanRate = (ForwardVel / TreadVelocityScale) - LinTurnSpeed;
                    RightWheelsRotation += RightTreadPanner.PanRate * WheelRotationScale * DeltaTime;
                    WheelsRotation.Pitch = RightWheelsRotation;

                    for (i = 0; i < RightWheelBones.Length; ++i)
                    {
                        if (RightWheelBones[i] != '')
                        {
                            SetBoneRotation(RightWheelBones[i], WheelsRotation);
                        }
                    }
                }
            }
        }
        // If vehicle isn't moving, zero the movement sounds & tread movement
        else
        {
            UpdateMovementSound(0.0);

            if (LeftTreadPanner != none)
            {
                LeftTreadPanner.PanRate = 0.0;
            }

            if (RightTreadPanner != none)
            {
                RightTreadPanner.PanRate = 0.0;
            }
        }
 
        // Update the dust color.
        UpdateDustColor();

        if (TouchingSupplyCount >= 0 && Controller != none && IsLocallyControlled() && SupplyAttachment != none)
        {
            PlayerController(Controller).ReceiveLocalizedMessage(class'DHSupplyVehicleMessage',, Controller.PlayerReplicationInfo,, self);
        }
    }

    if (bUseSteeringAnimation && IsLocallyControlled())
    {
        UpdateSteeringAnimation();
    }
    
    super.Tick(DeltaTime);

    // Disable Tick if vehicle isn't moving & has no driver
    if (!bDriving && ForwardVel ~= 0.0)
    {
        Disable('Tick');
    }
}

// New function to dynamically set the dust color based on the physics volume and
// the material the vehicle is currently touching.
simulated function UpdateDustColor()
{
    local Vector            HitLocation, HitNormal, TraceStart, TraceEnd;
    local Material          HitMaterial;
    local int               i;
    local Color             DustColor;

    if (Dust.Length == 0)
    {
        return;
    }

    DustColor = Level.DustColor;
    
    if (PhysicsVolume != none && PhysicsVolume.IsA('DHWaterVolume'))
    {
        DustColor = Level.WaterDustColor;
    }
    else
    {
        // We will just use a single wheel for the trace.
        TraceStart = GetBoneCoords(Wheels[0].BoneName).Origin;
        TraceEnd = TraceStart;
        TraceEnd.Z -= Wheels[0].WheelRadius * 2;

        if (Trace(HitLocation, HitNormal, TraceEnd, TraceStart, true,, HitMaterial) != none)
        {
            if (HitMaterial != none)
            {
                switch (HitMaterial.SurfaceType)
                {
                    case EST_Snow:
                    case EST_Ice:
                        DustColor = Level.WaterDustColor;
                        break;
                    default:
                        DustColor = Level.DustColor;
                }
            }
            else
            {
                DustColor = Level.DustColor;
            }
        }
    }

    for (i = 0; i < Dust.Length; ++i)
    {
        if (Dust[i] != none)
        {
            Dust[i].SetDirtColor(DustColor);
        }
    }
}

simulated function InitializeSteeringAnimation()
{
    AnimBlendParams(SteeringAnimation.Channel, 1.0, 0.0,, SteeringAnimation.Bone);
}

simulated function float GetSteeringAnimationTime()
{
    local float F;
    
    F = (Steering + 1.0) / 2.0;

    return F * (SteeringAnimation.FrameCount - 1);
}

simulated function UpdateSteeringAnimation()
{
    FreezeAnimAt(GetSteeringAnimationTime(), SteeringAnimation.Channel);
}

// Modified to remove RO stuff about bDriverAlreadyEntered, bDisableThrottle & CheckForCrew, as DH doesn't wait for crew anyway - so just set bDriverAlreadyEntered in KDriverEnter()
function Timer()
{
    // Check to see if we need to destroy a spiked, abandoned vehicle
    if (bSpikedVehicle)
    {
        if (Health > 0 && (!bHasTreads || IsVehicleEmpty()))
        {
            if (LastHitBy != none && LastHitBy.Pawn != none)
            {
                KilledBy(LastHitBy.Pawn);
            }
            else
            {
                KilledBy(Self);
            }
        }
        else
        {
            bSpikedVehicle = false; // cancel spike timer if vehicle is now occupied or destroyed
        }
    }
}

///////////////////////////////////////////////////////////////////////////////////////
//  *******************************  VIEW/DISPLAY  ********************************  //
///////////////////////////////////////////////////////////////////////////////////////

// Modified to make locking of view during ViewTransition optional, to handle FPCamPos, & to optimise & simplify generally
simulated function SpecialCalcFirstPersonView(PlayerController PC, out Actor ViewActor, out Vector CameraLocation, out Rotator CameraRotation)
{
    local Quat RelativeQuat, VehicleQuat, NonRelativeQuat;

    ViewActor = self;

    // Set CameraRotation
    if (IsInState('ViewTransition') && bLockCameraDuringTransition)
    {
        CameraRotation = GetBoneRotation(PlayerCameraBone); // if camera is locked during a current transition, lock rotation to PlayerCameraBone
    }
    else if (PC != none)
    {
        // Factor in the vehicle's rotation, as PC's rotation is relative to vehicle
        RelativeQuat = QuatFromRotator(Normalize(PC.Rotation));
        VehicleQuat = QuatFromRotator(Rotation);
        NonRelativeQuat = QuatProduct(RelativeQuat, VehicleQuat);
        CameraRotation = Normalize(QuatToRotator(NonRelativeQuat));
    }

    // Get camera location & adjust for any offset positioning
    if (DriverPositionIndex == PeriscopePositionIndex && !IsInState('ViewTransition'))
    {
        CameraLocation = GetBoneCoords(PeriscopeCameraBone).Origin;
    }
    else
    {
        CameraLocation = GetBoneCoords(PlayerCameraBone).Origin;
    }

    if (FPCamPos != vect(0.0, 0.0, 0.0))
    {
        CameraLocation += FPCamPos >> Rotation;
    }

    // Finalise the camera with any shake
    if (PC != none)
    {
        CameraRotation = Normalize(CameraRotation + PC.ShakeRot);
        CameraLocation += PC.ShakeOffset >> PC.Rotation;
    }
}

// Modified to fix bug where any HUDOverlay would be destroyed if function called before net client received Controller reference through replication
// Also to remove irrelevant stuff about driver weapon crosshair & to optimise a little
// Includes omitting calling DrawVehicle (as is just a 1 liner that can be optimised) & DrawPassengers (as is just an empty function)
simulated function DrawHUD(Canvas C)
{
    local PlayerController PC;

    PC = PlayerController(Controller);

    if (PC != none && !PC.bBehindView)
    {
        // Player is in a position where a HUDOverlay should be drawn
        if (DriverPositions[DriverPositionIndex].bDrawOverlays && !IsInState('ViewTransition') && HUDOverlay != none && !Level.IsSoftwareRendering())
        {
            HUDOverlay.SetLocation(PC.CalcViewLocation + (HUDOverlayOffset >> PC.CalcViewRotation));
            HUDOverlay.SetRotation(PC.CalcViewRotation);
            C.DrawActor(HUDOverlay, false, true, FClamp(HUDOverlayFOV * (PC.DesiredFOV / PC.DefaultFOV), 1.0, 170.0));
        }

        // Draw vehicle, turret, ammo count, passenger list
        if (ROHud(PC.myHUD) != none)
        {
            ROHud(PC.myHUD).DrawVehicleIcon(C, self);
        }
    }
}

// Modified so if player is transitioning to a different driver position, we restrict view yaw to the lowest of the old & new positions
// Prevents screwed up views through the inside of vehicle while transitioning, e.g. unbuttoning in a tank,
// where player suddenly has much wider view limits from new position & can see through unmodelled tank interior
// Also so we don't limit view yaw if player is in behind view
simulated function int LimitYaw(int yaw)
{
    if (!bLimitYaw || (IsHumanControlled() && PlayerController(Controller).bBehindView))
    {
        return yaw;
    }

    if (IsInState('ViewTransition')) // if transitioning, first clamp yaw to the limits of the old position, then clamp to new position as usual
    {
        yaw = Clamp(yaw, DriverPositions[PreviousPositionIndex].ViewNegativeYawLimit, DriverPositions[PreviousPositionIndex].ViewPositiveYawLimit);
    }

    return Clamp(yaw, DriverPositions[DriverPositionIndex].ViewNegativeYawLimit, DriverPositions[DriverPositionIndex].ViewPositiveYawLimit);
}

// Modified so we don't limit view pitch if in behind view
// Also to correct apparent error in ROVehicle, where PitchDownLimit was being used instead of DriverPositions[x].ViewPitchDownLimit in multi position weapon
function int LimitPawnPitch(int pitch)
{
    pitch = pitch & 65535;

    if (bLimitPitch && !(IsHumanControlled() && PlayerController(Controller).bBehindView) && DriverPositions.Length > 0)
    {
        if (pitch > DriverPositions[DriverPositionIndex].ViewPitchUpLimit && pitch < DriverPositions[DriverPositionIndex].ViewPitchDownLimit)
        {
            if (pitch - DriverPositions[DriverPositionIndex].ViewPitchUpLimit < DriverPositions[DriverPositionIndex].ViewPitchDownLimit - pitch)
            {
                pitch = DriverPositions[DriverPositionIndex].ViewPitchUpLimit;
            }
            else
            {
                pitch = DriverPositions[DriverPositionIndex].ViewPitchDownLimit;
            }
        }
    }

    return pitch;
}

// Modified to switch to external mesh & unzoomed FOV for behind view
// Also to only adjust PC's rotation to make it relative to vehicle if we've just switched back from behind view into 1st person view
// This is because when we enter a vehicle we now zero the PC's rotation on entering, so it's already relative & we start facing the same way as the vehicle
simulated function POVChanged(PlayerController PC, bool bBehindViewChanged)
{
    if (PC == none)
    {
        return;
    }

    if (PC.bBehindView)
    {
        if (bBehindViewChanged)
        {
            FixPCRotation(PC); // switching to behind view, so make rotation non-relative to vehicle

            // Switch to external vehicle mesh & unzoomed view
            SwitchMesh(-1, true); // -1 signifies switch to default external mesh
            PC.SetFOV(PC.DefaultFOV);
        }

        bOwnerNoSee = false;

        if (Driver != none)
        {
            Driver.bOwnerNoSee = !bDrawDriverInTP;
        }

        if (PC == Controller) // no overlays for spectators
        {
            ActivateOverlay(false);
        }
    }
    else
    {
        if (bBehindViewChanged)
        {
            PC.SetRotation(Rotator(Vector(PC.Rotation) << Rotation)); // make rotation relative to vehicle again (changed so only if switching back from behind view)

            // Switch back to position's normal vehicle mesh & view FOV
            if (DriverPositions.Length > 0)
            {
                SwitchMesh(DriverPositionIndex, true);
                SetViewFOV(DriverPositionIndex, PC);
            }
        }

        bOwnerNoSee = !bDrawMeshInFP;

        if (Driver != none)
        {
            Driver.bOwnerNoSee = Driver.default.bOwnerNoSee;
        }

        if (bDriving && PC == Controller)
        {
            ActivateOverlay(true);
        }
    }
}

// New helper functions that get or set the appropriate ViewFOV for the given position in the DriverPositions array
// If no ViewFOV is specified for the given position it uses the player's default view FOV (i.e. player's normal FOV when on foot)
// This avoids having to hard code the default FOV for nearly all vehicle positions, & it also facilitates the player having a customisable view FOV
simulated function float GetViewFOV(int PositionIndex)
{
    if (PositionIndex >= 0 && PositionIndex < DriverPositions.Length && DriverPositions[PositionIndex].ViewFOV > 0.0)
    {
        return DriverPositions[PositionIndex].ViewFOV;
    }

    if (IsHumanControlled())
    {
        return PlayerController(Controller).DefaultFOV;
    }

    return class'DHPlayer'.default.DefaultFOV;
}

simulated function SetViewFOV(int PositionIndex, optional PlayerController PC)
{
    if (PC == none)
    {
        PC = PlayerController(Controller);
    }

    if (PC != none)
    {
        PC.SetFOV(GetViewFOV(PositionIndex));
    }
}

///////////////////////////////////////////////////////////////////////////////////////
//  ******************************** VEHICLE ENTRY  ******************************** //
///////////////////////////////////////////////////////////////////////////////////////

// Re-written so this function checks & picks a vehicle position the player can use, if there is one
// It ignores any positions already occupied by another player, & any tank crew positions the player can't use (including in an armored vehicle that he's locked out of)
// Also simplified by removing the check on player distance vs EntryRadius & the ClosestWeaponPawn stuff (it really doesn't matter which is closest)
// If player is close enough to see the 'enter vehicle' message, he should always be able to enter, otherwise it's confusing & contradictory
function Vehicle FindEntryVehicle(Pawn P)
{
    local ROVehicleWeaponPawn WP;
    local Vehicle             VehicleGoal;
    local bool                bPlayerIsTankCrew, bCanEnterTankCrewPositions, bHasTankCrewPositions, bAreCrewPositionsLockedForPlayer, bIsPlayerLicensedToDrive;
    local int                 i;
    local Vehicle             LowPriorityEntry;

    if (P == none)
    {
        return none;
    }

    bAreCrewPositionsLockedForPlayer = AreCrewPositionsLockedForPlayer(P);
    bIsPlayerLicensedToDrive = class'DHPlayerReplicationInfo'.static.IsPlayerLicensedToDrive(DHPlayer(P.Controller));

    if (P.IsHumanControlled())
    {
        // Check & save whether player is a tank crewman and, if so, whether he can enter tank crew positions (i.e. vehicle's crew haven't locked him out)
        if (class'DHPlayerReplicationInfo'.static.IsPlayerTankCrew(P))
        {
            bPlayerIsTankCrew = true;
            bCanEnterTankCrewPositions = !bAreCrewPositionsLockedForPlayer;
        }

        // Select driver position if it's empty, & player isn't barred by tank crew restriction, & it isn't a locked armored vehicle that player can't enter
        if (Driver == none && (!bMustBeTankCommander || bCanEnterTankCrewPositions) && (!bRequiresDriverLicense || bIsPlayerLicensedToDrive))
        {
            return self;
        }

        bHasTankCrewPositions = bMustBeTankCommander;

        // Otherwise loop through the weapon pawns to find the first the player can use
        for (i = 0; i < WeaponPawns.Length; ++i)
        {
            WP = ROVehicleWeaponPawn(WeaponPawns[i]);

            // Select weapon pawn if it's empty, & player isn't barred by tank crew restriction, & this isn't a locked armored vehicle that player can't enter
            if (WP != none && WP.Driver == none && (!WP.bMustBeTankCrew || bCanEnterTankCrewPositions))
            {
                if (i >= PrioritizeWeaponPawnEntryFromIndex)
                {
                    return WP;
                }

                if (LowPriorityEntry == none)
                {
                    LowPriorityEntry = WP;
                    continue;
                }
            }

            if (LowPriorityEntry == none)
            {
                bHasTankCrewPositions = bHasTankCrewPositions || WP.bMustBeTankCrew;
            }
        }

        if (LowPriorityEntry != none)
        {
            return LowPriorityEntry;
        }

        // There are no empty, usable vehicle positions for this player, so give him a screen message (only if vehicle is his team's) & don't let him enter
        if (P.GetTeamNum() == VehicleTeam || !bTeamLocked)
        {
            if (bRequiresDriverLicense && !bIsPlayerLicensedToDrive)
            {
                DisplayVehicleMessage(3, P); // all rider positions full (if non-tanker tries to enter a tank that has rider positions)
            }
            if (bHasTankCrewPositions && bAreCrewPositionsLockedForPlayer)
            {
                DisplayVehicleMessage(22, P); // this vehicle has been locked by its crew
            }
            else if (!bHasTankCrewPositions || bPlayerIsTankCrew)
            {
                DisplayVehicleMessage(2, P); // vehicle is full (this simple message if vehicle isn't a tank or if player is a tank crewman)
            }
            else if (FirstRiderPositionIndex < WeaponPawns.Length)
            {
                DisplayVehicleMessage(3, P); // all rider positions full (if non-tanker tries to enter a tank that has rider positions)
            }
            else
            {
                DisplayVehicleMessage(4, P); // can't ride on this vehicle (if non-tanker tries to enter a tank that doesn't have rider positions)
            }
        }

        return none;
    }

    // Otherwise it must be a bot entering, & bots know what they want to enter (their 'RouteGoal')
    if (P.Controller != none)
    {
        VehicleGoal = Vehicle(P.Controller.RouteGoal);
    }

    if (VehicleGoal == self)
    {
        if (Driver == none && !(bMustBeTankCommander && bAreCrewPositionsLockedForPlayer))
        {
            return self;
        }
    }
    else if (VehicleGoal != none)
    {
        for (i = 0; i < WeaponPawns.Length; ++i)
        {
            WP = ROVehicleWeaponPawn(WeaponPawns[i]);

            if (VehicleGoal == WP)
            {
                if (WP.Driver == none && !(WP.bMustBeTankCrew && bAreCrewPositionsLockedForPlayer))
                {
                    return WP;
                }

                if (Driver == none && !(bMustBeTankCommander && bAreCrewPositionsLockedForPlayer)) // bot tries to enter driver's position if can't use its weapon pawn goal
                {
                    return self;
                }

                return none;
            }
        }
    }

    return none;
}

// Modified to prevent entry if player is on fire, or if it's a crew position in an armored vehicle has been locked by its crew
function bool TryToDrive(Pawn P)
{
    local bool bEnemyVehicle;
    local int  i;

    // Deny entry if vehicle is destroyed, or if player is on fire or reloading a weapon (plus several very obscure other reasons)
    if (Health <= 0 || P == none || (DHPawn(P) != none && DHPawn(P).bOnFire) || (P.Weapon != none && P.Weapon.IsInState('Reloading')) ||
        P.Controller == none || !P.Controller.bIsPlayer || P.DrivenVehicle != none || P.IsA('Vehicle') || bNonHumanControl || !Level.Game.CanEnterVehicle(self, P))
    {
        return false;
    }

    // Check whether trying to enter a vehicle that doesn't belong to our team
    // If vehicle is team locked, i.e. can only be used by one team (the normal setting), it's a simple check against the VehicleTeam
    if (bTeamLocked)
    {
        bEnemyVehicle = P.GetTeamNum() != VehicleTeam;
    }
    // But if vehicle isn't team locked & can be used by either team, we need to check if already has an enemy occupant (enemies can't share!)
    else
    {
        if (Driver != none && P.GetTeamNum() != Driver.GetTeamNum())
        {
            bEnemyVehicle = true;
        }
        else
        {
            for (i = 0; i < WeaponPawns.Length; ++i)
            {
                if (WeaponPawns[i] != none && WeaponPawns[i].Driver != none && P.GetTeamNum() != WeaponPawns[i].Driver.GetTeamNum())
                {
                    bEnemyVehicle = true;
                    break;
                }
            }
        }
    }

    // Deny entry if it's an enemy vehicle
    if (bEnemyVehicle)
    {
        DisplayVehicleMessage(1, P); // can't use enemy vehicle

        return false;
    }

    // TODO: these checks on a tank crew position are perhaps unnecessary duplication, as they will have been reliably checked on the server in either:
    // (1) FindEntryVehicle() - if player pressed 'use' to try to enter a vehicle, or
    // (2) ServerChangeDriverPosition()/CanSwitchToVehiclePosition() - if player tried to switch vehicle position [EDIT - no longer applies, now goes straight to KDriverEnter], or
    // (3) DHSpawnManager.SpawnVehicle() - if player spawns into a new vehicle from the DH deploy screen
    // (4) DHSpawnPoint_Vehicle.FindEntryVehicle() - if player deploys into an existing spawn vehicle from the DH deploy screen
    // And there shouldn't be any other way of getting to this function
    if (bMustBeTankCommander)
    {
        // Deny entry to a tank crew position if player isn't a tank crew role
        if (!class'DHPlayerReplicationInfo'.static.IsPlayerTankCrew(P) && P.IsHumanControlled())
        {
            DisplayVehicleMessage(0, P); // not qualified to operate vehicle
            return false;
        }

        // Deny entry to a tank crew position in an armored vehicle if it's been locked & player isn't an allowed crewman (gives message)
        if (AreCrewPositionsLockedForPlayer(P))
        {
            DisplayVehicleMessage(22, P); // this vehicle has been locked by its crew
            return false;
        }
    }

    if (default.bRequiresDriverLicense && !class'DHPlayerReplicationInfo'.static.IsPlayerLicensedToDrive(DHPlayer(P.Controller)) && P.IsHumanControlled())
    {
        DisplayVehicleMessage(0, P); // not qualified to operate vehicle
        return false;
    }

    // Deny entry if vehicle has a driver
    // Note this comes after other checks because if the player can't enter it anyway (e.g. enemy or locked vehicle or tank crew only),
    // he should get a 'can't use' message regardless of whether it happens to be currently occupied
    if (Driver != none)
    {
        return false;
    }

    // Passed all checks, so allow player to enter the vehicle
    KDriverEnter(P);

    return true;
}

// Modified to avoid playing engine start sound when entering vehicle, but to get a bot to start the engine on entering
// Also to handle passed in pawn being a vehicle, which now happens when player switches vehicle position (no longer briefly repossesses & unpossesses his player pawn)
// And to check & update any vehicle lock settings as a new player has entered, & to set bDriverAlreadyEntered as much simpler alternative to Timer() in ROWheeledVehicle
// Generally optimised & re-ordered a little, with some redundancy from the Supers removed
function KDriverEnter(Pawn P)
{
    local Controller C;
    local DHPawn     DHP;

    // Get a controller reference
    // If the entering player has a controller we need to save it because the pawn will lose it when unpossessed
    // And if player is switching from another vehicle position, his player pawn will no longer have a controller, so we need to use the new DHPawn.SwitchingController
    if (P != none)
    {
        DHP = DHPawn(P);

        if (P.Controller != none)
        {
            C = P.Controller;
        }

        if (DHP != none && DHP.SwitchingController != none)
        {
            if (C == none)
            {
                C = DHP.SwitchingController;
            }

            DHP.SetSwitchingController(none); // reset this now we've used it
        }
    }

    if (C == none)
    {
        return;
    }

    // Standard updates because a player has entered
    ResetTime = Level.TimeSeconds - 1.0; // cancel any CheckReset timer as vehicle now occupied
    Instigator = self;                   // restore usual value as KDriverLeave() will have changed it if a player has exited
    bDriverAlreadyEntered = true;        // ADDED as a much simpler alternative to Timer() in ROWheeledVehicle

    if (bEnterringUnlocks && bTeamLocked) // MOVED here from TryToDrive()
    {
        bTeamLocked = false;
    }

    // Make the player our 'Driver'
    DriverPositionIndex = InitialPositionIndex;
    PreviousPositionIndex = InitialPositionIndex;
    bDriving = true;
    Driver = P;
    Driver.StartDriving(self);

    // Make the player unpossess its current pawn & possess this vehicle pawn
    if (C.Pawn != none) // ADDED this check because if only switching vehicle position, controller will no longer have any player pawn to Unpossess()
    {
        C.Unpossess();
    }

    Driver.SetOwner(self); // this keeps the driver net relevant
    C.bVehicleTransition = true; // to stop bots from doing Restart() during possession
    C.Possess(self);
    C.bVehicleTransition = false;
    DrivingStatusChanged();
    Level.Game.DriverEnteredVehicle(self, P);
    Driver.bSetPCRotOnPossess = false; // so when player gets out, he'll be facing the same direction as he was in the vehicle
    UpdateVehicleLockOnPlayerEntering(self); // ADDED to tell our vehicle to check & update any vehicle lock settings as new player has entered

    // Bot code
    StuckCount = 0;

    if (IsHumanControlled())
    {
        VehicleLostTime = 0.0;
    }
    else if (bEngineOff) // ADDED so bot starts engine
    {
        ServerStartEngine();
    }
}

// Modified to work around various net client problems caused by replication timing issues
// Also to avoid playing engine start up force feedback, as we don't start the engine when player enters
// And to add engine start/stop hint, to enforce bDesiredBehindView=false (avoids a view rotation bug), & to cleanly handle player's initial view rotation
simulated function ClientKDriverEnter(PlayerController PC)
{
    local DHPlayer DHP;

    // Fix possible replication timing problems on a net client
    if (Role < ROLE_Authority && PC != none)
    {
        // Server passed the PC with this function, so we can safely set new Controller here, even though may take a little longer for new Controller value to replicate
        // And we know new Owner will also be the PC & new net Role will AutonomousProxy, so we can set those too, avoiding problems caused by variable replication delay
        // e.g. DrawHUD() can be called before Controller is replicated; SwitchMesh() may fail because new Role isn't received until later
        Controller = PC;
        SetOwner(PC);
        Role = ROLE_AutonomousProxy;

        // Fix for possible camera problem when deploying into spawn vehicle (see notes in DHVehicleWeaponPawn.ClientKDriverEnter)
        if (PC.IsInState('Spectating'))
        {
            PC.GotoState('PlayerWalking');
        }
    }

    bDesiredBehindView = false; // may be true in user.ini config file if player exited game while in behind view in same vehicle (config values change class defaults)

    FPCamPos = default.FPCamPos;

    SavedPositionIndex = InitialPositionIndex; // ADDED
    PendingPositionIndex = InitialPositionIndex;

    if (!bDontUsePositionMesh)
    {
        GotoState('EnteringVehicle');
    }

    // REMOVED as player's rotation always gets zeroed in the Super so he starts facing forwards (due to bZeroPCRotOnEntry)
    // Player's rotation is now always relative to the vehicle (& in POVChanged() we no longer alter his rotation to make it relative)
//  if (!bDesiredBehindView)
//      PC.SetRotation(Rotation);

    StoredVehicleRotation = Rotation;

    // Hints re engine start/stop & use of deploy vehicles
    DHP = DHPlayer(PC);

    if (DHP != none)
    {
        DHP.QueueHint(40, true);
    }

    super(Vehicle).ClientKDriverEnter(PC);
}

// Modified to use InitialPositionIndex & to play BeginningIdleAnim on internal mesh when entering vehicle
simulated state EnteringVehicle
{
    simulated function HandleEnter()
    {
        SwitchMesh(InitialPositionIndex);

        if (HasAnim(GetIdleAnim()))
        {
            PlayAnim(GetIdleAnim()); // shouldn't actually be necessary, but a reasonable fail-safe
        }

        SetViewFOV(InitialPositionIndex);
    }
}

// Modified to avoid starting exhaust & dust effects just because we got in - now we need to wait until the engine is started
// Also to play neutral idle animation for all modes, so players see things like closed hatches & also any collision stuff is re-set (including on server)
// We no longer disable Tick when driver exits, as vehicle may still be moving & dust effects need updating as vehicle slows
// Instead we disable Tick at the end of Tick itself, if vehicle isn't moving & has no driver
simulated event DrivingStatusChanged()
{
    if (bDriving)
    {
        Enable('Tick'); // necessary even if engine is off, if we have a driver, to prevent vehicle from being driven
    }
    else if (HasAnim(GetIdleAnim()))
    {
        PlayAnim(GetIdleAnim());
    }
}

///////////////////////////////////////////////////////////////////////////////////////
//  *************************** CHANGING DRIVER POSITION *************************** //
///////////////////////////////////////////////////////////////////////////////////////

// Modified to avoid wasting network resources by calling ServerChangeViewPoint on the server when it isn't valid
simulated function NextWeapon()
{
    if (DriverPositionIndex < DriverPositions.Length - 1 && DriverPositionIndex == PendingPositionIndex && !IsInState('ViewTransition') && bMultiPosition)
    {
        PendingPositionIndex = DriverPositionIndex + 1;
        ServerChangeViewPoint(true);
    }
}

simulated function PrevWeapon()
{
    if (DriverPositionIndex > 0 && DriverPositionIndex == PendingPositionIndex && !IsInState('ViewTransition') && bMultiPosition)
    {
        PendingPositionIndex = DriverPositionIndex - 1;
        ServerChangeViewPoint(false);
    }
}

// Modified to call NextViewPoint() for all modes, including dedicated server
// New player hit detection system (basically using normal hit detection as for an infantry player pawn) relies on server playing same animations as net clients
// Server also needs to be in state ViewTransition if player is unbuttoning to prevent player exiting until fully unbuttoned
function ServerChangeViewPoint(bool bForward)
{
    if (bForward)
    {
        if (DriverPositionIndex < (DriverPositions.Length - 1))
        {
            PreviousPositionIndex = DriverPositionIndex;
            DriverPositionIndex++;
            NextViewPoint();
        }
    }
    else
    {
        if (DriverPositionIndex > 0)
        {
            PreviousPositionIndex = DriverPositionIndex;
            DriverPositionIndex--;
            NextViewPoint();
        }
    }
}

// Modified so dedicated server doesn't go to state ViewTransition if player is only moving between unexposed positions
// This is because player can't be shot & so server doesn't need to play transition anims (note this wouldn't even be called on dedicated server in original RO)
simulated function NextViewPoint()
{
    if (Level.NetMode != NM_DedicatedServer || DriverPositions[DriverPositionIndex].bExposed || DriverPositions[PreviousPositionIndex].bExposed)
    {
        GotoState('ViewTransition');
    }
}

// Modified to enable or disable player's hit detection when moving to or from an exposed position, to use Sleep to control exit from state,
// to add handling of FOV changes & better handling of locked camera, to avoid switching mesh & FOV if in behind view, & to avoid unnecessary stuff on a server
simulated state ViewTransition
{
    simulated function HandleTransition()
    {
        local PlayerController PC;

        if (IsFirstPerson())
        {
            PC = PlayerController(Controller);

            // Switch to mesh for new position as may be different
            // Note added IsFirstPerson() check stops this on dedicated server or on listen server host that's not controlling this vehicle
            SwitchMesh(DriverPositionIndex);

            // Unless moving onto an overlay position, apply any zoom for the new position now
            // If we are moving onto an overlay position, we instead leave it to end of the transition
            if (!DriverPositions[DriverPositionIndex].bDrawOverlays)
            {
                PC.DesiredFOV = GetViewFOV(DriverPositionIndex); // set DesiredFOV so any zoom change gets applied smoothly
            }
        }

        if (Driver != none)
        {
            // If moving to an exposed position, enable the driver's hit detection
            if (DriverPositions[DriverPositionIndex].bExposed && !DriverPositions[PreviousPositionIndex].bExposed && ROPawn(Driver) != none)
            {
                ROPawn(Driver).ToggleAuxCollision(true);
            }

            // Play any transition animation for the driver
            if (Driver.HasAnim(DriverPositions[DriverPositionIndex].DriverTransitionAnim) && Driver.HasAnim(DriverPositions[PreviousPositionIndex].DriverTransitionAnim))
            {
                Driver.PlayAnim(DriverPositions[DriverPositionIndex].DriverTransitionAnim);
            }
        }

        // Play any transition animation for the vehicle itself & set a duration to control when we exit this state
        ViewTransitionDuration = 0.0; // start with zero in case we don't have a transition animation

        if (PreviousPositionIndex < DriverPositionIndex)
        {
            if (HasAnim(DriverPositions[PreviousPositionIndex].TransitionUpAnim))
            {
                PlayAnim(DriverPositions[PreviousPositionIndex].TransitionUpAnim,,, DriverAnimationChannel);
                ViewTransitionDuration = GetAnimDuration(DriverPositions[PreviousPositionIndex].TransitionUpAnim);
            }
        }
        else if (HasAnim(DriverPositions[PreviousPositionIndex].TransitionDownAnim))
        {
            PlayAnim(DriverPositions[PreviousPositionIndex].TransitionDownAnim,,, DriverAnimationChannel);
            ViewTransitionDuration = GetAnimDuration(DriverPositions[PreviousPositionIndex].TransitionDownAnim);
        }
    }

    // Emptied out so that Sleep is the sole timing for exiting this state
    simulated function AnimEnd(int channel)
    {
    }

    // Reverted to global Timer as Sleep is now the sole means of exiting this state
    simulated function Timer()
    {
        global.Timer();
    }

    simulated function EndState()
    {
        if (IsFirstPerson())
        {
            // If we've finished moving onto an overlay position, now snap to any zoom setting or camera offset it has (we avoiding doing this earlier)
            if (DriverPositions[DriverPositionIndex].bDrawOverlays)
            {
                SetViewFOV(DriverPositionIndex);
            }

            // If camera was locked to PlayerCameraBone during transition, match rotation to that now, so the view can't snap to another rotation
            if (bLockCameraDuringTransition && ViewTransitionDuration > 0.0)
            {
                Controller.SetRotation(Rotator(Vector(GetBoneRotation(PlayerCameraBone)) << Rotation)); // camera bone rotation, made relative to vehicle
            }
        }

        // If moving to an unexposed position, disable the driver's hit detection
        if (!DriverPositions[DriverPositionIndex].bExposed && DriverPositions[PreviousPositionIndex].bExposed && ROPawn(Driver) != none)
        {
            ROPawn(Driver).ToggleAuxCollision(false);
        }
    }

Begin:
    HandleTransition();
    Sleep(ViewTransitionDuration);
    GotoState('');
}

///////////////////////////////////////////////////////////////////////////////////////
//  ******************************** VEHICLE EXIT  ********************************* //
///////////////////////////////////////////////////////////////////////////////////////

// Modified to add clientside pre-checks before sending the function call to the server
// Optimises network performance generally & specifically avoids a rider camera bug when unsuccessfully trying to switch to another vehicle position
simulated function SwitchWeapon(byte F)
{
    if (Role == ROLE_Authority || CanSwitchToVehiclePosition(F))
    {
        ServerChangeDriverPosition(F);
    }
}

// Modified to add checks before trying to switch position, to make sure the player isn't going to be prevented from entering the new position
// Also to record the controller in the DHPawn (as SwitchingController), which is now now required by the new vehicle position's KDriverEnter()
// Exiting player no longer briefly re-possesses player pawn before trying to enter new vehicle position, so DHPawn passed in to KDriverEnter() has no Controller
// And we now call KDriverEnter() directly, instead of TryToDrive(), as we've already checked & verified the player can switch
// Generally re-factored to avoid repeating any of the same checks & to reduce repetition & make clearer
function ServerChangeDriverPosition(byte F)
{
    local DHPawn            SwitchingPlayer, Bot;
    local VehicleWeaponPawn WeaponPawn;

    SwitchingPlayer = DHPawn(Driver);

    if (SwitchingPlayer == none || !CanSwitchToVehiclePosition(F))
    {
        return; // can't switch if fails any of these checks
    }

    WeaponPawn = WeaponPawns[F - 2];

    if (WeaponPawn != none)
    {
        // If human player wants to switch to a bot's position, make the bot swap with him
        if (AIController(WeaponPawn.Controller) != none)
        {
            Bot = DHPawn(WeaponPawn.Driver);

            if (Bot != none)
            {
                Bot.SetSwitchingController(WeaponPawn.Controller);
                WeaponPawn.KDriverLeave(true); // kicks bot out
            }
        }

        // Switch player to new vehicle weapon position
        // We record our controller as the SwitchingController, which is now required by the new vehicle position's KDriverEnter()
        // And we now call KDriverEnter() directly, instead of TryToDrive(), as we've already checked & verified the player can switch
        SwitchingPlayer.SetSwitchingController(Controller);
        KDriverLeave(true);
        WeaponPawn.KDriverEnter(SwitchingPlayer);

        if (Bot != none)
        {
            KDriverEnter(Bot); // if we kicked a bot out of the target position, now switch it into this position
        }
    }
}

// New helper function to check whether player is able to switch to new vehicle position
// Avoids (1) net client sending unnecessary replicated function calls to server, & (2) player exiting current position to unsuccessfully try to enter new position
// We make sure player isn't trying to 'teleport' outside to external rider position while buttoned up, or to enter any position already occupied by another human player,
// or a tank crew position he can't use, including in an armored vehicle that he's locked out of (although shouldn't be an issue as he's already in the driver position)
simulated function bool CanSwitchToVehiclePosition(byte F)
{
    local VehicleWeaponPawn VWP;

    F -= 2; // adjust passed F to selected weapon pawn index (e.g. pressing 2 for turret position ends up with F=0 for weapon pawn no.0)

    // Can't switch if player has selected an invalid weapon pawn position
    // Note if player presses 0 or 1, which are invalid choices, the F byte ends up as 254 or 255 & so fails this check (which is what we want)
    if (F >= WeaponPawns.Length)
    {
        return false;
    }

    // Can't switch if player selected a rider position on an armored vehicle, but is buttoned up (no 'teleporting' outside to external rider position) - gives message
    if (IsA('DHArmoredVehicle') && F >= FirstRiderPositionIndex && !CanExit())
    {
        return false;
    }

    VWP = WeaponPawns[F];

    // Note on a net client we probably won't get a weapon pawn reference for an unoccupied rider pawn, as actor doesn't usually exist on a client
    // But that's fine because there's nothing we need to check for an unoccupied rider pawn & we can always switch to it if we got here
    // If we let the switch go ahead, the rider pawn will get replicated to the owning net client as the player enters it on the server
    if (VWP != none)
    {
        if (VWP.IsA('ROVehicleWeaponPawn') && ROVehicleWeaponPawn(VWP).bMustBeTankCrew)
        {
            // Can't switch if player has selected a tank crew position but isn't a tank crew role
            if (!class'DHPlayerReplicationInfo'.static.IsPlayerTankCrew(self) && IsHumanControlled())
            {
                DisplayVehicleMessage(0); // not qualified to operate vehicle
                return false;
            }

            // Can't switch to a tank crew position in an armored vehicle if it's been locked & player isn't an allowed crewman (gives message)
            // We DO NOT apply this check to a net client, as it doesn't have the required variables (bVehicleLocked & CrewedLockedVehicle)
            if (Role == ROLE_Authority && AreCrewPositionsLockedForPlayer(self))
            {
                DisplayVehicleMessage(22); // this vehicle has been locked by its crew
                return false;
            }
        }

        // Can't switch if new vehicle position already has a human occupant
        // bDriving check is there to also catch 'LeaveBody' debug pawns, which won't have a PRI, stopping player switching into same position as one
        if (VWP.bDriving && !(VWP.PlayerReplicationInfo != none && VWP.PlayerReplicationInfo.bBot))
        {
            return false;
        }
    }

    return true;
}

// Modified so if player is only switching vehicle positions, he no longer briefly re-possesses his player pawn before trying to enter the new vehicle position
// And to remove overlap with DriverDied(), moving common features into DriverLeft(), which gets called by both functions, & to remove some redundancy
// Also to prevent exit if player is buttoned up, to show a message if no valid exit can be found, & to give player the same momentum as the vehicle when exiting
function bool KDriverLeave(bool bForceLeave)
{
    local Controller SavedController;
    local Vector     ExitVelocity;
    local bool       bSwitchingVehiclePosition;

    // Prevent exit from vehicle if player is buttoned up (or if game type or mutator prevents exit)
    if (!bForceLeave && (!CanExit() || (Level.Game != none && !Level.Game.CanLeaveVehicle(self, Driver))))
    {
        return false;
    }

    bSwitchingVehiclePosition = bForceLeave && DHPawn(Driver) != none && DHPawn(Driver).SwitchingController != none;

    // Find an exit location for the player & try to move him there, unless we're only switching vehicle position
    if (!bSwitchingVehiclePosition && Driver != none && (!bRemoteControlled || bHideRemoteDriver))
    {
        Driver.bHardAttach = false;
        Driver.bCollideWorld = true;
        Driver.SetCollision(true, true);

        // If we couldn't move player to an exit location & we're not forcing exit, leave him inside (restoring his attachment & collision properties)
        if (!PlaceExitingDriver() && !bForceLeave)
        {
            Driver.bHardAttach = true;
            Driver.bCollideWorld = false;
            Driver.SetCollision(false, false);
            DisplayVehicleMessage(13); // no exit can be found (added)

            return false;
        }
    }

    // Exit is successful, so stop controlling this vehicle pawn
    if (Controller != none)
    {
        if (Controller.RouteGoal == self)
        {
            Controller.RouteGoal = none;
        }

        if (Controller.MoveTarget == self)
        {
            Controller.MoveTarget = none;
        }

        SavedController = Controller; // save because Unpossess() will clear our reference
        Controller.UnPossess();

        // If player is actually exiting the vehicle, not just switching positions, take control of the exiting player pawn
        // We now skip this block if only switching, so we no longer briefly re-possess the player pawn
        if (!bSwitchingVehiclePosition && Driver != none && Driver.Health > 0)
        {
//          Driver.SetOwner(SavedController); // removed as gets set anyway in the possession process
            SavedController.bVehicleTransition = true; // to stop bots from doing Restart() during possession
            SavedController.Possess(Driver);
            SavedController.bVehicleTransition = false;

            if (SavedController.IsA('PlayerController'))
            {
                PlayerController(SavedController).ClientSetViewTarget(Driver); // set PlayerController to view the person that got out
            }
        }

        if (Controller == SavedController) // if our Controller somehow didn't change, clear it
        {
            Controller = none;
        }
    }

    if (Driver != none)
    {
        Instigator = Driver; // so if vehicle continues on & hits something, the old driver is responsible for any damage caused

        // Update exiting player pawn if he has actually left the vehicle
        if (!bSwitchingVehiclePosition)
        {
            Driver.bSetPCRotOnPossess = Driver.default.bSetPCRotOnPossess; // undo temporary change made when entering vehicle
            Driver.StopDriving(self);

            // Give a player exiting the vehicle the same momentum as vehicle, with a little added height kick
            ExitVelocity = Velocity;
            ExitVelocity.Z += 60.0;
            Driver.Velocity = ExitVelocity;
        }
        // Or if human player has only switched vehicle position, we just set PlayerStartTime, telling bots not to enter this vehicle position for a little while
        // This is the only line that's relevant from StopDriving(), as we're no longer calling that if only switching position
        else if (PlayerController(SavedController) != none)
        {
            PlayerStartTime = Level.TimeSeconds + 12.0;
        }
    }

    DriverLeft();

    return true;
}

// Modified to remove overlap with KDriverLeave(), moving common features into DriverLeft(), which gets called by both functions, & to remove some redundancy
// Also made it so function progresses to call DriverLeft() even if has no Controller, which specifically works with the LeaveBody() debug exec
function DriverDied()
{
    local Controller SavedController;

    if (Driver != none)
    {
        Level.Game.DiscardInventory(Driver);
        Driver.StopDriving(self);
        Driver.Controller = Controller;
        Driver.DrivenVehicle = self; // for in game stats, so it knows player was killed inside a vehicle

        if (Controller != none)
        {
            if (IsHumanControlled()) // set PlayerController to view the dead driver
            {
                Controller.SetLocation(Location);
                PlayerController(Controller).SetViewTarget(Driver);
                PlayerController(Controller).ClientSetViewTarget(Driver);
            }

            SavedController = Controller; // save because Unpossess() will clear our reference
            Controller.Unpossess();

            if (Controller == SavedController) // if our Controller didn't change, clear it
            {
                Controller = none;
            }

            SavedController.Pawn = Driver;
        }
    }

    DriverLeft();
}

// Modified to add common features from KDriverLeave() & DriverDied(), which both call this function
// Unlike RO, we avoid playing engine shut down sound when leaving vehicle
function DriverLeft()
{
    Throttle = 0.0;
    Steering = 0.0;
    Rise = 0.0;

    Level.Game.DriverLeftVehicle(self, Driver);
    Driver = none;
    bDriving = false;
    DrivingStatusChanged();

    if (Health > 0)
    {
        DriverPositionIndex = InitialPositionIndex;
        PreviousPositionIndex = InitialPositionIndex;

        MaybeDestroyVehicle(); // checks if vehicle is now empty & may set a timer to destroy later
    }
}

// Modified to stop any engine shut down force feedback if player exits just after switching off engine & the FF is still playing (he's exited so he shouldn't feel it)
simulated function ClientKDriverLeave(PlayerController PC)
{
    super.ClientKDriverLeave(PC);

    if (PC != none && PC.bEnableGUIForceFeedback)
    {
        PC.StopForceFeedback(ShutDownForce);
    }
}

// New function to check if player can exit - implement in subclass as required
simulated function bool CanExit()
{
    return true;
}

// Modified to use new, simplified system with exit positions for all vehicle positions included in the vehicle class default properties
// Also to trace from player's actual world location, with a smaller trace extent so player is less likely to snag on objects that wouldn't really block his exit
function bool PlaceExitingDriver()
{
    local array<Vector> MyExitPositions;
    local Vector Extent, ZOffset, ExitPosition, HitLocation, HitNormal;
    local int    i;

    if (Driver == none)
    {
        return false;
    }

    MyExitPositions = GetExitPositions();

    // Set extent & ZOffset, using a smaller extent than original
    Extent.X = Driver.default.DrivingRadius;
    Extent.Y = Driver.default.DrivingRadius;
    Extent.Z = Driver.default.DrivingHeight;
    ZOffset.Z = Driver.default.CollisionHeight * 0.5;

    for (i = 0; i < AbsoluteExitPositions.Length; ++i)
    {
        ExitPosition = Location;

        if (Driver.SetLocation(ExitPosition))
        {
            return true;
        }
    }

    // Check through exit positions to see if player can be moved there, using the 1st valid one we find
    for (i = 0; i < MyExitPositions.Length; ++i)
    {
        ExitPosition = Location + (MyExitPositions[i] >> Rotation) + ZOffset;

        if (Trace(HitLocation, HitNormal, ExitPosition, Driver.Location + ZOffset - Driver.default.PrePivot, false, Extent) == none
            && Trace(HitLocation, HitNormal, ExitPosition, ExitPosition + ZOffset, false, Extent) == none
            && Driver.SetLocation(ExitPosition))
        {
            return true;
        }
    }

    return false;
}


// Modify if you want to have different exit positions depending on context.
function array<Vector> GetExitPositions()
{
    return self.ExitPositions;
}

///////////////////////////////////////////////////////////////////////////////////////
//  ************************* ENGINE START/STOP & EFFECTS ************************** //
///////////////////////////////////////////////////////////////////////////////////////

// Modified to use fire button to start or stop engine
simulated function Fire(optional float F)
{
    // Clientside checks to prevent unnecessary replicated function call to server if invalid (including clientside time check)
    if (Role == ROLE_Authority || (Throttle == 0.0 && (Level.TimeSeconds - IgnitionSwitchTime) > default.IgnitionSwitchInterval))
    {
        ServerStartEngine();
    }
}

// Override in sub-classes to have different start-up and shut down sounds depending on context (i.e., ambphibious vehicles)
simulated function Sound GetStartUpSound()
{
    return StartUpSound;
}

simulated function Sound GetShutDownSound()
{
    return ShutDownSound;
}

// Server side function called to switch engine on/off
function ServerStartEngine()
{
    local bool bFirstTimeStarted;

    // Throttle must be zeroed & also a time check so people can't spam the ignition switch
    if (Throttle == 0.0 && (Level.TimeSeconds - IgnitionSwitchTime) > default.IgnitionSwitchInterval)
    {
        bFirstTimeStarted = IgnitionSwitchTime == 0.0; // if IgnitionSwitchTime never been set this must be the 1st engine start
        IgnitionSwitchTime = Level.TimeSeconds;

        // Engine won't start if it's dead
        // Also a random chance of temporary failure each time when trying to re-start an engine that has been switched off (engine doesn't turn over the 1st time)
        // Random failure not applied the 1st time vehicle is entered & started (typically when deploying into a spawned vehicle), only when trying to re-start
        // Same non-start sound suits both situations
        if (EngineHealth <= 0 || (bEngineOff && !bFirstTimeStarted && EngineRestartFailChance > 0.0 && FRand() < EngineRestartFailChance))
        {
            PlaySound(DamagedStartUpSound, SLOT_None, 2.0);
        }
        // Otherwise toggle the engine on or off, with appropriate sound
        else
        {
            bEngineOff = !bEngineOff;

            SetEngine();

            if (bEngineOff)
            {
                if (ShutDownSound != none)
                {
                    PlaySound(GetShutDownSound(), SLOT_None, 1.0);
                }
            }
            else if (StartUpSound != none)
            {
                PlaySound(GetStartUpSound(), SLOT_None, 1.0);
            }
        }
    }
}

simulated function Sound GetIdleSound()
{
    return IdleSound;
}

// New function to set the engine properties & effects, based on whether engine is on & if it's damaged
simulated function SetEngine()
{
    // Engine off
    if (bEngineOff || Health <= 0 || EngineHealth <= 0)
    {
        TurnDamping = 0.0;

        // If engine is dead then start a fire
        if (IsVehicleBurning())
        {
            DamagedEffectHealthFireFactor = 1.0;
            DamagedEffectHealthSmokeFactor = 1.0; // appears necessary to get native code to spawn a DamagedEffect if it doesn't already exist
                                                  // (presumably doesn't check for fire unless vehicle is at least damaged enough to smoke)

            if (DamagedEffect == none && Health == HealthMax) // clientside Health hack to get native code to spawn DamagedEffect (it won't unless vehicle has taken some damage)
            {
                Health--;
            }

            AmbientSound = VehicleBurningSound;
            SoundVolume = 255;
            SoundRadius = 200.0;
        }
        else
        {
            AmbientSound = none;
        }

        if (bEmittersOn)
        {
            StopEmitters();
        }

        if (ShutDownForce != "")
        {
            ClientPlayForceFeedback(ShutDownForce); // built in checks mean FF only plays for local player & only if he has it enabled
        }
    }
    // Engine on
    else
    {
        if (GetIdleSound() != none)
        {
            AmbientSound = GetIdleSound();
        }

        if (!bEmittersOn)
        {
            StartEmitters();
        }

        if (StartUpForce != "")
        {
            ClientPlayForceFeedback(StartUpForce);
        }
    }
}

// New function to spawn exhaust & wheel dust emitters
simulated function StartEmitters()
{
    local PlayerController PC;
    local Coords           WheelCoords;
    local bool             bLowDetail;
    local int              i;

    if (Level.NetMode != NM_DedicatedServer)
    {
        // Update bDropDetail, which if true will avoid dust & exhaust emitters as unnecessary detail
        // Note - won't drop detail if player's ViewTarget is the vehicle or anything joined to it, including a VehicleWeaponPawn (will be the case for player in a vehicle position)
        if (Level.bDropDetail || Level.DetailMode == DM_Low)
        {
            PC = Level.GetLocalPlayerController();

            if (PC != none && (PC.ViewTarget == none || !PC.ViewTarget.IsJoinedTo(self)))
            {
                bDropDetail = true;

                return;
            }

            bLowDetail = true; // we may not be dropping detail, but we've established that we're on low detail settings, so we'll use this later to avoid checking again
        }

        bDropDetail = false;

        // Create wheel dust emitters
        Dust.Length = Wheels.Length;

        for (i = 0; i < Wheels.Length; ++i)
        {
            if (Dust[i] != none)
            {
                Dust[i].Destroy();
            }

            WheelCoords = GetBoneCoords(Wheels[i].BoneName);
            Dust[i] = Spawn(class'DHVehicleWheelDustEffect', self,, WheelCoords.Origin + ((vect(0.0, 0.0, -1.0) * Wheels[i].WheelRadius) >> Rotation));
            Dust[i].CullDistance = 12000; // ~200m

            if (bLowDetail)
            {
                Dust[i].MaxSpritePPS = 3;
                Dust[i].MaxMeshPPS = 3;
                Dust[i].CullDistance = 5000;
            }

            Dust[i].SetBase(self);
        }

        // Create exhaust emitters
        for (i = 0; i < ExhaustPipes.Length; ++i)
        {
            if (ExhaustPipes[i].ExhaustEffect != none)
            {
                ExhaustPipes[i].ExhaustEffect.Destroy();
            }

            if (bLowDetail)
            {
                ExhaustPipes[i].ExhaustEffect = Spawn(ExhaustEffectLowClass, self,, Location + (ExhaustPipes[i].ExhaustPosition >> Rotation), ExhaustPipes[i].ExhaustRotation + Rotation);
            }
            else
            {
                ExhaustPipes[i].ExhaustEffect = Spawn(ExhaustEffectClass, self,, Location + (ExhaustPipes[i].ExhaustPosition >> Rotation), ExhaustPipes[i].ExhaustRotation + Rotation);
                ExhaustPipes[i].ExhaustEffect.CullDistance = 12000; // ~200m
            }

            ExhaustPipes[i].ExhaustEffect.SetBase(self);

            // If we don't have a driver, we do a nil update that just sets the lowest exhaust setting for an idling engine
            // Note - don't need to do anything if we do have a driver, as Tick will be enabled & exhaust will get updated anyway, based on vehicle speed
            if (!bDriving)
            {
                ExhaustPipes[i].ExhaustEffect.UpdateExhaust(0.0);
            }
        }

        bEmittersOn = true;
    }
}

// New function to kill exhaust & wheel dust emitters
simulated function StopEmitters()
{
    local int i;

    if (Level.NetMode != NM_DedicatedServer)
    {
        for (i = 0; i < Dust.Length; ++i)
        {
            if (Dust[i] != none)
            {
                Dust[i].Kill();
            }
        }

        Dust.Length = 0;

        for (i = 0; i < ExhaustPipes.Length; ++i)
        {
            if (ExhaustPipes[i].ExhaustEffect != none)
            {
                ExhaustPipes[i].ExhaustEffect.Kill();
            }
        }
    }

    bEmittersOn = false;
    bDropDetail = true; // an optimisation as makes the Super in Tick skip over updating dust & exhaust emitters
}

///////////////////////////////////////////////////////////////////////////////////////
//  *********************************  DAMAGE  ************************************  //
///////////////////////////////////////////////////////////////////////////////////////

function TakeIncendiaryDamage(Pawn Instigator, vector HitLocation, class<DamageType> DamageType)
{
    // Kill the engine and set it on fire!
    DamageEngine(EngineHealth, Instigator, HitLocation, vect(0, 0, 0), DamageType);
}

// Modified to handle possible tread damage, to add randomised damage, & to add engine fire to APCs
function TakeDamage(int Damage, Pawn InstigatedBy, Vector HitLocation, Vector Momentum, class<DamageType> DamageType, optional int HitIndex)
{
    local class<ROWeaponDamageType> WepDamageType;
    local Controller InstigatorController;
    local float      DamageModifier, TreadDamageMod;
    local int        InstigatorTeam, i;
    local bool       bIsFriendlyFire;

    // Suicide/self-destruction
    if (DamageType == class'Suicided' || DamageType == class'ROSuicided')
    {
        super(Vehicle).TakeDamage(Damage, InstigatedBy, HitLocation, Momentum, class'ROSuicided');

        return;
    }

    // Quick fix for the vehicle giving itself impact damage
    if (InstigatedBy == self)
    {
        return;
    }

    // Why take more damage if already dead??? (this might fix a bug where vehicles were being "seemingly" being exploded multiple times)
    if (Health <= 0)
    {
        return;
    }

    // Check for friendly damage
    if (InstigatedBy != none)
    {
        InstigatorController = InstigatedBy.Controller;

        if (InstigatorController == none && DamageType.default.bDelayedDamage)
        {
            InstigatorController = DelayedDamageInstigatorController;
        }

        if (InstigatorController != none)
        {
            InstigatorTeam = InstigatorController.GetTeamNum();

            // Is this friendly damage
            if (GetTeamNum() != 255 && InstigatorTeam != 255 && GetTeamNum() == InstigatorTeam)
            {
                bIsFriendlyFire = true;
                
                // If no one has ever entered the vehicle, then don't allow team damage
                if (!bDriverAlreadyEntered)
                {
                    return;
                }
            }
        }
    }

    // Apply damage modifier from the DamageType, plus a little damage randomisation
    WepDamageType = class<ROWeaponDamageType>(DamageType);

    if (WepDamageType != none)
    {
        if (bIsApc)
        {
            DamageModifier = WepDamageType.default.APCDamageModifier;
        }
        else
        {
            DamageModifier = WepDamageType.default.VehicleDamageModifier;
        }

        DamageModifier *= RandRange(0.75, 1.08);

        if (bHasTreads)
        {
            TreadDamageMod = WepDamageType.default.TreadDamageModifier;
        }
    }

    Damage *= DamageModifier;

    // If damage is less than 1 AND this is NOT a vehicle with damageable wheels, exit
    // The fucntion will exit shortly, but only after we check if the hit was on a wheel (this is for APCs with damageable wheels like HTs)
    // This is useful as we don't have to call IsPointShot() for vehicles without damagable wheels when damage is <1 (which will be quite often)
    if (Damage < 1 && !HasDamageableWheels())
    {
        return;
    }

    // Inform the instigator they are doing something wrong
    if (bIsFriendlyFire && PlayerController(InstigatorController) != none)
    {
        PlayerController(InstigatorController).ClientPlaySound(BuzzSound,,, SLOT_Interface);
    }


    // Check RO VehHitpoints (engine, ammo)
    // Note driver hit check is deprecated as we use a new player hit detection system, which basically uses normal hit detection as for an infantry player pawn
    for (i = 0; i < VehHitpoints.Length; ++i)
    {
        if (IsPointShot(HitLocation, Momentum, 1.0, i))
        {
            // Okay if damage is < 1 AND its not a "wheel" hit, then continue to the next, otherwise continue
            if (Damage < 1 && VehHitpoints[i].HitPointType != HP_Driver)
            {
                continue;
            }

            // Engine hit
            if (VehHitpoints[i].HitPointType == HP_Engine)
            {
                if (bDebuggingText)
                {
                    Log("Hit vehicle engine");
                }

                DamageEngine(Damage, InstigatedBy, HitLocation, Momentum, DamageType);
            }
            // Hit ammo store
            else if (VehHitpoints[i].HitPointType == HP_AmmoStore)
            {
                if (bDebuggingText)
                {
                    Log("Hit vehicle ammo store");
                }

                Damage *= VehHitpoints[i].DamageMultiplier;
                break;
            }
            // Hit wheels (uses a deprecated "driver" hit point type)
            else if (VehHitpoints[i].HitPointType == HP_Driver)
            {
                if (bDebuggingText)
                {
                    Log("Hit vehicle wheel");
                }

                // If wheel takes enough damage, vehicle has wheel damage
                if (!bWheelsAreDamaged)
                {
                    bWheelsAreDamaged = true;
                }
            }
        }
    }

    // Check damage again, this time without acception for wheels
    if (Damage < 1)
    {
        return;
    }

    // Check if we hit & damaged either track
    if (bHasTreads && TreadDamageMod >= TreadDamageThreshold)
    {
        CheckTreadDamage(HitLocation, Momentum);
    }

    if (InstigatedBy != none && InstigatedBy != self)
    {
        LastHitBy = InstigatedBy.Controller;
        LastHitByDamageType = DamageType;
    }

    if (bDebuggingText)
    {
        Log("Damaging vehicle with:" @ Damage);
    }

    // Call the Super from Vehicle (skip over others)
    super(Vehicle).TakeDamage(Damage, InstigatedBy, HitLocation, Momentum, DamageType);

    // If a vehicle's health is lower than DamagedEffectHealthFireFactor OR
    // If the vehicle is APC or Treaded and is empty and damage is significant, just set fire the engine (and spike the vehicle)
    // Theel TODO: "significant" damage should be based on something
    if ((Health <= (default.HealthMax * default.DamagedEffectHealthFireFactor) && Health > 0) ||
        ((bHasTreads || bIsApc) && IsVehicleEmpty() && Damage >= 100))
    {
        if (bDebuggingText)
        {
            Log("Setting fire to spike the vehicle as significant damage was done.");
        }

        EngineHealth = 0;
        bSpikedVehicle = true;
        SetSpikeTimer();
        SetEngine();
    }
}

// New function to remove lengthy functionality from the already very long TakeDamage() function
// Uses new method for track hit detection that works properly - TreadHitMaxHeight is the height (in Unreal units) of the top of tracks above hull mesh origin
// Problem with original RO method (TreadHitMinAngle) was the InAngle calculation was distorted by the position of the hit along the vehicle mesh's X axis
// New method is simpler & works, producing consistent results along the length of the hull
function CheckTreadDamage(Vector HitLocation, Vector Momentum)
{
    local Vector HitLocationRelativeOffset, X, RightSidePerp, Z;
    local float  HitDirectionDegrees, InAngleDegrees;
    local string HitSide, OppositeSide;

    // Get the offset of the HitLocation from vehicle's centre, relative to vehicle's facing direction
    // If the hit's relative height (Z component) is above vehicle's TreadHitMaxHeight then it can't be a tread hit & we exit
    HitLocationRelativeOffset = (HitLocation - Location) << Rotation;

    if (HitLocationRelativeOffset.Z > TreadHitMaxHeight)
    {
        return;
    }

    // Calculate the angle direction of hit relative to vehicle's facing direction, so we can work out out which side was hit (a 'top down 2D' angle calc)
    // Convert hit offset to a rotator &, because it's relative, we can simply use the yaw element to give us the angle direction of hit, relative to vehicle
    // Must ignore relative height of hit (represented now by rotator's pitch) as isn't a factor in 'top down 2D' calc & would sometimes actually distort result
    HitDirectionDegrees = class'UUnits'.static.UnrealToDegrees(Rotator(HitLocationRelativeOffset).Yaw);

    if (HitDirectionDegrees < 0.0)
    {
        HitDirectionDegrees += 360.0; // convert negative angles to 180 to 360 degree format
    }

    // Right side hit
    if (HitDirectionDegrees >= FrontRightAngle && HitDirectionDegrees < RearRightAngle)
    {
        HitSide = "Right"; // use strings instead of the obvious bools as they're useful in debugging text
        OppositeSide = "Left";
    }
    // Left side hit
    else if (HitDirectionDegrees >= RearLeftAngle && HitDirectionDegrees < FrontLeftAngle)
    {
        HitSide = "Left";
        OppositeSide = "Right";
    }
    // Didn't hit left or right side, so not a hit on treads
    else
    {
        return;
    }

    // Check for 'hit bug', where a projectile may pass through the 1st face of vehicle's collision & be detected as a hit on the opposite side (on the way out)
    // Calculate incoming angle of the shot, relative to a perpendicular line from the side we think we hit
    // If the angle is too high it's impossible, so we do a crude fix by switching the hit to the opposite
    GetAxes(Rotation, X, RightSidePerp, Z);
    InAngleDegrees = class'UUnits'.static.RadiansToDegrees(Acos(Normal(-Momentum) dot RightSidePerp));

    if (HitSide == "Left")
    {
        InAngleDegrees = Abs(InAngleDegrees - 180.0); // correct angle for left hit, as we used the right side perpendicular
    }

    if (InAngleDegrees > 120.0)
    {
        if (bDebuggingText || class'DH_LevelInfo'.static.DHDebugMode())
        {
            Log("Hit detection bug - switching tread hit from" @ HitSide @ "to" @ OppositeSide @ "as 'in angle' to original side was" @ int(InAngleDegrees) @ "degrees");
        }

        HitSide = OppositeSide;
    }

    // Damage the track we hit, if it isn't already damaged
    if ((HitSide == "Right" && !bRightTrackDamaged) || (HitSide == "Left" && !bLeftTrackDamaged))
    {
        DestroyTrack(HitSide == "Left"); // passing true means left track damage

        if (bDebuggingText && Role == ROLE_Authority)
        {
            Log(HitSide @ "track destroyed (hit height =" @ HitLocationRelativeOffset.Z $ ")");
        }
    }
}

// Modified to damage engine if the vehicle bCanCrash & the impact damage exceeds its threshold
// Also to tone down the sounds played when the vehicle impacts on something, as often caused constant 'bottoming out' sounds on the ground
event TakeImpactDamage(float AccelMag)
{
    local int Damage;

    Damage = int(AccelMag * ImpactDamageModifier());
    TakeDamage(Damage, self, ImpactInfo.Pos, vect(0.0, 0.0, 0.0), class'DHVehicleCollisionDamageType');

    // Handle damage to engine if impact damage is past threshold & the vehicle bCanCrash
    if (bCanCrash && Damage > ImpactDamageThreshold)
    {
        DamageEngine(Damage * ImpactWorldDamageMult, self, ImpactInfo.Pos, vect(0.0, 0.0, 0.0), class'DHVehicleCollisionDamageType');
    }

    // Play impact sound (often vehicle 'bottoming out' on ground)
    // Modified to reduce sound radius so doesn't play across level, & limited sound occurrence to every second
    if (ImpactDamageSounds.Length > 0 && (Level.TimeSeconds - LastImpactSound) > 1.0)
    {
        PlaySound(ImpactDamageSounds[Rand(ImpactDamageSounds.Length - 1)], SLOT_None, TransientSoundVolume * 2.5, false, 120.0,, true);
        LastImpactSound = Level.TimeSeconds;
    }

    // Make vehicle explode if it's now dead
    if (Health < 0 && (Level.TimeSeconds - LastImpactExplosionTime) > TimeBetweenImpactExplosions)
    {
        VehicleExplosion(Normal(ImpactInfo.ImpactNorm), 0.5);
        LastImpactExplosionTime = Level.TimeSeconds;
    }
}

// Modified to kill engine if zero health
function DamageEngine(int Damage, Pawn InstigatedBy, Vector HitLocation, Vector Momentum, class<DamageType> DamageType)
{
    // Don't let friendlies damage engines
    if (InstigatedBy != none && InstigatedBy.Controller != none && InstigatedBy.Controller.GetTeamNum() == GetTeamNum())
    {
        return;
    }

    // Apply new damage
    if (EngineHealth > 0)
    {
        Damage = Level.Game.ReduceDamage(Damage, self, InstigatedBy, HitLocation, Momentum, DamageType);
        EngineHealth -= Damage;
    }

    // Kill the engine if its health has now fallen to zero
    if (EngineHealth <= 0)
    {
        if (bDebuggingText)
        {
            Log("Engine is dead");
        }

        if (!bEngineOff)
        {
            bEngineOff = true;
            PlaySound(DamagedShutDownSound, SLOT_None, FClamp(Abs(Throttle), 0.3, 0.75));
        }

        // There is no point in calling SetEngine() if the vehicle is destroyed
        if (Health > 0)
        {
            SetEngine();
            MaybeDestroyVehicle();
        }
    }
}

function bool IsTreadInRadius(Vector Location, out float Radius, out int TrackNum)
{
    local int           i;
    local Coords        WheelCoords;
    local float         D;

    for (i = 0; i < Wheels.Length; ++i)
    {
        WheelCoords = GetBoneCoords(Wheels[i].BoneName);

        D = VSize(Location - WheelCoords.Origin);

        if (D < Radius)
        {
            Radius = D;
            TrackNum = int(Wheels[i].bLeftTrack);
            return true;
        }
    }

    return false;
}

function DamageTrack(int Damage, bool bLeftTrack)
{
    TrackHealth[int(bLeftTrack)] -= Damage;

    if (bDebuggingText)
    {
        if (bLeftTrack)
        {
            Log("Damaging the left track with" @ Damage @ "damage.");
        }
        else
        {
            Log("Damaging the right track with" @ Damage @ "damage.");
        }
    }

    if (TrackHealth[int(bLeftTrack)] <= 0)
    {
        DestroyTrack(bLeftTrack);
    }
}

function DestroyTrack(bool bLeftTrack)
{
    if (bLeftTrack)
    {
        bLeftTrackDamaged = true;
    }
    else
    {
        bRightTrackDamaged = true;
    }

    SetDamagedTracks();
}

// Emptied out as blast damage to exposed vehicle occupants is now handled from HurtRadius() in the projectile class
function DriverRadiusDamage(float DamageAmount, float DamageRadius, Controller EventInstigator, class<DamageType> DamageType, float Momentum, Vector HitLocation)
{
}

// Modified to call Destroyed_HandleDriver(), the same as would happen in original UT2004 Vehicle code or a RO/DH VehicleWeaponPawn when vehicle is killed
// RO added this state in between when the vehicle is 'destroyed' in an everyday sense and when the Vehicle actor gets Destroyed()
// So this state needs to do certain things now that would normally happen in Destroyed(), instead of waiting for that to happen some time later
// The Driver is dead now so Destroyed_HandleDriver() is one of those things, but it isn't included
state VehicleDestroyed
{
ignores Tick;

    function BeginState()
    {
        if (Driver != none)
        {
            Destroyed_HandleDriver();
        }
    }
}

// Modified to randomise explosion damage (except for resupply vehicles) & to add DestroyedBurningSound
function VehicleExplosion(Vector MomentumNormal, float PercentMomentum)
{
    local Vector LinearImpulse, AngularImpulse;
    local float  ExplosionModifier;

    // Don't explode if vehicle is already exploded! (this fixes the stupid constantly exploding vehicle bug)
    if (ExplosionCount > 0)
    {
        return;
    }

    if (ResupplyAttachment != none)
    {
        ExplosionModifier = 1.0;
    }
    else
    {
        ExplosionModifier = FRand();
    }

    ExplosionCount++;
    HurtRadius(ExplosionDamage * ExplosionModifier, ExplosionRadius * ExplosionModifier, ExplosionDamageType, ExplosionMomentum, Location);
    AmbientSound = DestroyedBurningSound;
    SoundVolume = 255;
    SoundRadius = 300.0;

    if (Level.NetMode != NM_DedicatedServer)
    {
        ClientVehicleExplosion(false);
    }

    LinearImpulse = PercentMomentum * RandRange(DestructionLinearMomentum.Min, DestructionLinearMomentum.Max) * MomentumNormal;
    AngularImpulse = PercentMomentum * RandRange(DestructionAngularMomentum.Min, DestructionAngularMomentum.Max) * VRand();
    NetUpdateTime = Level.TimeSeconds - 1.0;
    KAddImpulse(LinearImpulse, vect(0.0, 0.0, 0.0));
    KAddAngularImpulse(AngularImpulse);
}

// Modified to prevent an already blown up vehicle from triggering an explosion on a net client, if the vehicle becomes net relevant & replicates to that client
// If vehicle has previously exploded, ExplosionCount will be 1, & when that replicates in the initial batch of variables, it triggers native code to call this function
// In that situation we just want to spawn the DestructionEffect, skipping the explosion sound & view shake
simulated event ClientVehicleExplosion(bool bFinal)
{
    local PlayerController PC;
    local float            Dist, Scale;

    // On net client, only do these things if bClientInitialized, meaning we haven't just received this actor through replication, so it must have just blown up
    if (bClientInitialized || Role == ROLE_Authority)
    {
        // View shake
        PC = Level.GetLocalPlayerController();

        if (PC != none && PC.ViewTarget != none)
        {
            Dist = VSize(Location - PC.ViewTarget.Location);

            if (Dist < (ExplosionRadius * 2.5))
            {
                if (Dist < ExplosionRadius)
                {
                    Scale = 1.0;
                }
                else
                {
                    Scale = ((ExplosionRadius * 2.5) - Dist) / ExplosionRadius;
                }

                PC.ShakeView(ShakeRotMag * Scale, ShakeRotRate, ShakeRotTime, ShakeOffsetMag * Scale, ShakeOffsetRate, ShakeOffsetTime);
            }
        }

        // Explosion sound
        if (ExplosionSounds.Length > 0)
        {
            PlaySound(ExplosionSounds[Rand(ExplosionSounds.Length)], SLOT_None, ExplosionSoundVolume * TransientSoundVolume,, ExplosionSoundRadius);
        }
    }

    // Spawn destroyed vehicle effect
    // If vehicle disintegrates (falls below DisintegrationHealth), this function gets called twice & two effects get spawned
    // The 1st call spawns a normal effect, but this is followed by a 2nd disintegration call (with bFinal), which spawns a disintegration effect
    // This is handled by native code so we can't change what happens - a fix is to destroy the 1st effect if a 2nd is going to be spawned
    if (DestructionEffect != none)
    {
        DestructionEffect.Destroy();
    }

    // Low detail effect
    if (Level.bDropDetail || Level.DetailMode == DM_Low)
    {
        if (bFinal)
        {
            DestructionEffect = Spawn(DisintegrationEffectLowClass, self,, Location, Rotation);
        }
        else
        {
            DestructionEffect = Spawn(DestructionEffectLowClass, self);
        }
    }
    // Standard detail effect
    else
    {
        if (bFinal)
        {
            DestructionEffect = Spawn(DisintegrationEffectClass, self,, Location, Rotation);
        }
        else
        {
            DestructionEffect = Spawn(DestructionEffectClass, self);
        }
    }

    DestructionEffect.LifeSpan = TimeTilDissapear;
    DestructionEffect.SetBase(self);
    DestructionEffect.SetRelativeLocation(DestructionEffectOffset);
}

// Modified to make sure driver's health is no more than zero on a net client, in case that isn't replicated until later
// Health now affects collision handling in DHPawn's StopDriving() function
simulated function Destroyed_HandleDriver()
{
    if (Role < ROLE_Authority && Driver != none && Driver.Health > 0 && Driver.DrivenVehicle == self)
    {
        Driver.Health = 0;
    }

    super.Destroyed_HandleDriver();
}

function bool IsSpawnProtected()
{
    return SpawnProtEnds > Level.TimeSeconds;
}

function bool IsSpawnKillProtected()
{
    return SpawnKillTimeEnds > Level.TimeSeconds;
}

// Debug function to simulate a spawn kill happening on the vehicle
exec function DebugSpawnKill()
{
    if (Level.NetMode == NM_Standalone && SpawnPointAttachment != none)
    {
        SpawnPointAttachment.OnSpawnKill(None, None);
    }
}

// Modified to handle a turret's yaw bone being specified for a vehicle hit point, with any positional offset being based on turret's rotation
// Also optimised a little & PointHeight is deprecated (concerned head shot calcs that aren't relevant here)
function bool IsPointShot(Vector HitLocation, Vector LineCheck, float AdditionalScale, int Index, optional float CheckDistance)
{
    local Coords HitPointCoords;
    local Vector HitPointLocation, Difference;
    local float  t, DotMM, ClosestDistance;

    if (VehHitpoints[Index].PointBone == '')
    {
        return false;
    }

    // Get location of the hit point we're going to check
    if (Cannon != none && VehHitpoints[Index].PointBone == Cannon.YawBone)
    {
        HitPointCoords = Cannon.GetBoneCoords(VehHitpoints[Index].PointBone);
    }
    else
    {
        HitPointCoords = GetBoneCoords(VehHitpoints[Index].PointBone);
    }

    HitPointLocation = HitPointCoords.Origin;

    if (VehHitpoints[Index].PointOffset != vect(0.0, 0.0, 0.0))
    {
        HitPointLocation += VehHitpoints[Index].PointOffset >> Rotator(HitPointCoords.XAxis);
    }

    // Set the hit line to check
    if (CheckDistance > 0.0)
    {
        LineCheck = Normal(LineCheck) * CheckDistance;
    }
    else
    {
        LineCheck *= 2.0 * (CollisionHeight + CollisionRadius); // TODO: this vector length adjustment is pretty meaningless & if a CheckDistance isn't specified only the direction matters
    }

    // Find closest distance of line check to hit point (all squared for now, for efficiency)
    Difference = HitPointLocation - HitLocation;
    t = LineCheck Dot Difference;

    if (t > 0.0) // if not positive it means line check is heading away from hit point, so distance is simply based on HitLocation as that's the closest point
    {
        DotMM = LineCheck dot LineCheck;

        if (t < DotMM)
        {
            t /= DotMM;
            Difference -= t * LineCheck;
        }
        else
        {
            Difference -= LineCheck;
        }
    }

    // Convert distance back from squared & return true if within the hit point's radius (including any scaling)
    ClosestDistance = Sqrt(Difference dot Difference);

    return ClosestDistance < (VehHitpoints[Index].PointRadius * AdditionalScale);
}

///////////////////////////////////////////////////////////////////////////////////////
//  *************************  SETUP, UPDATE, CLEAN UP  ***************************  //
///////////////////////////////////////////////////////////////////////////////////////

// Modified to include Skins array (so no need to add manually in each subclass) & to add extra material properties & remove obsolete stuff
// Also removes all literal material references, so they aren't repeated again & again - instead they are pre-cached once in DarkestHourGame.PrecacheGameTextures()
static function StaticPrecache(LevelInfo L)
{
    local int i, j;

    for (i = 0; i < default.PassengerWeapons.Length; ++i)
    {
        if (default.PassengerWeapons[i].WeaponPawnClass != none)
        {
            default.PassengerWeapons[i].WeaponPawnClass.static.StaticPrecache(L);
        }
    }

    for (i = 0; i < default.Skins.Length; ++i)
    {
        if (default.Skins[i] != none)
        {
            L.AddPrecacheMaterial(default.Skins[i]);
        }
    }

    for (i = 0; i < default.DestroyedMeshSkins.Length; ++i)
    {
        if (default.DestroyedMeshSkins[i] != none)
        {
            L.AddPrecacheMaterial(default.DestroyedMeshSkins[i]);
        }
    }

    for (i = 0; i < default.CannonSkins.Length; ++i)
    {
        if (default.CannonSkins[i] != none)
        {
            L.AddPrecacheMaterial(default.CannonSkins[i]);
        }
    }

    if (default.VehicleHudImage != none)
    {
        L.AddPrecacheMaterial(default.VehicleHudImage);
    }

    L.AddPrecacheMaterial(default.MPHMeterMaterial);
    L.AddPrecacheMaterial(default.DamagedTreadPanner);

    if (default.HighDetailOverlay != none)
    {
        L.AddPrecacheMaterial(default.HighDetailOverlay);
    }

    if (default.DestroyedVehicleMesh != none)
    {
        L.AddPrecacheStaticMesh(default.DestroyedVehicleMesh);
    }

    if (default.DamagedTrackStaticMeshLeft != none)
    {
        L.AddPrecacheStaticMesh(default.DamagedTrackStaticMeshLeft);
    }

    if (default.DamagedTrackStaticMeshRight != none)
    {
        L.AddPrecacheStaticMesh(default.DamagedTrackStaticMeshRight);
    }

    for (i = 0; i < default.VehicleAttachments.Length; ++i)
    {
        for (j = 0; j < default.VehicleAttachments[i].Skins.Length; ++j)
        {
            if (default.VehicleAttachments[i].Skins[j] != none)
            {
                L.AddPrecacheMaterial(default.VehicleAttachments[i].Skins[j]);
        }
        }

        if (default.VehicleAttachments[i].StaticMesh != none)
        {
            L.AddPrecacheStaticMesh(default.VehicleAttachments[i].StaticMesh);
        }
    }

    if (default.bDoRandomAttachments)
    {
        for (i = 0; i < default.RandomAttachmentGroups.Length; ++i)
        {
            for (j = 0; j < default.RandomAttachmentGroups[i].Options.Length; ++j)
            {
                if (default.RandomAttachmentGroups[i].Options[j].Attachment.StaticMesh != none)
                {
                    L.AddPrecacheStaticMesh(default.RandomAttachmentGroups[i].Options[j].Attachment.StaticMesh);
                }
            }
        }
    }
    

    for (i = 0; i < default.CollisionAttachments.Length; ++i)
    {
        if (default.CollisionAttachments[i].StaticMesh != none)
        {
            L.AddPrecacheStaticMesh(default.CollisionAttachments[i].StaticMesh);
        }
    }
}

// Modified to removes all literal material references, so they aren't repeated again & again - instead they are pre-cached once in DarkestHourGame.PrecacheGameTextures()
// Also to add extra material properties & remove obsolete stuff
simulated function UpdatePrecacheMaterials()
{
    local int i, j;

    super(Actor).UpdatePrecacheMaterials(); // pre-caches the Skins array

    for (i = 0; i < DestroyedMeshSkins.Length; ++i)
    {
        if (DestroyedMeshSkins[i] != none)
        {
            Level.AddPrecacheMaterial(DestroyedMeshSkins[i]);
        }
    }

    for (i = 0; i < CannonSkins.Length; ++i)
    {
        if (CannonSkins[i] != none)
        {
            Level.AddPrecacheMaterial(CannonSkins[i]);
        }
    }

    Level.AddPrecacheMaterial(VehicleHudImage);
    Level.AddPrecacheMaterial(MPHMeterMaterial);
    Level.AddPrecacheMaterial(DamagedTreadPanner);

    if (HighDetailOverlay != none)
    {
        Level.AddPrecacheMaterial(HighDetailOverlay);
    }

    if (DestroyedVehicleMesh != none)
    {
        Level.AddPrecacheStaticMesh(DestroyedVehicleMesh);
    }

    if (DamagedTrackStaticMeshLeft != none)
    {
        Level.AddPrecacheStaticMesh(DamagedTrackStaticMeshLeft);
    }

    if (DamagedTrackStaticMeshRight != none)
    {
        Level.AddPrecacheStaticMesh(DamagedTrackStaticMeshRight);
    }

    for (i = 0; i < VehicleAttachments.Length; ++i)
    {
        for (j = 0; j < VehicleAttachments[i].Skins.Length; ++j)
        {
            if (VehicleAttachments[i].Skins[j] != none)
            {
                Level.AddPrecacheMaterial(VehicleAttachments[i].Skins[j]);
            }
        }
    }
}

simulated function UpdatePrecacheStaticMeshes()
{
    local int i, j;

    super.UpdatePrecacheStaticMeshes();

    for (i = 0; i < VehicleAttachments.Length; ++i)
    {
        if (VehicleAttachments[i].StaticMesh != none)
        {
            Level.AddPrecacheStaticMesh(VehicleAttachments[i].StaticMesh);
        }
    }

    if (bDoRandomAttachments)
    {
        for (i = 0; i < RandomAttachmentGroups.Length; ++i)
        {
            for (j = 0; j < RandomAttachmentGroups[i].Options.Length; ++j)
            {
                if (RandomAttachmentGroups[i].Options[j].Attachment.StaticMesh != none)
                {
                    Level.AddPrecacheStaticMesh(RandomAttachmentGroups[i].Options[j].Attachment.StaticMesh);
                }
            }
        }
    }

    for (i = 0; i < CollisionAttachments.Length; ++i)
    {
        if (CollisionAttachments[i].StaticMesh != none)
        {
            Level.AddPrecacheStaticMesh(CollisionAttachments[i].StaticMesh);
        }
    }
}

// New function to spawn specific attachments & variety of possible generic vehicle attachments (which avoid need for subclassed common functionality & lots of instance variables)
simulated function SpawnVehicleAttachments()
{
    local VehicleAttachment VA;
    local class<Actor>      AttachClass;
    local Actor             A;
    local float             RandomNumber, ProbabilitySum;
    local int               i, j, DependenciesMet;
    local bool              bDidMeetDependencies;

    // Treads & movement sound attachments
    if (Level.NetMode != NM_DedicatedServer)
    {
        if (bHasTreads)
        {
            SetupTreads();
        }

        if (EngineSound != none && EngineSoundBone != '' && EngineSoundAttach == none)
        {
            EngineSoundAttach = SpawnAttachment(class'ROSoundAttachment', EngineSoundBone);
            EngineSoundAttach.AmbientSound = EngineSound;
        }

        if (RumbleSound != none && RumbleSoundBone != '' && RumbleSoundAttach == none)
        {
            RumbleSoundAttach = SpawnAttachment(class'ROSoundAttachment', RumbleSoundBone);
            RumbleSoundAttach.AmbientSound = RumbleSound;
        }
    }

    if (Role == ROLE_Authority)
    {
        if (ResupplyAttachmentClass != none && ResupplyAttachmentBone != '' && ResupplyAttachment == none)
        {
            ResupplyAttachment = DHResupplyAttachment(SpawnAttachment(ResupplyAttachmentClass, ResupplyAttachmentBone));

            if (ResupplyAttachment != none)
            {
                ResupplyAttachment.SetTeamIndex(VehicleTeam);
            }
        }

        if (SupplyAttachmentClass != none && SupplyAttachmentBone != '' && SupplyAttachment == none)
        {
            SupplyAttachment = DHConstructionSupplyAttachment(SpawnAttachment(SupplyAttachmentClass, SupplyAttachmentBone,, SupplyAttachmentOffset, SupplyAttachmentRotation));

            if (SupplyAttachment != none)
            {
                SupplyAttachment.SetTeamIndex(VehicleTeam);
                SupplyAttachment.SetStaticMesh(SupplyAttachmentStaticMesh);

                if (SupplyAttachmentSupplyCountMax > 0)
                {
                    SupplyAttachment.SetSupplyCountMax(SupplyAttachmentSupplyCountMax);
                }

                SupplyAttachment.SetInitialSupply();
            }
        }

        if (MapIconAttachmentClass != none && MapIconAttachment == none)
        {
            MapIconAttachment = Spawn(MapIconAttachmentClass, self);

            if (MapIconAttachment != none)
            {
                MapIconAttachment.SetBase(self);
                MapIconAttachment.Setup();
                MapIconAttachment.SetTeamIndex(VehicleTeam);
                MapIconAttachment.VehicleClass = Class;
            }
            else
            {
                MapIconAttachmentClass.static.OnError(ERROR_SpawnFailed);
            }
        }

        if (RadioAttachmentClass != none && RadioAttachment == none)
        {
            RadioAttachment = Spawn(RadioAttachmentClass, self);
            RadioAttachment.TeamIndex = VehicleTeam;
            RadioAttachment.SetCollisionSize(RadioAttachmentRadius, RadioAttachmentHeight);

            if (RadioAttachmentSoundRadius != 0.0)
            {
                RadioAttachment.SoundRadius = RadioAttachmentSoundRadius;
            }

            if (RadioAttachment != none)
            {
                AttachToBone(RadioAttachment, RadioAttachmentBone);
                RadioAttachment.SetBase(self);
                RadioAttachment.SetRelativeLocation(vect(0, 0, 0));
            }
        }

        // If vehicle has possible random decorative attachments, select which one (if any at all, depending on specified chances)
        if (bDoRandomAttachments)
        {
            for (i = 0; i < Min(MAX_RANDOM_ATTACHMENT_GROUPS, RandomAttachmentGroups.Length); ++i)
            {
                ProbabilitySum = 0.0;
                RandomNumber = FRand();

                const OPTION_INDEX_NONE = -1;
                const OPTION_INDEX_ANY = -2;

                RandomAttachmentGroupOptions[i] = OPTION_INDEX_NONE;

                DependenciesMet = 0;

                // Check dependencies, if any exist.
                for (j = 0; j < RandomAttachmentGroups[i].Dependencies.Length; ++j)
                {
                    // Check that the group index is less than the current group index.
                    // If it is not, throw an error.
                    if (RandomAttachmentGroups[i].Dependencies[j].GroupIndex >= i)
                    {
                        // Give detailed error with indices.
                        Warn("Random attachment group" @ i @ "has a dependency on group" @ RandomAttachmentGroups[i].Dependencies[j].GroupIndex @ "which is higher than the current group index.");
                        break;
                    }

                    if (RandomAttachmentGroups[i].Dependencies[j].OptionIndex == OPTION_INDEX_ANY)
                    {
                        // Any non-empty option in the group will satisfy the dependency.
                        if (RandomAttachmentGroupOptions[RandomAttachmentGroups[i].Dependencies[j].GroupIndex] != OPTION_INDEX_NONE)
                        {
                            DependenciesMet++;
                        }
                    }
                    else
                    {
                        // We are looking for a specific option in the group to satisfy the dependency.
                        if (RandomAttachmentGroupOptions[RandomAttachmentGroups[i].Dependencies[j].GroupIndex] == byte(RandomAttachmentGroups[i].Dependencies[j].OptionIndex))
                        {
                            DependenciesMet++;
                        }
                    }
                }

                if (RandomAttachmentGroups[i].Dependencies.Length > 0)
                {
                    switch (RandomAttachmentGroups[i].DependencyType)
                    {
                        case GDT_All:
                            bDidMeetDependencies = DependenciesMet == RandomAttachmentGroups[i].Dependencies.Length;
                            break;
                        case GDT_Any:
                            bDidMeetDependencies = DependenciesMet > 0;
                            break;
                        case GDT_None:
                            bDidMeetDependencies = DependenciesMet == 0;
                            break;
                    }

                    if (!bDidMeetDependencies)
                    {
                        // Skip this group if dependencies are not met.
                        continue;
                    }
                }

                for (j = 0; j < RandomAttachmentGroups[i].Options.Length; ++j)
                {
                    ProbabilitySum += RandomAttachmentGroups[i].Options[j].Probability;

                    if (RandomNumber < ProbabilitySum)
                    {
                        RandomAttachmentGroupOptions[i] = j;
                        break;
                    }
                }
            }
        }
    }

    // Spawn any selected random decorative attachments.
    if (bDoRandomAttachments)
    {
        for (i = 0; i < Min(MAX_RANDOM_ATTACHMENT_GROUPS, RandomAttachmentGroups.Length); ++i)
        {
            if (RandomAttachmentGroupOptions[i] >= 0 && RandomAttachmentGroupOptions[i] < RandomAttachmentGroups[i].Options.Length)
            {
                VA = RandomAttachmentGroups[i].Options[RandomAttachmentGroupOptions[i]].Attachment;

                if (VA.StaticMesh != none)
                {
                    VehicleAttachments[VehicleAttachments.Length] = VA;
                }
            }
        }
    }

    // Spawn any attachments.
    for (i = 0; i < VehicleAttachments.Length; ++i)
    {
        VA = VehicleAttachments[i];

        if (VA.bAttachToWeapon)
        {
            // Do not do the attachment here. The weapon will handle it when it is spawned client-side in InitializeVehicleBase.
            // This guarantees that it has a valid reference to this vehicle.
            continue;
        }

        // Spawn on a server only if attachment has collision, & only spawn if either has specified static mesh or a specified actor class
        if ((Level.NetMode != NM_DedicatedServer || VA.bHasCollision) && (VA.StaticMesh != none || VA.AttachClass != none))
        {
            // Default is base deco attachment class, but a specialised subclass can be specified if desired
            if (VA.AttachClass != none)
            {
                AttachClass = VA.AttachClass;
            }
            else
            {
                AttachClass = class'DHDecoAttachment';
            }

            A = SpawnAttachment(AttachClass, VA.AttachBone, VA.StaticMesh, VA.Offset, VA.Rotation);

            // Apply any specified options for static mesh, attachment bone, offset, or collision
            if (A != none)
            {
                for (j = 0; j < VA.Skins.Length; ++j)
                {
                    if (VA.Skins[j] != none)
                    {
                        A.Skins[j] = VA.Skins[j];
                    }
                }

                if (VA.bHasCollision)
                {
                    A.SetCollision(true, true); // bCollideActors & bBlockActors both true, so attachment blocks players walking through & stops projectiles
                    A.bWorldGeometry = true;    // means we get appropriate projectile impact effects, as if we'd hit a normal static mesh actor
                    // TODO - modify ProcessTouch() in projectiles to play hit effects on things other than VehicleWeapons & DHPawns, so we don't need to make this world geometry
                }

                A.CullDistance = VA.CullDistance;

                VehicleAttachments[i].Actor = A; // save a reference to this actor in the VehicleAttachments slot
            }
        }
    }

    // Spawn any collision static mesh attachments
    for (i = 0; i < CollisionAttachments.Length; ++i)
    {
        CollisionAttachments[i].Actor = class'DHCollisionMeshActor'.static.AttachCollisionMesh
            (self, CollisionAttachments[i].StaticMesh, CollisionAttachments[i].AttachBone, CollisionAttachments[i].Offset, class<DHCollisionMeshActor>(CollisionAttachments[i].AttachClass));
    }
}

// New helper function to handle spawning an actor to attach to this vehicle, just to avoid code repetition
// New helper function to handle spawning an actor to attach to this vehicle, just to avoid code repetition
simulated function Actor SpawnAttachment(class<Actor> AttachClass, optional name AttachBone, optional StaticMesh AttachStaticMesh, optional Vector AttachOffset, optional Rotator AttachRotation, optional Actor AttachTarget)
{
    local Actor A;

    A = Spawn(AttachClass);

    if (A == none)
    {
        return none;
    }

    if (AttachStaticMesh != none && A.DrawType == DT_StaticMesh)
    {
        A.SetStaticMesh(AttachStaticMesh);
    }

    if (AttachTarget == none)
    {
        AttachTarget = self;
    }

    if (AttachBone != '')
    {
        AttachTarget.AttachToBone(A, AttachBone);
    }
    else
    {
        A.SetBase(AttachTarget);
    }

    if (AttachRotation != rot(0, 0, 0))
    {
        A.SetRelativeRotation(AttachRotation);
    }

    if (AttachOffset != vect(0.0, 0.0, 0.0))
    {
        A.SetRelativeLocation(AttachOffset);
    }

    return A;
}

// New function to set correct initial position of player & vehicle on a net client, when this actor is replicated
simulated function SetPlayerPosition()
{
    local name VehicleAnim, PlayerAnim;
    local int  i;

    // Put vehicle & player in correct animation pose - if player not in initial position, we need to recreate the up/down anims that will have played to get there
    if (DriverPositionIndex != InitialPositionIndex)
    {
        if (DriverPositionIndex > InitialPositionIndex)
        {
            // Step down through each position until we find the 'most recent' transition up anim & player transition anim (or have reached the initial position)
            for (i = DriverPositionIndex; i > InitialPositionIndex && (VehicleAnim == ''|| PlayerAnim == ''); --i)
            {
                if (VehicleAnim == '' && DriverPositions[i - 1].TransitionUpAnim != '')
                {
                    VehicleAnim = DriverPositions[i - 1].TransitionUpAnim;
                }

                // DriverTransitionAnim only relevant if there is also one in the position below
                if (PlayerAnim == '' && DriverPositions[i].DriverTransitionAnim != '' && DriverPositions[i - 1].DriverTransitionAnim != '')
                {
                    PlayerAnim = DriverPositions[i].DriverTransitionAnim;
                }
            }
        }
        else
        {
            // Step up through each position until we find the 'most recent' transition down anim & player transition anim (or have reached the initial position)
            for (i = DriverPositionIndex; i < InitialPositionIndex && (VehicleAnim == ''|| PlayerAnim == ''); ++i)
            {
                if (VehicleAnim == '' && DriverPositions[i + 1].TransitionDownAnim != '')
                {
                    VehicleAnim = DriverPositions[i + 1].TransitionDownAnim;
                }

                // DriverTransitionAnim only relevant if there is also one in the position above
                if (PlayerAnim == '' && DriverPositions[i].DriverTransitionAnim != '' && DriverPositions[i + 1].DriverTransitionAnim != '')
                {
                    PlayerAnim = DriverPositions[i].DriverTransitionAnim;
                }
            }
        }

        // Play the animations but freeze them at the end of the anim, so they effectively become an idle anim
        // These transitions already happened - we're playing catch up after actor replication, to recreate the position the player & cannon are already in
        if (VehicleAnim != '' && HasAnim(VehicleAnim))
        {
            PlayAnim(VehicleAnim,,, DriverAnimationChannel);
            SetAnimFrame(1.0, DriverAnimationChannel);
        }

        if (PlayerAnim != '' && Driver != none && !bHideRemoteDriver && bDrawDriverinTP && Driver.HasAnim(PlayerAnim))
        {
            // When vehicle replicates to net client, StartDriving() event gets called on player pawn if vehicle has a driver
            // StartDriving() plays DriveAnim on the driver, which is for the usual initial driver position, but that would override our correct PlayerAnim here
            // So if player pawn hasn't already played DriveAnim, set a flag to stop it playing DriveAnim in StartDriving(), although only this 1st time
            if (DHPawn(Driver) != none && !DHPawn(Driver).bClientPlayedDriveAnim)
            {
                DHPawn(Driver).bClientSkipDriveAnim = true;
            }

            Driver.StopAnimating(true); // stops the player's looping DriveAnim, otherwise it can blend with the new anim
            Driver.PlayAnim(PlayerAnim);
            Driver.SetAnimFrame(1.0);
        }
    }
}

// Modified to avoid "accessed none" errors on rider pawns that don't always exist on net clients
function SetTeamNum(byte NewTeam)
{
    local byte OriginalTeam;
    local int  i;

    OriginalTeam = Team;
    PrevTeam = NewTeam;
    Team = NewTeam;

    if (NewTeam != OriginalTeam)
    {
        TeamChanged();
    }

    for (i = 0; i < WeaponPawns.Length; ++i)
    {
        if (WeaponPawns[i] != none)
        {
            WeaponPawns[i].SetTeamNum(NewTeam);
        }
    }
}

// Modified from ROTreadCraft to replace literal for pan direction, so can be easily subclassed, & to incorporate extra tread sounds that were spawned in PostBeginPlay()
// Also made tread sounds have same sound radius as engine, so we can actually hear that sound - makes tanks seem more "in the same world"
simulated function SetupTreads()
{
    LeftTreadPanner = VariableTexPanner(Level.ObjectPool.AllocateObject(class'VariableTexPanner'));

    if (LeftTreadPanner != none)
    {
        LeftTreadPanner.Material = Skins[LeftTreadIndex];
        LeftTreadPanner.PanDirection = LeftTreadPanDirection;
        LeftTreadPanner.PanRate = 0.0;
        Skins[LeftTreadIndex] = LeftTreadPanner;
    }

    RightTreadPanner = VariableTexPanner(Level.ObjectPool.AllocateObject(class'VariableTexPanner'));

    if (RightTreadPanner != none)
    {
        RightTreadPanner.Material = Skins[RightTreadIndex];
        RightTreadPanner.PanDirection = RightTreadPanDirection;
        RightTreadPanner.PanRate = 0.0;
        Skins[RightTreadIndex] = RightTreadPanner;
    }

    if (LeftTreadSound != none && LeftTrackSoundBone != '' && LeftTreadSoundAttach == none)
    {
        LeftTreadSoundAttach = SpawnAttachment(class'ROSoundAttachment', LeftTrackSoundBone);
        LeftTreadSoundAttach.AmbientSound = LeftTreadSound;
        LeftTreadSoundAttach.SoundRadius = SoundRadius;
        LeftTreadSoundAttach.TransientSoundRadius = TransientSoundRadius;
    }

    if (RightTreadSound != none && RightTrackSoundBone != '' && RightTreadSoundAttach == none)
    {
        RightTreadSoundAttach = SpawnAttachment(class'ROSoundAttachment', RightTrackSoundBone);
        RightTreadSoundAttach.AmbientSound = RightTreadSound;
        RightTreadSoundAttach.SoundRadius = SoundRadius;
        RightTreadSoundAttach.TransientSoundRadius = TransientSoundRadius;
    }
}

// Modified from ROTreadCraft to change sound volumes, including damaged treads being quieter, & to include an engine sound
// Also optimised by incorporating MotionSoundVolume as a passed function argument instead of a separate instance variable
simulated function UpdateMovementSound(float MotionSoundVolume)
{
    if (EngineSoundAttach != none)
    {
        EngineSoundAttach.SoundVolume = MotionSoundVolume * 0.75;
    }

    if (RumbleSoundAttach != none)
    {
        RumbleSoundAttach.SoundVolume = MotionSoundVolume * RumbleSoundVolumeModifier;
    }

    if (LeftTreadSoundAttach != none)
    {
        if (bLeftTrackDamaged)
        {
            LeftTreadSoundAttach.SoundVolume = MotionSoundVolume * 0.25; // damaged tracks are quieter
        }
        else
        {
            LeftTreadSoundAttach.SoundVolume = MotionSoundVolume * 0.9; // was only 0.75 in RO
        }
    }

    if (RightTreadSoundAttach != none)
    {
        if (bRightTrackDamaged)
        {
            RightTreadSoundAttach.SoundVolume = MotionSoundVolume * 0.25;
        }
        else
        {
            RightTreadSoundAttach.SoundVolume = MotionSoundVolume * 0.9;
        }
    }
}

// New function to set up damaged tracks
simulated function SetDamagedTracks()
{
    if (Level.NetMode == NM_DedicatedServer || !bHasTreads)
    {
        return;
    }

    if (bLeftTrackDamaged)
    {
        Skins[LeftTreadIndex] = DamagedTreadPanner;

        if (LeftTreadSoundAttach != none)
        {
            LeftTreadSoundAttach.AmbientSound = TrackDamagedSound;
        }

        // Added support for spawning damaged track model as decorative static mesh
        if (DamagedTrackStaticMeshLeft != none && DamagedTrackLeft == none)
        {
            DamagedTrackLeft = SpawnAttachment(class'DHDecoAttachment', DamagedTrackAttachBone, DamagedTrackStaticMeshLeft);
            DamagedTrackLeft.Skins[0] = default.Skins[LeftTreadIndex]; // sets damaged tread skin to match treads for this tank (i.e. whether normal or snowy)
        }
    }

    if (bRightTrackDamaged)
    {
        Skins[RightTreadIndex] = DamagedTreadPanner;

        if (RightTreadSoundAttach != none)
        {
            RightTreadSoundAttach.AmbientSound = TrackDamagedSound;
        }

        if (DamagedTrackStaticMeshRight != none && DamagedTrackRight == none)
        {
            DamagedTrackRight = SpawnAttachment(class'DHDecoAttachment', DamagedTrackAttachBone, DamagedTrackStaticMeshRight);
            DamagedTrackRight.Skins[0] = default.Skins[RightTreadIndex];
        }
    }
}

// Modified to use DHShadowProjector class, which uses this vehicle's ShadowZOffset to position its shadow, instead of a hard-coded literal value
// Allows shadow position to be tuned to look right, as hull mesh origin position affects vehicle actor location relative to the ground, affecting shadow location
simulated function UpdateShadow()
{
    if (VehicleShadow != none) // shouldn't already have a vehicle shadow, so destroy any that somehow exists
    {
        VehicleShadow.Destroy();
        VehicleShadow = none;
    }

    if (Level.NetMode != NM_DedicatedServer && bVehicleShadows && bDrawVehicleShadow)
    {
        VehicleShadow = Spawn(class'DHShadowProjector', self, '', Location);

        if (VehicleShadow != none)
        {
            VehicleShadow.ShadowActor      = self;
            VehicleShadow.bBlobShadow      = false;
            VehicleShadow.LightDirection   = Normal(vect(1.0, 1.0, 6.0));
            VehicleShadow.LightDistance    = 1200.0;
            VehicleShadow.MaxTraceDistance = ShadowMaxTraceDist;
            VehicleShadow.CullDistance     = ShadowCullDistance;

            DHShadowProjector(VehicleShadow).ShadowZOffset = ShadowZOffset; // added

            VehicleShadow.InitShadow();
        }
    }
}

// New function triggered when a player enters a vehicle, to check & update any vehicle locked settings
// Here we just make sure the player's bInLockedVehicle flag is false, so his vehicle HUD doesn't display a locked vehicle icon
// The real vehicle locking functionality is implemented in the DHArmoredVehicle subclass
function UpdateVehicleLockOnPlayerEntering(Vehicle EntryPosition)
{
    local DHPawn Player;

    if (EntryPosition != none)
    {
        Player = DHPawn(EntryPosition.Driver);

        if (Player != none)
        {
            Player.SetInLockedVehicle(false);
        }
    }
}

// Modified to destroy extra attachments & effects, & to add option to skin destroyed vehicle static mesh to match camo variant (avoiding need for multiple destroyed meshes)
simulated event DestroyAppearance()
{
    local Combiner DestroyedSkin;
    local int i;

    if (Level.NetMode != NM_DedicatedServer && bUsesCodedDestroyedSkins)
    {
        DestroyedSkin = Combiner(Level.ObjectPool.AllocateObject(class'Combiner'));
        DestroyedSkin.Material1 = Skins[0];
        // TODO: use a different overlay depending on the aspect ratio.
        DestroyedSkin.Material2 = Texture'DH_FX_Tex.Overlays.DestroyedVehicleOverlay2';
        DestroyedSkin.FallbackMaterial = Skins[0];
        DestroyedSkin.CombineOperation = CO_Multiply;

        DestroyedMeshSkins[0] = DestroyedSkin;
    }

    super.DestroyAppearance();

    if (Level.NetMode != NM_DedicatedServer)
    {
        if (DestroyedMeshSkins.Length > 0)
        {
            for (i = 0; i < DestroyedMeshSkins.Length; ++i)
            {
                if (DestroyedMeshSkins[i] != none)
                {
                    Skins[i] = DestroyedMeshSkins[i];
                }
            }
        }
    }

    DestroyAttachments();
}

// New function to destroy effects & attachments when the vehicle gets destroyed
simulated function DestroyAttachments()
{
    local int i;

    if (Role == ROLE_Authority)
    {
        if (SpawnPointAttachment != none)
        {
            SpawnPointAttachment.Destroy();
        }

        if (ResupplyAttachment != none)
        {
            ResupplyAttachment.Destroy();
        }

        if (SupplyAttachment != none)
        {
            SupplyAttachment.Destroy();
        }

        if (MapIconAttachment != none)
        {
            MapIconAttachment.Destroy();
        }
    }

    for (i = 0; i < VehicleAttachments.Length; ++i)
    {
        if (VehicleAttachments[i].Actor != none)
        {
            VehicleAttachments[i].Actor.Destroy();
        }
    }

    for (i = 0; i < CollisionAttachments.Length; ++i)
    {
        if (CollisionAttachments[i].Actor != none)
        {
            CollisionAttachments[i].Actor.Destroy();
        }
    }

    if (RadioAttachment != none)
    {
        RadioAttachment.Destroy();
    }

    if (Level.NetMode != NM_DedicatedServer)
    {
        if (EngineSoundAttach != none)
        {
            EngineSoundAttach.Destroy();
        }

        if (RumbleSoundAttach != none)
        {
            RumbleSoundAttach.Destroy();
        }

        if (bHasTreads)
        {
            if (LeftTreadPanner != none)
            {
                Level.ObjectPool.FreeObject(LeftTreadPanner);
                LeftTreadPanner = none;
            }

            if (RightTreadPanner != none)
            {
                Level.ObjectPool.FreeObject(RightTreadPanner);
                RightTreadPanner = none;
            }

            if (LeftTreadSoundAttach != none)
            {
                LeftTreadSoundAttach.Destroy();
            }

            if (RightTreadSoundAttach != none)
            {
                RightTreadSoundAttach.Destroy();
            }

            if (DamagedTrackLeft != none)
            {
                DamagedTrackLeft.Destroy();
            }

            if (DamagedTrackRight != none)
            {
                DamagedTrackRight.Destroy();
            }
        }

        StopEmitters();
    }
}

///////////////////////////////////////////////////////////////////////////////////////
//  *******************************  MISCELLANEOUS ********************************  //
///////////////////////////////////////////////////////////////////////////////////////

// Unloading supplies.
exec simulated function ROManualReload()
{
    LoadSupplies();
}

simulated function UnloadSupplies()
{
    local PlayerController PC;

    PC = PlayerController(Controller);

    if (SupplyAttachment == none || PC == none)
    {
        return;
    }

    if (!SupplyAttachment.HasSupplies())
    {
        // "The vehicle's supply cache is empty."
        PC.ReceiveLocalizedMessage(class'DHSupplyMessage', 4);
        return;
    }

    if (TouchingSupplyCount == -1)
    {
        // "There are no nearby supply caches."
        PC.ReceiveLocalizedMessage(class'DHSupplyMessage', 3);
        return;
    }

    ServerUnloadSupplies();
}

// Loading supplies.
exec simulated function ROMGOperation()
{
    UnloadSupplies();
}

simulated function LoadSupplies()
{
    local PlayerController PC;

    PC = PlayerController(Controller);

    if (SupplyAttachment == none || PC == none)
    {
        return;
    }

    if (TouchingSupplyCount == -1)
    {
        // "There are no nearby supply caches."
        PC.ReceiveLocalizedMessage(class'DHSupplyMessage', 3);
        return;
    }

    if (TouchingSupplyCount == 0)
    {
        // "The nearby supply cache is empty."
        PC.ReceiveLocalizedMessage(class'DHSupplyMessage', 5);
        return;
    }

    if (SupplyAttachment.IsFull())
    {
        // "The vehicle's supply cache is full."
        PC.ReceiveLocalizedMessage(class'DHSupplyMessage', 2);
        return;
    }

    ServerLoadSupplies();
}

// This function allows the vehicle to unload supplies to nearby supply caches.
function ServerUnloadSupplies()
{
    local DHConstructionSupplyAttachment CSA;
    local int SupplyDropCount, i;
    local DHPlayer PC;
    local bool bDidFindFullCache;

    PC = DHPlayer(Controller);

    if (SupplyAttachment == none || PC == none)
    {
        return;
    }

    SupplyDropCount = Min(SupplyDropCountMax, SupplyAttachment.GetSupplyCount());

    if (SupplyDropCount <= 0)
    {
        // No supplies left!
        return;
    }

    for (i = 0; i < TouchingSupplyAttachments.Length; ++i)
    {
        CSA = TouchingSupplyAttachments[i];

        if (CSA != none && CSA.bAreSuppliesTransactable && CSA.GetTeamIndex() == GetTeamNum())
        {
            if (CSA.IsFull())
            {
                bDidFindFullCache = true;
                continue;
            }

            SupplyDropCount = Min(SupplyDropCount, CSA.SupplyCountMax - CSA.GetSupplyCount());

            // Add supplies to the nearby supply attachment.
            CSA.SetSupplyCount(CSA.GetSupplyCount() + SupplyDropCount);
            SupplyAttachment.SetSupplyCount(SupplyAttachment.GetSupplyCount() - SupplyDropCount);

            // Play a sound to let everybody know a supply drop happened.
            PlaySound(SupplyDropSound, SLOT_None, SupplyDropSoundVolume, true, SupplyDropSoundRadius, 1.0, true);

            // "250 supplies have been unloaded from the vehicle to a nearby Supply Cache"
            PC.ReceiveLocalizedMessage(class'DHSupplyMessage', class'UInteger'.static.FromShorts(0, SupplyDropCount),,, CSA);

            return;
        }
    }

    // No supplies were transacted, but at least one full cache was found and skipped.
    if (bDidFindFullCache)
    {
        // "The nearby supply cache is full."
        PC.ReceiveLocalizedMessage(class'DHSupplyMessage', 6);
    }
}

// This function allows the vehicle to load supplies from nearby supply caches.
function ServerLoadSupplies()
{
    local DHConstructionSupplyAttachment CSA;
    local int i;
    local int SupplyLoadCount;
    local DHPlayer PC;

    PC = DHPlayer(Controller);

    if (SupplyAttachment == none || PC == none)
    {
        return;
    }

    if (SupplyAttachment.IsFull())
    {
        // "The vehicle's supply cache is full."
        PC.ReceiveLocalizedMessage(class'DHSupplyMessage', 2);
        return;
    }

    // Calculate the maximum amount of supplies we can load.
    SupplyLoadCount = Min(SupplyLoadCountMax, SupplyAttachment.SupplyCountMax - SupplyAttachment.GetSupplyCount());

    for (i = 0; i < TouchingSupplyAttachments.Length; ++i)
    {
        CSA = TouchingSupplyAttachments[i];

        if (CSA != none && CSA.bAreSuppliesTransactable && CSA.GetTeamIndex() == GetTeamNum() && CSA.HasSupplies())
        {
            SupplyLoadCount = Min(CSA.GetSupplyCount(), SupplyLoadCount);

            // Remove supplies from the nearby supply attachment.
            CSA.SetSupplyCount(CSA.GetSupplyCount() - SupplyLoadCount);

            // Add supplies to the vehicle's supply attachment.
            SupplyAttachment.SetSupplyCount(SupplyAttachment.GetSupplyCount() + SupplyLoadCount);

            // Play a sound to let everybody know a supply drop happened.
            PlaySound(SupplyDropSound, SLOT_None, SupplyDropSoundVolume, true, SupplyDropSoundRadius, 1.0, true);

            // "250 supplies have been loaded into the vehicle from a nearby Supply Cache"
            PC.ReceiveLocalizedMessage(class'DHSupplyMessage', class'UInteger'.static.FromShorts(1, SupplyLoadCount),,, CSA);

            return;
        }
    }

    // "There are no nearby supply caches."
    PC.ReceiveLocalizedMessage(class'DHSupplyMessage', 3);
}

// Modified to include any SupplyAttachment
function bool ResupplyAmmo()
{
    local bool bDidResupply;

    if (Level.TimeSeconds > LastResupplyTimestamp + ResupplyInterval)
    {
        bDidResupply = super.ResupplyAmmo();

        if (SupplyAttachment != none && SupplyAttachment.Resupply())
        {
            bDidResupply = true;
        }
    }

    if (bDidResupply)
    {
        LastResupplyTimestamp = Level.TimeSeconds;
    }

    return bDidResupply;
}

// Modified to prevent players from dying so easily when near a slightly moving vehicle
// Supposedly the system tries to move the pawn over slightly & if it fails it calls this function
// Which before just slayed the player into full gibs (10000 damage) - let's not do that
function bool EncroachingOn(Actor Other)
{
    return false;
}

// New function to handle switching between external & internal mesh (just saves code repetition)
simulated function SwitchMesh(int PositionIndex, optional bool bUpdateAnimations)
{
    local mesh NewMesh;

    if (Role == ROLE_AutonomousProxy || Level.NetMode == NM_Standalone || Level.NetMode == NM_ListenServer)
    {
        // If switching to a valid driver position, get its PositionMesh
        if (PositionIndex >= 0 && PositionIndex < DriverPositions.Length)
        {
            NewMesh = DriverPositions[PositionIndex].PositionMesh;
        }
        // Else switch to default external mesh (pass PositionIndex of -1 to signify this, as it's an invalid position)
        else
        {
            NewMesh = default.Mesh;
        }

        // Only switch mesh if we actually have a different new mesh
        if (NewMesh != Mesh && NewMesh != none)
        {
            LinkMesh(NewMesh);

            // Option to play any necessary animations to get the new mesh in the correct position, e.g. with switching to/from behind view
            if (bUpdateAnimations)
            {
                SetPlayerPosition();
            }
        }
    }
}

// Modified to include setting ResetTime for an empty vehicle, which natively calls future CheckReset() event that may destroy & respawn an apparently abandoned vehicle
// Moved this functionality here from DriverLeft() as it fits well here, but functionality has been substantially modified & improved
// We never consider destroying a spawn vehicle, or a factory's last/only vehicle (it won't spawn a replacement so no point 'recycling') unless factory deactivated
// But we do do now set a ResetTime for an empty bNeverReset vehicle (e.g, AT gun) if its factory has since been deactivated & should destroy an empty vehicle
// And we skip check that vehicle has moved from its spawning location if parent is DH spawn manager, as that has no location & doesn't spawn empty vehicle like a factory
function MaybeDestroyVehicle()
{
    local bool bDeactivatedFactoryWantsToDestroy;

    // If the vehicle is not on fire, then do the following checks
    if (!IsDisabled())
    {
        // Check whether was spawned by a vehicle factory that has since been deactivated & wants to destroy its vehicle when empty
        if (ParentFactory != none)
        {
            bDeactivatedFactoryWantsToDestroy = ParentFactory.IsA('ROVehicleFactory') && !ROVehicleFactory(ParentFactory).bFactoryActive
                && ROVehicleFactory(ParentFactory).bDestroyVehicleWhenInactive;
        }

        // (If the vehicle was spawned by a vehicle factory that has since been deactivated & wants to destroy its vehicle when empty
        // AND is not meant to reset)
        // OR is a spawn vehicle, return
        if ((!bDeactivatedFactoryWantsToDestroy && bNeverReset) || IsPermanentSpawnVehicle())
        {
            return;
        }
    }
    else // If vehicle is classed as disabled, set a spike timer to destroy it after a set period if still empty
    {
        bSpikedVehicle = true;
        SetSpikeTimer(); // separate function for easy subclassing

        if (bDebuggingText)
        {
            Log("Initiating" @ VehicleSpikeTime @ "sec spike timer for disabled vehicle" @ VehicleNameString);
        }
    }

    // Set a ResetTime for empty vehicle, so that CheckReset() event gets called after specified time
    // But if spawned by vehicle factory, make sure vehicle has moved some way from spawning location (> 83m or out of sight) as no point making it re-spawn nearby
    // Skip that check if spawned by DH spawn manager system as it doesn't spawn an empty vehicle that just sits there as a factory does
    // Also skip the check if our factory has deactivated & should destroy an empty vehicle
    if (ParentFactory != none && (ParentFactory.IsA('DHSpawnManager') || bDeactivatedFactoryWantsToDestroy
        || VSizeSquared(Location - ParentFactory.Location) > 25000000.0 || !FastTrace(ParentFactory.Location, Location))) // changed to VSizeSquared for efficiency
    {
        ResetTime = Level.TimeSeconds + IdleTimeBeforeReset;
    }
}

// New function to set a 'spike timer' to destroy a disabled, empty vehicle (just for easier subclassing)
function SetSpikeTimer()
{
    SetTimer(VehicleSpikeTime, false);
}

// Modified so we never destroy an empty spawn vehicle, or a factory's last/only vehicle (it won't spawn a replacement so no point 'recycling') unless factory deactivated
// Also when checking for nearby friendlies, we ignore empty team vehicles (previously counted) but count any player in a vehicle weapon position (previously ignored)
// And we only count friendly players that could actually use this vehicle, i.e. so nearby infantry don't prevent an abandoned tank from re-spawning
event CheckReset()
{
    local Controller C;
    local float      Distance;
    local ROVehicleFactory VF;

    // Do nothing if vehicle is a spawn vehicle or it isn't empty
    // Originally this set a new timer if vehicle was found to be occupied, but there's no reason for that
    // Occupied vehicle shouldn't have CheckReset timer running & if player exits, leaving vehicle empty, then a new CheckReset timer gets started
    if (IsPermanentSpawnVehicle() || !IsVehicleEmpty())
    {
        return;
    }

    VF = ROVehicleFactory(ParentFactory);

    // Do nothing if it's a factory's last vehicle, as no point destroying/recycling vehicle if factory won't spawn replacement
    // The exception is if a factory has deactivated & should destroy its vehicle if it's empty
    if (IsFactorysLastVehicle() &&
        !(VF != none && !VF.bFactoryActive && VF.bDestroyVehicleWhenInactive))
    {
        return;
    }

    if (!bKeyVehicle)
    {
        // Check for any nearby friendly players who could use this vehicle, which will prevent vehicle from being 'recycled'
        // Previously used a foreach CollidingActors iteration but no need as we can simply loop the ControllerList
        for (C = Level.ControllerList; C != none; C = C.NextController)
        {
            // Found friendly player who could use this vehicle, so now do distance check
            if (C != Controller && C.GetTeamNum() == GetTeamNum() && C.Pawn != none && C.Pawn.Health > 0
                && (!bMustBeTankCommander || class'DHPlayerReplicationInfo'.static.IsPlayerTankCrew(C.Pawn)))
            {
                Distance = VSize(C.Pawn.Location - Location);

                // Friendly player prevents vehicle reset if within FriendlyResetDistance & line of sight, or if on foot within half of FriendlyResetDistance (no LOS)
                if (Distance <= FriendlyResetDistance && ((C.Pawn.IsA('ROPawn') && Distance < 0.5 * FriendlyResetDistance)
                    || FastTrace(C.Pawn.Location + C.Pawn.CollisionHeight * vect(0.0, 0.0, 1.0), Location + CollisionHeight * vect(0.0, 0.0, 1.0))))
                {
                    // Instead of destroying vehicle we set a new ResetTime to check again fairly soon
                    // Was using IdleTimeBeforeReset but was being used in the wrong function, so we revert back to original fixed 10 second delay before repeating this check
                    // IdleTimeBeforeReset should be used when a player exits & leaves vehicle empty, setting initial CheckReset timer (functionality now in MaybeDestroyVehicle)
                    ResetTime = Level.TimeSeconds + 10.0;

                    if (bDebuggingText)
                    {
                        Log(VehicleNameString @ "CheckReset: is empty but set new ResetTime as found nearby friendly player" @ C.Pawn.GetHumanReadableName());
                    }

                    return;
                }
            }
        }
    }

    // Debug
    if (bDebuggingText)
    {
        if (bKeyVehicle)
        {
            Log(VehicleNameString @ "is empty vehicle & re-spawned as is a key vehicle (no check for nearby friendlies)");
        }
        else
        {
            Log(VehicleNameString @ "is empty vehicle & re-spawned as no friendly player nearby that can use vehicle");
        }
    }

    // Destroy & reset the vehicle as it is empty & appears abandoned
    // We want a new vehicle to be available or respawned now, without waiting for usual respawn time, because we've 'recycled' the vehicle rather than it being killed
    if (ParentFactory != none)
    {
        ParentFactory.VehicleDestroyed(self);

        // Make factory re-spawn immediately (but not if spawned by DH spawn manager system, as calling Timer doesn't handle respawn & does irrelevant stuff)
        if (!ParentFactory.IsA('DHSpawnManager'))
        {
            ParentFactory.Timer();
        }

        ParentFactory = none; // so doesn't call ParentFactory.VehicleDestroyed() again in our Destroyed() event
    }

    Destroy();
}

// New helper function to check whether this is the last or only vehicle of our parent spawn manager/vehicle factory
function bool IsFactorysLastVehicle()
{
    local DHGameReplicationInfo GRI;
    local ROVehicleFactory      VF;

    if (ParentFactory == none)
    {
        return true; // if somehow we don't have a factory, no other vehicle is going to get spawned so we the only one
    }

    if (ParentFactory.IsA('DHSpawnManager'))
    {
        GRI = DHGameReplicationInfo(Level.Game.GameReplicationInfo);

        return GRI != none && VehiclePoolIndex < arraycount(GRI.VehiclePoolMaxSpawns) && GRI.GetVehiclePoolSpawnsRemaining(VehiclePoolIndex) <= 0; // if spawn manager's last vehicle
    }

    VF = ROVehicleFactory(ParentFactory);

    return VF != none && (!VF.bAllowVehicleRespawn || VF.TotalSpawnedVehicles >= VF.VehicleRespawnLimit); // if vehicle factory's last vehicle
}

// New helper function to check whether tank crew positions in this vehicle have been locked, preventing a player from entering them
// Implemented in armored vehicle subclass, but useful here to facilitate a generic entry functions in this class
function bool AreCrewPositionsLockedForPlayer(Pawn P)
{
    return false;
}

// New function to determine if it has wheels that can be damaged
function bool HasDamageableWheels()
{
    local int i;

    for (i = 0; i < VehHitpoints.Length; ++i)
    {
        if (VehHitpoints[i].HitPointType == HP_Driver) // Driver repurposed as a wheel
        {
            return true;
        }
    }

    return false;
}

// Modified to prevent "enter vehicle" screen messages if vehicle is destroyed or if it's an enemy vehicle
// Also to pass self as optional object to message, allowing it to display the vehicle name.
simulated event NotifySelected(Pawn User)
{
    if (Level.NetMode != NM_DedicatedServer && User != none && User.IsHumanControlled() && (User.GetTeamNum() == VehicleTeam || !bTeamLocked)
        && ((Level.TimeSeconds - LastNotifyTime) >= TouchMessageClass.default.LifeTime) && Health > 0)
    {
        User.ReceiveLocalizedMessage(TouchMessageClass, 0, User.PlayerReplicationInfo,, self);
        LastNotifyTime = Level.TimeSeconds;
    }
}

// New function, replacing RO's DenyEntry() function so we use the DH message class (also re-factored slightly to makes passed Pawn optional)
simulated function DisplayVehicleMessage(int MessageNumber, optional Pawn P, optional bool bPassController)
{
    if (P == none)
    {
        P = self;
    }

    if (bPassController) // option to pass pawn's controller as the OptionalObject, so it can be used in building the message
    {
        P.ReceiveLocalizedMessage(class'DHVehicleMessage', MessageNumber,,, Controller);
    }
    else
    {
        P.ReceiveLocalizedMessage(class'DHVehicleMessage', MessageNumber);
    }
}

// New helper function to check whether vehicle is a spawn vehicle
simulated function bool IsPermanentSpawnVehicle()
{
    return SpawnPointAttachment != none && !SpawnPointAttachment.bIsTemporary;
}

// Modified so vehicle is treated as disabled if it suffers a range of damage that renders it of very limited use, as well as if the engine is dead
// Includes if either track is disabled, or if it has a cannon with a smashed gunsight or jammed traverse or pitch mechanism
// Also includes an APC that takes major damage - the idea being it should give time for troops to bail out & escape before vehicle blows up
simulated function bool IsDisabled()
{
    local DHVehicleCannonPawn CP;

    if ((EngineHealth <= 0 && default.EngineHealth > 0)
        || bLeftTrackDamaged || bRightTrackDamaged
        || (bIsApc && Health <= (HealthMax / 3)))
    {
        return true;
    }

    if (Cannon != none)
    {
        CP = DHVehicleCannonPawn(Cannon.WeaponPawn);

        if (CP != none && (CP.bOpticsDamaged || CP.bTurretRingDamaged || CP.bGunPivotDamaged))
        {
            return true;
        }
    }

    return false;
}

// New function to get the location of the Engine VehHitPoint
function Vector GetEngineLocation()
{
    return GetBoneCoords(VehHitPoints[0].PointBone).Origin;
}

// New helper function to check whether vehicle is burning
simulated function bool IsVehicleBurning()
{
    return EngineHealth <= 0;
}

// Modified to eliminate "Waiting for additional crew members" message (this is now only used by bots)
function bool CheckForCrew()
{
    return true;
}

// Modified to avoid "accessed none" errors
function bool IsVehicleEmpty()
{
    local int i;

    if (Driver != none)
    {
        return false;
    }

    for (i = 0; i < WeaponPawns.Length; ++i)
    {
        if (WeaponPawns[i] != none && WeaponPawns[i].Driver != none)
        {
            return false;
        }
    }

    return true;
}

// Modified to also check bDriving as well as Driver != none, so this function works reliably for a net client
// That's because another player's Driver pawn doesn't get replicated to a net client if that player is set to be bHidden, meaning it fails network relevance checks
// Affects vehicles or weapon pawns with bDrawDriverInTP=false, e.g. hull MGs and some tank driver positions, where the player isn't drawn
// Also to add WeaponPawns != none check to avoid "accessed none" errors, now rider pawns won't exist on client unless occupied
simulated function int NumPassengers()
{
    local int i, Num;

    if (Driver != none || bDriving)
    {
        Num = 1;
    }

    for (i = 0; i < WeaponPawns.Length; ++i)
    {
        if (WeaponPawns[i] != none && (WeaponPawns[i].Driver != none || WeaponPawns[i].bDriving))
        {
            ++Num;
        }
    }

    return Num;
}

// Returns pawn's base vehicle. The pawn can either be driving the vehicle
// (has DrivenVehicle set), or be the vehicle/vehicle weapon pawn itself.
simulated static function DHVehicle GetDrivenVehicleBase(Pawn P)
{
    local Vehicle V;

    if (P == none)
    {
        return none;
    }

    if (P.DrivenVehicle != none)
    {
        V = P.DrivenVehicle;
    }
    else
    {
        V = Vehicle(P);
    }

    if (V != none)
    {
        if (V.IsA('VehicleWeaponPawn'))
        {
            return DHVehicle(VehicleWeaponPawn(V).GetVehicleBase());
        }

        return DHVehicle(V);
    }
}

// Override in subclasses to handle the change in the number of rounds remaining.
// We use this to hide ammo.
simulated function OnTotalRoundsRemainingChanged(int Count);

// Functions emptied out as not relevant to a vehicle in RO/DH (that doesn't have any DriverWeapons):
simulated event StartDriving(Vehicle V);
simulated event StopDriving(Vehicle V);
function bool IsHeadShot(Vector Loc, Vector Ray, float AdditionalScale) { return false; }
function AttachFlag(Actor FlagActor);
function ShouldCrouch(bool Crouch);
function ShouldProne(bool Prone);
event EndCrouch(float HeightAdjust);
event StartCrouch(float HeightAdjust);
function bool DoJump(bool bUpdating) { return false; }
function bool CheckWaterJump(out Vector WallNormal) { return false; }
function JumpOutOfWater(Vector JumpDir);
function ClimbLadder(LadderVolume L);
function EndClimbLadder(LadderVolume OldLadder);
simulated function AltFire(optional float F);
function bool StopWeaponFiring() { return false; }
simulated event StopPlayFiring();
function ChooseFireAt(Actor A);
function Actor ShootSpecial(Actor A) { return none; }
function ShouldTargetMissile(Projectile P);
function ShootMissile(Projectile P);
function GiveWeapon(string aClassName);
simulated function bool CanThrowWeapon() { return false; }
function TossWeapon(Vector TossVel);
exec function SwitchToLastWeapon();
simulated function ChangedWeapon();
function ServerChangedWeapon(Weapon OldWeapon, Weapon NewWeapon);
function bool AddInventory(Inventory NewItem) { return false; }
function DeleteInventory(Inventory Item);
function Inventory FindInventoryType(class DesiredClass) { return none; }
simulated function Weapon GetDemoRecordingWeapon() { return none; }
exec function NextItem(); // only concerns UT2004 PowerUps) & just causes "accessed none" log errors if keybound & used

///////////////////////////////////////////////////////////////////////////////////////
//  *************************** DEBUG EXEC FUNCTIONS  *****************************  //
///////////////////////////////////////////////////////////////////////////////////////

// New helper function to check whether debug execs can be run
simulated function bool IsDebugModeAllowed()
{
    return Level.NetMode == NM_Standalone || class'DH_LevelInfo'.static.DHDebugMode();
}

// New debug exec to toggle between external & internal meshes (mostly useful with behind view if want to see internal mesh)
exec function ToggleMesh()
{
    local int i;

    if (IsDebugModeAllowed() && DriverPositions.Length > 0)
    {
        if (Mesh == default.DriverPositions[DriverPositionIndex].PositionMesh)
        {
            for (i = 0; i < DriverPositions.Length; ++i)
            {
                DriverPositions[i].PositionMesh = default.Mesh;
            }
        }
        else
        {
            for (i = 0; i < DriverPositions.Length; ++i)
            {
                DriverPositions[i].PositionMesh = default.DriverPositions[i].PositionMesh;
            }
        }

        SwitchMesh(DriverPositionIndex, true);
    }
}

// Modified to work with DHDebugMode & restricted to changing view limits & nothing to do with behind view (which is handled by exec functions BehindView & ToggleBehindView)
exec function ToggleViewLimit()
{
    if (IsDebugModeAllowed()) // removed requirement to be in single player mode, as valid in multi-player if in DHDebugMode
    {
        if (bLimitYaw == default.bLimitYaw && bLimitPitch == default.bLimitPitch)
        {
            bLimitYaw = false;
            bLimitPitch = false;
        }
        else
        {
            bLimitYaw = default.bLimitYaw;
            bLimitPitch = default.bLimitPitch;
        }
    }
}

// New debug exec to adjust the yaw limits for the current driver position
exec function SetViewLimits(int NewPitchUp, int NewPitchDown, int NewYawRight, int NewYawLeft)
{
    if (IsDebugModeAllowed())
    {
        Log(VehicleNameString @ ": ViewPitchUpLimit =" @ NewPitchUp @ "ViewPitchDownLimit =" @ NewPitchDown @ "ViewPositiveYawLimit =" @ NewYawRight @ "ViewNegativeYawLimit =" @ NewYawLeft
            @ "(was" @ DriverPositions[DriverPositionIndex].ViewPitchUpLimit @ DriverPositions[DriverPositionIndex].ViewPitchDownLimit
            @ DriverPositions[DriverPositionIndex].ViewPositiveYawLimit @ DriverPositions[DriverPositionIndex].ViewNegativeYawLimit $ ")");

        DriverPositions[DriverPositionIndex].ViewPitchUpLimit = NewPitchUp;
        DriverPositions[DriverPositionIndex].ViewPitchDownLimit = NewPitchDown;
        DriverPositions[DriverPositionIndex].ViewPositiveYawLimit = NewYawRight;
        DriverPositions[DriverPositionIndex].ViewNegativeYawLimit = NewYawLeft;
    }
}

// New debug exec to quickly damage the vehicle
exec function DamageVehicle(optional bool bDestroyVehicle)
{
    if (IsDebugModeAllowed() && Role == ROLE_Authority)
    {
        if (bDestroyVehicle)
        {
            super(Vehicle).TakeDamage(99999, none, Location, vect(10000.0,0.0,0.0), class'DHShellImpactDamageType');
        }
        else
        {
            Health /= 2;
            EngineHealth /= 2;
        }
    }
}

// New debug exec for testing engine damage
exec function KillEngine()
{
    if (IsDebugModeAllowed() && EngineHealth > 0)
    {
        DamageEngine(EngineHealth, none, vect(0.0, 0.0, 0.0), vect(0.0, 0.0, 0.0), none);
    }
}

// New debug exec for testing track damage
exec function DamTrack(string Track)
{
    if (IsDebugModeAllowed() && bHasTreads)
    {
        if (Track ~= "L" || Track ~= "Left")
        {
            DestroyTrack(true);
        }
        else if (Track ~= "R" || Track ~= "Right")
        {
            DestroyTrack(false);
        }
        else if (Track ~= "B" || Track ~= "Both")
        {
            DestroyTrack(true);
            DestroyTrack(false);
        }
    }
}

// New debug exec to toggle showing any optional collision mesh attachment
exec function ShowColMesh()
{
    local int i;

    if (IsDebugModeAllowed())
    {
        for (i = 0; i < CollisionAttachments.Length; ++i)
        {
            if (DHCollisionMeshActor(CollisionAttachments[i].Actor) != none)
            {
                DHCollisionMeshActor(CollisionAttachments[i].Actor).ToggleVisible();
            }
        }
    }
}

// New debug exec to adjust the volume of the interior rumble sound
exec function SetRumbleVol(float NewValue)
{
    if (IsDebugModeAllowed())
    {
        Log(VehicleNameString @ "RumbleSoundVolumeModifier =" @ NewValue @ "(was" @ RumbleSoundVolumeModifier $ ")");
        RumbleSoundVolumeModifier = NewValue;
    }
}

// Modified to use a small font so the extensive vehicle debug info fits on the screen (before a lot of it was missing at the bottom of the screen)
simulated function DisplayDebug(Canvas Canvas, out float YL, out float YPos)
{
    Canvas.Font = Canvas.SmallFont;

    super.DisplayDebug(Canvas, YL, YPos);
}

function CreateSpawnPointAttachment(bool bIsTemporary)
{
    if (SpawnPointAttachment != none)
    {
        SpawnPointAttachment.Destroy();
    }

    SpawnPointAttachment = DHSpawnPoint_Vehicle(SpawnAttachment(class'DHSpawnPoint_Vehicle'));

    if (SpawnPointAttachment == none)
    {
        Warn("Failed to create SpawnPointAttachment for" @ VehicleNameString);
        return;
    }

    SpawnPointAttachment.Vehicle = self;
    SpawnPointAttachment.VehicleClass = Class;
    SpawnPointAttachment.SetTeamIndex(default.VehicleTeam);
    SpawnPointAttachment.SetIsActive(true);
    SpawnPointAttachment.bHasSpawnKillPenalty = default.bHasSpawnKillPenalty;
    SpawnPointattachment.bIsTemporary = bIsTemporary;
}

// Returns whether or not a player should spawn inside the vehicle when using its spawn point.
// Override in subclasses for special behavior (i.e., always spawning inside boats while on the water).
function bool ShouldPlayersSpawnInsideVehicle()
{
    return !bEngineOff;
}

defaultproperties
{
    // Miscellaneous
    VehicleMass=3.0
    WeaponLockTimeForTK=5
    PreventTeamChangeForTK=1500 // 25 minutes
    PointValue=250
    CollisionRadius=175.0
    CollisionHeight=40.0
    VehicleNameString="ADD VehicleNameString !!"
    TouchMessageClass=class'DHVehicleTouchControlsMessage'
    ResupplyAttachmentClass=class'DHResupplyAttachment_Vehicle'
    FirstRiderPositionIndex=255 // unless overridden in subclass, 255 means the value is set automatically when PassengerPawns array is added to the PassengerWeapons
    VehiclePoolIndex=-1
    MinRunOverSpeed=586.75 // increased from 0 to 35km/h so players don't get run over so easily by vehicles
    ObjectiveGetOutDist=1500.0
    CenterSpringForce="SpringONSSRV"
    bReplicateAnimations=false // override strange inherited property from ROWheeledVehicle - no reason for server to replicate anims & now we play transition anims on
                               // server it seems to sometimes override the client's anim & leave it 1 frame short of its end position, glitching the camera view
    // Driver & positions
    DriverAttachmentBone="Driver_attachment"
    DriverPositions(0)=(ViewFOV=0.0) // override inherited FOV values from ROWheeledVehicle - zero just means it uses player's default view FOV (unless overridden in subclass)
    DriverPositions(1)=(ViewFOV=0.0)
    PlayerCameraBone="Camera_driver"

    // Supply
    SupplyDropCountMax=250
    SupplyLoadCountMax=250
    SupplyDropInterval=5
    TouchingSupplyCount=-1
    SupplyDropSound=Sound'Inf_Weapons_Foley.AmmoPickup'
    SupplyDropSoundRadius=10.0
    SupplyDropSoundVolume=1.0

    // Spawning
    bHasSpawnKillPenalty=true

    // Hull corner angles (used to determine which side of vehicle was hit for armour penetration calcs)
    FrontLeftAngle=333.0
    FrontRightAngle=28.0
    RearRightAngle=152.0
    RearLeftAngle=207.0

    // Damage
    Health=175
    HealthMax=175.0
    EngineHealth=30
    TrackHealth(0)=100
    TrackHealth(1)=100
    VehHitpoints(0)=(PointRadius=25.0,PointBone="Engine",bPenetrationPoint=false,DamageMultiplier=1.0,HitPointType=HP_Engine) // no.0 becomes engine instead of driver
    VehHitpoints(1)=(PointRadius=0.0,PointBone="",HitPointType=) // no.1 is no longer engine (neutralised by default, or overridden as required in subclass)
    TreadDamageThreshold=0.3
    bCanCrash=true
    SatchelResistance=1.0
    DirectHEImpactDamageMult=1.0
    DamagedWheelSpeedFactor=0.35
    ImpactDamageThreshold=33.0
    ImpactDamageMult=0.001
    ImpactWorldDamageMult=0.001
    DriverDamageMult=1.0
    DamagedTreadPanner=Texture'DH_VehiclesGE_tex2.ext_vehicles.Alpha'

    // Incendiary damage
    EngineIncendiaryHitPointRadius=80.0
    EngineIncendiaryLeakChance=1.0 // 100%

    // Smoking/burning engine effect
    HeavyEngineDamageThreshold=0.5
    DamagedEffectHealthSmokeFactor=0.75
    DamagedEffectHealthMediumSmokeFactor=0.5
    DamagedEffectHealthHeavySmokeFactor=0.25
    DamagedEffectHealthFireFactor=0.15

    // Vehicle destruction
    DestructionEffectClass=class'AHZ_ROVehicles.ATCannonDestroyedEmitter'
    DestructionEffectLowClass=class'AHZ_ROVehicles.ATCannonDestroyedEmitter'
    DisintegrationEffectClass=class'ROEffects.ROVehicleDestroyedEmitter'
    DisintegrationEffectLowClass=class'ROEffects.ROVehicleDestroyedEmitter_simple'
    DisintegrationHealth=-10000.0 // very high default value so subclasses have to enable disintegration
    ExplosionDamage=150.0
    ExplosionRadius=400.0
    ExplosionSoundRadius=750.0
    DestructionLinearMomentum=(Min=100.0,Max=350.0)
    DestructionAngularMomentum=(Min=50.0,Max=150.0)

    // Vehicle reset/respawn
    VehicleSpikeTime=15.0    // if disabled
    IdleTimeBeforeReset=90.0 // if empty & no friendlies nearby
    FriendlyResetDistance=6000.0 // 100 meters

    // Sounds
    MaxPitchSpeed=150.0
    RumbleSoundVolumeModifier=2.5
    DamagedStartUpSound=Sound'DH_AlliedVehicleSounds.Damaged.engine_start_damaged'
    DamagedShutDownSound=Sound'DH_AlliedVehicleSounds.Damaged.engine_stop_damaged'
    VehicleBurningSound=Sound'Amb_Destruction.Fire.Krasnyi_Fire_House02'
    DestroyedBurningSound=Sound'Amb_Destruction.Fire.Kessel_Fire_Small_Barrel'
    RumbleSoundBone="body"
    IdleRPM=500.0 // determines engine sound at idle, relative to EngineRPMSoundRange (note that behind the scenes the native EngineRPM will actually be zero at idle)
    EngineRPMSoundRange=5000.0 // range of engine sound relative to current RPM (presumably max engine sound at IdleRPM + EngineRPMSoundRange)

    // Visual effects
    ExhaustEffectClass=class'ROEffects.ExhaustPetrolEffect'
    ExhaustEffectLowClass=class'ROEffects.ExhaustPetrolEffect_simple'
    SparkEffectClass=none // removes the odd spark effects when vehicle drags bottom on ground
    SteeringScaleFactor=4.0
    ShadowZOffset=5.0 // the literal value used in the ShadowProjector class

    // HUD
    VehicleHudTreadsPosX(0)=0.35
    VehicleHudTreadsPosX(1)=0.65
    VehicleHudTreadsPosY=0.5
    VehicleHudTreadsScale=0.65
    bShouldDrawPositionDots=true
    bShouldDrawOccupantList=true

    // Engine
    bEngineOff=true
    bSavedEngineOff=true
    IgnitionSwitchInterval=4.0
    EngineRestartFailChance=0.05

    // Driving, steering & braking
    GearRatios(0)=-0.2
    GearRatios(1)=0.2
    GearRatios(2)=0.35
    GearRatios(3)=0.55
    GearRatios(4)=0.6
    TransRatio=0.12
    ChangeUpPoint=2000.0
    ChangeDownPoint=1000.0
    GroundSpeed=325.0
    TurnDamping=35.0
    SteerSpeed=50.0
    StopThreshold=100.0
    MinBrakeFriction=4.0
    MaxBrakeTorque=20.0
    HandbrakeThresh=200.0
    EngineBrakeFactor=0.0001
    EngineBrakeRPMScale=0.1
    EngineInertia=0.1
    ChassisTorqueScale=0.4
    FTScale=0.03  // is force transmission scale?
    LSDFactor=1.0 // is limited-slip differential?

    // Physics wheels properties
    WheelSoftness=0.025
    WheelPenScale=1.2
    WheelPenOffset=0.01
    WheelRestitution=0.1
    WheelInertia=0.1
    WheelLongSlip=0.001
    WheelLongFrictionScale=1.1
    WheelLatFrictionScale=2.0
    WheelHandbrakeSlip=0.01
    WheelHandbrakeFriction=0.1
    WheelSuspensionTravel=15.0
    WheelSuspensionMaxRenderTravel=15.0

    // These variables are effectively deprecated & should not be used - they are either ignored or values below are assumed & hard coded into functionality:
    bPCRelativeFPRotation=true
    bZeroPCRotOnEntry=true
    bFPNoZFromCameraPitch=false
    FPCamViewOffset=(X=0.0,Y=0.0,Z=0.0)
    bDesiredBehindView=false
    bDisableThrottle=false
    bKeepDriverAuxCollision=true // necessary for new player hit detection system, which basically uses normal hit detection as for an infantry player pawn

    //bDebuggingText=true
    ResupplyInterval=2.5

    BuzzSound=Sound'DHMenuSounds.BuzzBuzz'

    PeriscopePositionIndex=-1

    // Radio Attachment
    RadioAttachmentRadius=10.0
    RadioAttachmentHeight=10.0

    bDoRandomAttachments=true

    MapIconAttachmentClass=class'DH_Engine.DHMapIconAttachment_Vehicle'
    MapIconMaterial=Texture'DH_InterfaceArt2_tex.car_topdown'
}<|MERGE_RESOLUTION|>--- conflicted
+++ resolved
@@ -242,11 +242,6 @@
 };
 var     array<SExitPosition> AbsoluteExitPositions;
 
-<<<<<<< HEAD
-// Incendiary damage
-var     float       EngineIncendiaryHitPointRadius;
-var     float       EngineIncendiaryLeakChance;
-=======
 // Steering Animations
 var bool bUseSteeringAnimation;
 var struct SSteeringAnimation
@@ -256,7 +251,10 @@
     var name Sequence;  // 0.0 = full left, 0.5 = center, 1.0 = full right
     var int FrameCount;
 } SteeringAnimation;
->>>>>>> b33ac5a8
+
+// Incendiary damage
+var     float       EngineIncendiaryHitPointRadius;
+var     float       EngineIncendiaryLeakChance;
 
 // Debugging
 var     bool        bDebuggingText;
@@ -2228,7 +2226,7 @@
 //  *********************************  DAMAGE  ************************************  //
 ///////////////////////////////////////////////////////////////////////////////////////
 
-function TakeIncendiaryDamage(Pawn Instigator, vector HitLocation, class<DamageType> DamageType)
+function TakeIncendiaryDamage(Pawn Instigator, Vector HitLocation, class<DamageType> DamageType)
 {
     // Kill the engine and set it on fire!
     DamageEngine(EngineHealth, Instigator, HitLocation, vect(0, 0, 0), DamageType);
