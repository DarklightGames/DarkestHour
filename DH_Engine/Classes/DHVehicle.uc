//==============================================================================
// Darkest Hour: Europe '44-'45
// Darklight Games (c) 2008-2017
//==============================================================================

class DHVehicle extends ROWheeledVehicle
    abstract;

#exec OBJ LOAD FILE=..\Textures\DH_InterfaceArt_tex.utx

// Structs
struct PassengerPawn
{
    var name    AttachBone;
    var vector  DrivePos;
    var rotator DriveRot;
    var name    DriveAnim;
    var vector  FPCamPos;
};

struct VehicleAttachment
{
    var class<Actor> AttachClass;
    var Actor        Actor;
    var StaticMesh   StaticMesh;
    var name         AttachBone;
    var vector       Offset;
    var material     Skin;
    var bool         bHasCollision;
};

struct RandomAttachOption
{
    var StaticMesh  StaticMesh;     // a possible random decorative attachment mesh
    var byte        PercentChance;  // the % chance of this attachment being the one spawned
};

// General
var DHVehicleCannon Cannon;                      // reference to the vehicle's cannon weapon
var DHVehicleMG     MGun;                        // reference to the vehicle's mounted MG weapon
var array<material> CannonSkins;                 // option to specify cannon's camo skins in vehicle class, avoiding need for separate cannon pawn & cannon classes just for different camo
var     array<PassengerPawn> PassengerPawns;     // array with properties usually specified in separate passenger pawn classes, just to avoid need for lots of classes
var     byte        FirstRiderPositionIndex;     // used by passenger pawn to find its position in PassengerPawns array
var     bool        bIsArtilleryVehicle;         // is an artillery support vehicle, where targets can be marked by an observer, with impacts showing on overhead map
var     float       PointValue;                  // used for scoring
var     int         ReinforcementCost;           // reinforcement loss for losing this vehicle
var     float       FriendlyResetDistance;       // used in CheckReset() as maximum range to check for friendly pawns, to avoid re-spawning empty vehicle
var     bool        bClientInitialized;          // clientside flag that replicated actor has completed initialization (set at end of PostNetBeginPlay)
                                                 // (allows client code to determine whether actor is just being received through replication, e.g. in PostNetReceive)
var     TreeMap_string_Object  NotifyParameters; // an object that can hold references to several other objects, which can be used by messages to build a tailored message

// Driver & driving
var     bool        bNeedToInitializeDriver;     // clientside flag that we need to do some driver set up, once we receive the Driver actor
var     float       MaxCriticalSpeed;            // if vehicle goes over max speed, it forces player to pull back on throttle
var     name        PlayerCameraBone;            // just to avoid using literal references to 'Camera_driver' bone & allow extra flexibility
var     float       ViewTransitionDuration;      // used to control the time we stay in state ViewTransition
var     bool        bLockCameraDuringTransition; // lock the camera's rotation to the camera bone during view transitions

// Damage
var     float       FrontLeftAngle, FrontRightAngle, RearRightAngle, RearLeftAngle; // used by the hit detection system to determine which side of the vehicle was hit
var     float       HeavyEngineDamageThreshold;  // proportion of remaining engine health below which the engine is so badly damaged it limits speed
var     bool        bCanCrash;                   // vehicle can be damaged by static geometry during impacts (damages the engine)
var     float       ImpactWorldDamageMult;       // multiplier for world geometry impact damage when vehicle bCanCrash
var array<material> DestroyedMeshSkins;          // option to skin destroyed vehicle static mesh to match camo variant (avoiding need for multiple destroyed meshes)
var     sound       DamagedStartUpSound;         // sound played when trying to start a damaged engine
var     sound       DamagedShutDownSound;        // sound played when damaged engine shuts down
var     sound       VehicleBurningSound;         // ambient sound when vehicle's engine is burning
var     sound       DestroyedBurningSound;       // ambient sound when vehicle is destroyed and burning
var     float       SpawnProtEnds;               // is set when a player spawns the vehicle for damage protection in DarkestHour spawn type maps
var     float       SpawnKillTimeEnds;           // is set when a player spawns the vehicle for spawn kill protection in DarkestHour spawn type maps

// Engine
var     bool        bEngineOff;                  // vehicle engine is simply switched off
var     bool        bSavedEngineOff;             // clientside record of current value, so PostNetReceive can tell if a new value has been replicated
var     float       IgnitionSwitchTime;          // records last time the engine was switched on/off - requires interval to stop people spamming the ignition switch
var     float       IgnitionSwitchInterval;      // how frequently the engine can be manually switched on/off
var     float       EngineRestartFailChance;     // chance of engine failing to re-start (only temporarily) after it has been switched off (0 to 1 value)

// Driving effects
var     bool        bEmittersOn;                 // dust & exhaust effects are enabled
var     float       MaxPitchSpeed;               // used to set movement sounds volume, based on vehicle's speed
var     sound       RumbleSound;                 // interior rumble sound
var     name        RumbleSoundBone;             // attachment bone for rumble sound attachment
var     Actor       RumbleSoundAttach;           // reference to rumble sound attachment actor
var     float       RumbleSoundVolumeModifier;   // allows adjustment of interior rumble sound volume
var     sound       EngineSound;                 // engine sound - rarely used as sound is already played using IdleSound, with its pitch related to speed by native code,
var     name        EngineSoundBone;             // but EngineSound is overlaid on IdleSound, so can give greater depth of sound & serves some purpose, although not much
var     Actor       EngineSoundAttach;
var     float       LastImpactSound;             // last time an impact damage sound was played (used to limit constant sounds as vehicle 'bottoms out' on ground)

// Treads & track wheels
var     bool                bHasTreads;
var     int                 LeftTreadIndex, RightTreadIndex;   // index position of treads in Skins array
var     VariableTexPanner   LeftTreadPanner, RightTreadPanner; // texture panners used to make it look like the treads are moving
var     float               TreadVelocityScale;                // allows adjustment of treads rotation speed for each vehicle
var     rotator             LeftTreadPanDirection, RightTreadPanDirection; // make sure the treads move the correct way!
var     sound               LeftTreadSound, RightTreadSound;               // tread movement sound
var     name                LeftTrackSoundBone, RightTrackSoundBone;       // attachment bone names for tread sound attachments
var     Actor               LeftTreadSoundAttach, RightTreadSoundAttach;   // references to sound attachments used to make tread sounds
var     array<name>         LeftWheelBones, RightWheelBones;               // bone names for track wheels on each side, used to animate wheels (visual only)
var     float               LeftWheelsRotation, RightWheelsRotation;       // keep track of the wheel rotation position for animation
var     float               WheelRotationScale;                            // allows adjustment of wheel rotation speed for each vehicle, relative to tread movement speed

// Damaged treads
var     float               TreadHitMaxHeight;     // height (in UU) of top of treads above hull mesh centre, used to detect tread hits (replaces RO's TreadHitMinAngle)
var     float               TreadDamageThreshold;  // minimum TreadDamageModifier in DamageType to possibly break treads
var     bool                bLeftTrackDamaged;     // the left track has been damaged
var     bool                bRightTrackDamaged;    // the left track has been damaged
var     sound               TrackDamagedSound;     // alternative tread sound to play when a track is damaged
var     material            DamagedTreadPanner;    // replacement skin used for a damaged tread
var     StaticMesh          DamagedTrackStaticMeshLeft, DamagedTrackStaticMeshRight; // static meshes to use for damaged left & right tracks
var     Actor               DamagedTrackLeft, DamagedTrackRight; // static mesh attachment to show damaged track, e.g. broken track links (clientside only)

// Vehicle HUD icon
var     TexRotator          VehicleHudTurret;        // rotating icon representing the vehicle's cannon
var     TexRotator          VehicleHudTurretLook;
var     float               VehicleHudTreadsPosX[2]; // 0.0 to 1.0 X positioning of tread damage indicators (index 0 = left, 1 = right)
var     float               VehicleHudTreadsPosY;    // 0.0 to 1.0 Y positioning of tread damage indicators
var     float               VehicleHudTreadsScale;   // drawing scale of tread damage indicators

// Vehicle attachments
var     array<VehicleAttachment>    VehicleAttachments;      // vehicle attachments, generally decorative, that won't be spawned on a server
var     array<VehicleAttachment>    CollisionAttachments;    // collision mesh attachments for a moving part of vehicle that should have collision, e.g. a ramp or driver's armoured visor
var     VehicleAttachment           RandomAttachment;        // option for a visual attachment with a random selection of static mesh type, e.g. schurzen with different stages of damage
var     array<RandomAttachOption>   RandomAttachOptions;     // possible static meshes to use with the random decorative attachment
var     byte                        RandomAttachmentIndex;   // the attachment index number selected randomly to be spawned for this vehicle
var     class<DHResupplyAttachment> ResupplyAttachmentClass; // option for a functioning (not decorative) resupply actor attachment
var     name                        ResupplyAttachmentBone;  // bone name for attaching resupply attachment
var     DHResupplyAttachment        ResupplyAttachment;      // reference to any resupply actor
var     float                       ShadowZOffset;           // vertical position offset for shadow, allowing shadow to be tuned (origin position in hull mesh affects shadow location)

// Supply
var     class<DHConstructionSupplyAttachment>   SupplyAttachmentClass;
var     name                                    SupplyAttachmentBone;
var     DHConstructionSupplyAttachment          SupplyAttachment;
var     vector                                  SupplyAttachmentOffset;
var     rotator                                 SupplyAttachmentRotation;
var     int                                     SupplyDropInterval;        // the amount of seconds that must elapse between supply drops
var     int                                     SupplyDropCountMax;        // how many supplies this vehicle can drop at a time
var     array<DHConstructionSupplyAttachment>   TouchingSupplyAttachments; // list of supply attachments we are in range of
var     int                                     TouchingSupplyCount;       // sum of all supplies in attachments we are in range of

var     sound                                   SupplyDropSound;
var     float                                   SupplyDropSoundRadius;
var     float                                   SupplyDropSoundVolume;

var     int                                     SupplyCost;             // The amout of supplies it takes to create a vehicle of this type.

// Spawning
var     int                     VehiclePoolIndex;     // the vehicle pool index that this was spawned from
var     DHSpawnPoint_Vehicle    SpawnPointAttachment; // a spawn vehicle's spawn point attachment
var     DHSpawnPointBase        SpawnPoint;           // the spawn point that was used to spawn this vehicle
var     bool                    bMustBeInSquadToSpawn;

// Debugging
var     bool        bDebuggingText;

replication
{
    // Variables the server will replicate to clients when this actor is 1st replicated
    reliable if (bNetInitial && bNetDirty && Role == ROLE_Authority)
        RandomAttachmentIndex;

    // Variables the server will replicate to all clients
    reliable if (bNetDirty && Role == ROLE_Authority)
        bEngineOff, bRightTrackDamaged, bLeftTrackDamaged, SpawnPointAttachment, SupplyAttachment, TouchingSupplyCount;

    // Functions a client can call on the server
    reliable if (Role < ROLE_Authority)
        ServerStartEngine, ServerDropSupplies, ServerInitiateVehicleScuttle;
}

///////////////////////////////////////////////////////////////////////////////////////
//  ********************** ACTOR INITIALISATION & DESTRUCTION  ********************  //
///////////////////////////////////////////////////////////////////////////////////////

// Modified to create passenger pawn classes from PassengerWeapons array, to make net clients show empty rider positions on HUD vehicle icon,
// to match position indexes to initial position, to set bDriverAlreadyEntered in single player, to avoid setting initial timer RO's 'waiting for crew' system is deprecated,
// and to set up new NotifyParameters object (including this vehicle class, which gets passed to screen messages & allows them to display vehicle name
simulated function PostBeginPlay()
{
    local byte StartIndex, Index, i;

    super(Vehicle).PostBeginPlay(); // skip over Super in ROWheeledVehicle to avoid setting an initial timer, which we no longer use

    // Play neutral idle animation
    if (HasAnim(BeginningIdleAnim))
    {
        PlayAnim(BeginningIdleAnim);
    }

    // Create passenger pawn classes from the PassengerWeapons array
    if (PassengerPawns.Length > 0)
    {
        if (FirstRiderPositionIndex == 255)
        {
            FirstRiderPositionIndex = PassengerWeapons.Length; // set automatically, unless has been set specifically
        }

        StartIndex = PassengerWeapons.Length;
        PassengerWeapons.Length = PassengerWeapons.Length + PassengerPawns.Length;

        for (i = 0; i < PassengerPawns.Length; ++i)
        {
            Index = StartIndex + i;
            PassengerWeapons[Index].WeaponPawnClass = class'DHPassengerPawn'.default.PassengerClasses[Index];
            PassengerWeapons[Index].WeaponBone = PassengerPawns[i].AttachBone;
        }
    }

    // If InitialPositionIndex is not zero, match position indexes now so when a player gets in, we don't trigger an up transition by changing DriverPositionIndex
    if (Role == ROLE_Authority)
    {
        if (InitialPositionIndex > 0)
        {
            DriverPositionIndex = InitialPositionIndex;
            PreviousPositionIndex = InitialPositionIndex;
        }
    }
    // On net client, force length of WeaponPawns array to normal length so it works with our new passenger pawn system
    // Passenger pawns won't now exist on client unless occupied, so although passenger slots may be empty in array we still see grey passenger position dots on HUD vehicle icon
    else
    {
        WeaponPawns.Length = PassengerWeapons.Length;
    }

    if (Level.NetMode != NM_DedicatedServer)
    {
        // Set up new NotifyParameters object
        NotifyParameters = new class'TreeMap_string_Object';
        NotifyParameters.Put("VehicleClass", Class);
    }
}

// Modified to initialize engine-related properties, & also on a net client to flag if bNeedToInitializeDriver, to match clientside position indexes to replicated DriverPositionIndex,
// to flag bClientInitialized, & to skip lots of pointless stuff if an already destroyed vehicle gets replicated
simulated function PostNetBeginPlay()
{
    super.PostNetBeginPlay();

    // Net client initialisation, based on replicated info about driving status/position
    if (Role < ROLE_Authority)
    {
        bSavedEngineOff = bEngineOff;
        bClientInitialized = true;

        // If an already destroyed vehicle gets replicated, there's nothing more we want to do here; it will only turn the engine on & set irrelevant variables
        if (Health <= 0)
        {
            return;
        }

        if (bDriving)
        {
            bNeedToInitializeDriver = true;
        }

        SavedPositionIndex = DriverPositionIndex;
        PreviousPositionIndex = DriverPositionIndex;
        PendingPositionIndex = DriverPositionIndex;
    }

    // Set up the engine (all modes)
    SetEngine();

    // Spawn a variety of vehicle attachment options
    SpawnVehicleAttachments();
}

// Modified to destroy extra attachments & effects - including the DestructionEffect emitter
// That's because if an already exploded vehicle replicates to a net client, the vehicle gets Destroyed() before the natural LifeSpan of the emitter
// That left the DestructionEffect burning away in mid air after the vehicle has disappeared (the Super calls Kill() on the emitter, but it doesn't seem to work)
simulated function Destroyed()
{
    if (Role < ROLE_Authority && DestructionEffect != none)
    {
        DestructionEffect.Destroy(); // has to go before the Super, as that fails to destroy it, but does clear the actor reference
    }

    super.Destroyed();

    DestroyAttachments();
}

// Modified to score the vehicle kill, & to subtract the vehicle's reinforcement cost for the loss
function Died(Controller Killer, class<DamageType> DamageType, vector HitLocation)
{
    local DarkestHourGame DHG;

    super.Died(Killer, DamageType, HitLocation);

    DHG = DarkestHourGame(Level.Game);

    if (DHG != none)
    {
        if (ReinforcementCost != 0)
        {
            DHG.ModifyReinforcements(VehicleTeam, -ReinforcementCost);
        }

        if (Killer != none)
        {
            DHG.ScoreVehicleKill(Killer, self, PointValue);
        }
    }
}

///////////////////////////////////////////////////////////////////////////////////////
//  ***************************** KEY ENGINE EVENTS  ******************************  //
///////////////////////////////////////////////////////////////////////////////////////

// Modified to handle engine on/off (including dust/exhaust emitters), damaged tracks & fire effects, instead of constantly checking in Tick
// Also to initialize driver-related stuff when we receive the Driver actor
simulated function PostNetReceive()
{
    // Player has changed view position
    // Checking bClientInitialized means we do nothing until PostNetBeginPlay() has matched position indexes, meaning we leave SetPlayerPosition() to handle any initial anims
    if (DriverPositionIndex != SavedPositionIndex && bClientInitialized)
    {
        PreviousPositionIndex = SavedPositionIndex;
        SavedPositionIndex = DriverPositionIndex;

        if (Driver != none) // no point playing transition anim if there's no driver (if he's just left, the BeginningIdleAnim will play)
        {
            NextViewPoint();
        }
    }

    // Engine has been switched on or off (but if not bClientInitialized, then actor has just replicated & SetEngine() will get called in PostBeginPlay)
    if (bEngineOff != bSavedEngineOff && bClientInitialized)
    {
        bSavedEngineOff = bEngineOff;
        IgnitionSwitchTime = Level.TimeSeconds; // so next time we can run a clientside time check to make sure engine toggle is valid, before sending call to ServerStartEngine()
        SetEngine();
    }

    // One of the tracks has been damaged (uses DamagedTreadPanner as an effective flag that net client hasn't already done this)
    if (((bLeftTrackDamaged && Skins.Length > LeftTreadIndex && Skins[LeftTreadIndex] != DamagedTreadPanner) ||
        (bRightTrackDamaged && Skins.Length > LeftTreadIndex && Skins[RightTreadIndex] != DamagedTreadPanner)) && Health > 0)
    {
        SetDamagedTracks();
    }

    // Initialize the driver
    if (bNeedToInitializeDriver && Driver != none)
    {
        bNeedToInitializeDriver = false;
        SetPlayerPosition();
    }
}

// Modified to handle treads (including damaged treads), engine & interior rumble sounds, & MaxCriticalSpeed,
// to prevent all movement if vehicle can't move (engine off or both tracks disabled), & to disable Tick if vehicle is stationary & has no driver
// Also to remove (from deprecated ROTreadCraft version) RO disabled throttle stuff & modifying value of WheelLatFrictionScale based on speed (did nothing)
// And to make the wheel rotation relative to DeltaTime, as before the wheel speed was variable & depended on the CPU's tick rate
simulated function Tick(float DeltaTime)
{
    local KRigidBodyState BodyState;
    local rotator         WheelsRotation;
    local float           VehicleSpeed, MotionSoundVolume, LinTurnSpeed;
    local int             i;

    // Stop all movement if engine off or both tracks damaged
    if (bEngineOff || (bLeftTrackDamaged && bRightTrackDamaged))
    {
        Velocity = vect(0.0, 0.0, 0.0);
        Throttle = 0.0;
        ThrottleAmount = 0.0;
        Steering = 0.0;
        ForwardVel = 0.0;
    }
    else if (Controller != none)
    {
        // Damaged treads mean vehicle can only turn one way & speed is limited
        if (bLeftTrackDamaged)
        {
            Throttle = FClamp(Throttle, -0.5, 0.5);

            if (IsHumanControlled())
            {
                PlayerController(Controller).aStrafe = -32768.0;
            }
            else
            {
                Steering = 1.0;
            }
        }
        else if (bRightTrackDamaged)
        {
            Throttle = FClamp(Throttle, -0.5, 0.5);

            if (IsHumanControlled())
            {
                PlayerController(Controller).aStrafe = 32768.0;
            }
            else
            {
                Steering = -1.0;
            }
        }
        // Heavy damage to engine limits speed
        else if (EngineHealth <= (default.EngineHealth * HeavyEngineDamageThreshold))
        {
            Throttle = FClamp(Throttle, -0.5, 0.5);
        }
    }

    if (Level.NetMode != NM_DedicatedServer)
    {
        VehicleSpeed = Abs(ForwardVel); // don't need VSize(Velocity), as already have ForwardVel

        // Vehicle is moving
        if (VehicleSpeed > 0.1)
        {
            // Force player to pull back on throttle if over max speed
            if (VehicleSpeed >= MaxCriticalSpeed && MaxCriticalSpeed > 0.0 && IsHumanControlled())
            {
                PlayerController(Controller).aForward = -32768.0;
            }

            // Update tread, interior rumble & engine sound volumes, based on speed
            MotionSoundVolume = FClamp(VehicleSpeed / MaxPitchSpeed * 255.0, 0.0, 255.0);
            UpdateMovementSound(MotionSoundVolume);

            // Update tread & wheel movement, based on speed
            if (bHasTreads)
            {
                KGetRigidBodyState(BodyState);
                LinTurnSpeed = 0.5 * BodyState.AngVel.Z;

                if (LeftTreadPanner != none)
                {
                    LeftTreadPanner.PanRate = (ForwardVel / TreadVelocityScale) + LinTurnSpeed;
                    LeftWheelsRotation += LeftTreadPanner.PanRate * WheelRotationScale * DeltaTime;
                    WheelsRotation.Pitch = LeftWheelsRotation;

                    for (i = 0; i < LeftWheelBones.Length; ++i)
                    {
                        if (LeftWheelBones[i] != '')
                        {
                            SetBoneRotation(LeftWheelBones[i], WheelsRotation);
                        }
                    }
                }

                if (RightTreadPanner != none)
                {
                    RightTreadPanner.PanRate = (ForwardVel / TreadVelocityScale) - LinTurnSpeed;
                    RightWheelsRotation += RightTreadPanner.PanRate * WheelRotationScale * DeltaTime;
                    WheelsRotation.Pitch = RightWheelsRotation;

                    for (i = 0; i < RightWheelBones.Length; ++i)
                    {
                        if (RightWheelBones[i] != '')
                        {
                            SetBoneRotation(RightWheelBones[i], WheelsRotation);
                        }
                    }
                }
            }
        }
        // If vehicle isn't moving, zero the movement sounds & tread movement
        else
        {
            UpdateMovementSound(0.0);

            if (LeftTreadPanner != none)
            {
                LeftTreadPanner.PanRate = 0.0;
            }

            if (RightTreadPanner != none)
            {
                RightTreadPanner.PanRate = 0.0;
            }
        }
    }

    super.Tick(DeltaTime);

    // Disable Tick if vehicle isn't moving & has no driver
    if (!bDriving && ForwardVel ~= 0.0)
    {
        Disable('Tick');
    }

    if (Role == ROLE_Authority)
    {
        // Recalculate the total supply count for our pawn, or -1 if there are
        // no supplies around.
        if (TouchingSupplyAttachments.Length == 0)
        {
            TouchingSupplyCount = -1;
        }
        else
        {
            TouchingSupplyCount = 0;

            for (i = 0; i < TouchingSupplyAttachments.Length; ++i)
            {
                if (TouchingSupplyAttachments[i] != none)
                {
                    TouchingSupplyCount += TouchingSupplyAttachments[i].GetSupplyCount();
                }
            }
        }
    }
}

// Modified to remove RO stuff about bDriverAlreadyEntered, bDisableThrottle & CheckForCrew, as DH doesn't wait for crew anyway - so just set bDriverAlreadyEntered in KDriverEnter()
function Timer()
{
    // Check to see if we need to destroy a spiked, abandoned vehicle
    if (bSpikedVehicle)
    {
        if (Health > 0 && IsVehicleEmpty())
        {
            KilledBy(self);
        }
        else
        {
            bSpikedVehicle = false; // cancel spike timer if vehicle is now occupied or destroyed
        }
    }
}

///////////////////////////////////////////////////////////////////////////////////////
//  *******************************  VIEW/DISPLAY  ********************************  //
///////////////////////////////////////////////////////////////////////////////////////

// Modified to make locking of view during ViewTransition optional, to handle FPCamPos, & to optimise & simplify generally
simulated function SpecialCalcFirstPersonView(PlayerController PC, out Actor ViewActor, out vector CameraLocation, out rotator CameraRotation)
{
    local quat RelativeQuat, VehicleQuat, NonRelativeQuat;

    ViewActor = self;

    // Set CameraRotation
    if (IsInState('ViewTransition') && bLockCameraDuringTransition)
    {
        CameraRotation = GetBoneRotation(PlayerCameraBone); // if camera is locked during a current transition, lock rotation to PlayerCameraBone
    }
    else if (PC != none)
    {
        // Factor in the vehicle's rotation, as PC's rotation is relative to vehicle
        RelativeQuat = QuatFromRotator(Normalize(PC.Rotation));
        VehicleQuat = QuatFromRotator(Rotation);
        NonRelativeQuat = QuatProduct(RelativeQuat, VehicleQuat);
        CameraRotation = Normalize(QuatToRotator(NonRelativeQuat));
    }

    // Get camera location & adjust for any offset positioning
    CameraLocation = GetBoneCoords(PlayerCameraBone).Origin;

    if (FPCamPos != vect(0.0, 0.0, 0.0))
    {
        CameraLocation += (FPCamPos >> Rotation);
    }

    // Finalise the camera with any shake
    if (PC != none)
    {
        CameraRotation = Normalize(CameraRotation + PC.ShakeRot);
        CameraLocation += (PC.ShakeOffset >> PC.Rotation);
    }
}

// Modified to fix bug where any HUDOverlay would be destroyed if function called before net client received Controller reference through replication
// Also to remove irrelevant stuff about driver weapon crosshair & to optimise a little
// Includes omitting calling DrawVehicle (as is just a 1 liner that can be optimised) & DrawPassengers (as is just an empty function)
simulated function DrawHUD(Canvas C)
{
    local PlayerController PC;

    PC = PlayerController(Controller);

    if (PC != none && !PC.bBehindView)
    {
        // Player is in a position where a HUDOverlay should be drawn
        if (DriverPositions[DriverPositionIndex].bDrawOverlays && !IsInState('ViewTransition') && HUDOverlay != none && !Level.IsSoftwareRendering())
        {
            HUDOverlay.SetLocation(PC.CalcViewLocation + (HUDOverlayOffset >> PC.CalcViewRotation));
            HUDOverlay.SetRotation(PC.CalcViewRotation);
            C.DrawActor(HUDOverlay, false, true, FClamp(HUDOverlayFOV * (PC.DesiredFOV / PC.DefaultFOV), 1.0, 170.0));
        }

        // Draw vehicle, turret, ammo count, passenger list
        if (ROHud(PC.myHUD) != none)
        {
            ROHud(PC.myHUD).DrawVehicleIcon(C, self);
        }
    }
}

// Modified so if player is transitioning to a different driver position, we restrict view yaw to the lowest of the old & new positions
// Prevents screwed up views through the inside of vehicle while transitioning, e.g. unbuttoning in a tank,
// where player suddenly has much wider view limits from new position & can see through unmodelled tank interior
// Also so we don't limit view yaw if player is in behind view
simulated function int LimitYaw(int yaw)
{
    if (!bLimitYaw || (IsHumanControlled() && PlayerController(Controller).bBehindView))
    {
        return yaw;
    }

    if (IsInState('ViewTransition')) // if transitioning, first clamp yaw to the limits of the old position, then clamp to new position as usual
    {
        yaw = Clamp(yaw, DriverPositions[PreviousPositionIndex].ViewNegativeYawLimit, DriverPositions[PreviousPositionIndex].ViewPositiveYawLimit);
    }

    return Clamp(yaw, DriverPositions[DriverPositionIndex].ViewNegativeYawLimit, DriverPositions[DriverPositionIndex].ViewPositiveYawLimit);
}

// Modified so we don't limit view pitch if in behind view
// Also to correct apparent error in ROVehicle, where PitchDownLimit was being used instead of DriverPositions[x].ViewPitchDownLimit in multi position weapon
function int LimitPawnPitch(int pitch)
{
    pitch = pitch & 65535;

    if (bLimitPitch && !(IsHumanControlled() && PlayerController(Controller).bBehindView) && DriverPositions.Length > 0)
    {
        if (pitch > DriverPositions[DriverPositionIndex].ViewPitchUpLimit && pitch < DriverPositions[DriverPositionIndex].ViewPitchDownLimit)
        {
            if (pitch - DriverPositions[DriverPositionIndex].ViewPitchUpLimit < DriverPositions[DriverPositionIndex].ViewPitchDownLimit - pitch)
            {
                pitch = DriverPositions[DriverPositionIndex].ViewPitchUpLimit;
            }
            else
            {
                pitch = DriverPositions[DriverPositionIndex].ViewPitchDownLimit;
            }
        }
    }

    return pitch;
}

// Modified to switch to external mesh & unzoomed FOV for behind view
// Also to only adjust PC's rotation to make it relative to vehicle if we've just switched back from behind view into 1st person view
// This is because when we enter a vehicle we now zero the PC's rotation on entering, so it's already relative & we start facing the same way as the vehicle
simulated function POVChanged(PlayerController PC, bool bBehindViewChanged)
{
    if (PC == none)
    {
        return;
    }

    if (PC.bBehindView)
    {
        if (bBehindViewChanged)
        {
            FixPCRotation(PC); // switching to behind view, so make rotation non-relative to vehicle

            // Switch to external vehicle mesh & unzoomed view
            SwitchMesh(-1, true); // -1 signifies switch to default external mesh
            PC.SetFOV(PC.DefaultFOV);
        }

        bOwnerNoSee = false;

        if (Driver != none)
        {
            Driver.bOwnerNoSee = !bDrawDriverInTP;
        }

        if (PC == Controller) // no overlays for spectators
        {
            ActivateOverlay(false);
        }
    }
    else
    {
        if (bBehindViewChanged)
        {
            PC.SetRotation(rotator(vector(PC.Rotation) << Rotation)); // make rotation relative to vehicle again (changed so only if switching back from behind view)

            // Switch back to position's normal vehicle mesh & view FOV
            if (DriverPositions.Length > 0)
            {
                SwitchMesh(DriverPositionIndex, true);
                SetViewFOV(DriverPositionIndex, PC);
            }
        }

        bOwnerNoSee = !bDrawMeshInFP;

        if (Driver != none)
        {
            Driver.bOwnerNoSee = Driver.default.bOwnerNoSee;
        }

        if (bDriving && PC == Controller)
        {
            ActivateOverlay(true);
        }
    }
}

// New helper functions that get or set the appropriate ViewFOV for the given position in the DriverPositions array
// If no ViewFOV is specified for the given position it uses the player's default view FOV (i.e. player's normal FOV when on foot)
// This avoids having to hard code the default FOV for nearly all vehicle positions, & it also facilitates the player having a customisable view FOV
simulated function float GetViewFOV(int PositionIndex)
{
    if (PositionIndex >= 0 && PositionIndex < DriverPositions.Length && DriverPositions[PositionIndex].ViewFOV > 0.0)
    {
        return DriverPositions[PositionIndex].ViewFOV;
    }

    if (IsHumanControlled())
    {
        return PlayerController(Controller).DefaultFOV;
    }

    return class'DHPlayer'.default.DefaultFOV;
}

simulated function SetViewFOV(int PositionIndex, optional PlayerController PC)
{
    if (PC == none)
    {
        PC = PlayerController(Controller);
    }

    if (PC != none)
    {
        PC.SetFOV(GetViewFOV(PositionIndex));
    }
}

///////////////////////////////////////////////////////////////////////////////////////
//  ******************************** VEHICLE ENTRY  ******************************** //
///////////////////////////////////////////////////////////////////////////////////////

// Re-written so this function checks & picks a vehicle position the player can use, if there is one
// It ignores any positions already occupied by another player, & any tank crew positions the player can't use (including in an armored vehicle that he's locked out of)
// Also simplified by removing the check on player distance vs EntryRadius & the ClosestWeaponPawn stuff (it really doesn't matter which is closest)
// If player is close enough to see the 'enter vehicle' message, he should always be able to enter, otherwise it's confusing & contradictory
function Vehicle FindEntryVehicle(Pawn P)
{
    local ROVehicleWeaponPawn WP;
    local Vehicle             VehicleGoal;
    local bool                bPlayerIsTankCrew, bCanEnterTankCrewPositions, bHasTankCrewPositions;
    local int                 i;

    if (P == none)
    {
        return none;
    }

    if (P.IsHumanControlled())
    {
        // Check & save whether player is a tank crewman and, if so, whether he can enter tank crew positions (i.e. vehicle's crew haven't locked him out)
        if (class'DHPlayerReplicationInfo'.static.IsPlayerTankCrew(P))
        {
            bPlayerIsTankCrew = true;
            bCanEnterTankCrewPositions = !AreCrewPositionsLockedForPlayer(P, true);
        }

        // Select driver position if it's empty, & player isn't barred by tank crew restriction, & it isn't a locked armored vehicle that player can't enter
        if (Driver == none && (!bMustBeTankCommander || bCanEnterTankCrewPositions))
        {
            return self;
        }

        bHasTankCrewPositions = bMustBeTankCommander;

        // Otherwise loop through the weapon pawns to find the first the player can use
        for (i = 0; i < WeaponPawns.Length; ++i)
        {
            WP = ROVehicleWeaponPawn(WeaponPawns[i]);

            // Select weapon pawn if it's empty, & player isn't barred by tank crew restriction, & this isn't a locked armored vehicle that player can't enter
            if (WP != none && WP.Driver == none && (!WP.bMustBeTankCrew || bCanEnterTankCrewPositions))
            {
                return WP;
            }

            bHasTankCrewPositions = bHasTankCrewPositions || WP.bMustBeTankCrew;
        }

        // There are no empty, usable vehicle positions for this player, so give him a screen message (only if vehicle is his team's) & don't let him enter
        if (P.GetTeamNum() == VehicleTeam || !bTeamLocked)
        {
            if (!bHasTankCrewPositions || bPlayerIsTankCrew)
            {
                DisplayVehicleMessage(2, P); // vehicle is full (this simple message if vehicle isn't a tank or if player is a tank crewman)
            }
            else if (FirstRiderPositionIndex < WeaponPawns.Length)
            {
                DisplayVehicleMessage(3, P); // all rider positions full (if non-tanker tries to enter a tank that has rider positions)
            }
            else
            {
                DisplayVehicleMessage(4, P); // can't ride on this vehicle (if non-tanker tries to enter a tank that doesn't have rider positions)
            }
        }

        return none;
    }

    // Otherwise it must be a bot entering, & bots know what they want to enter (their 'RouteGoal')
    if (P.Controller != none)
    {
        VehicleGoal = Vehicle(P.Controller.RouteGoal);
    }

    if (VehicleGoal == self)
    {
        if (Driver == none && !(bMustBeTankCommander && AreCrewPositionsLockedForPlayer(P)))
        {
            return self;
        }
    }
    else if (VehicleGoal != none)
    {
        for (i = 0; i < WeaponPawns.Length; ++i)
        {
            WP = ROVehicleWeaponPawn(WeaponPawns[i]);

            if (VehicleGoal == WP)
            {
                if (WP.Driver == none && !(WP.bMustBeTankCrew && AreCrewPositionsLockedForPlayer(P)))
                {
                    return WP;
                }

                if (Driver == none && !(bMustBeTankCommander && AreCrewPositionsLockedForPlayer(P))) // bot tries to enter driver's position if can't use its weapon pawn goal
                {
                    return self;
                }

                return none;
            }
        }
    }

    return none;
}

// Modified to prevent entry if player is on fire, or if it's a crew position in an armored vehicle has been locked by its crew
function bool TryToDrive(Pawn P)
{
    local bool bEnemyVehicle;
    local int  i;

    // Deny entry if vehicle is destroyed, or if player is on fire or reloading a weapon (plus several very obscure other reasons)
    if (Health <= 0 || P == none || (DHPawn(P) != none && DHPawn(P).bOnFire) || (P.Weapon != none && P.Weapon.IsInState('Reloading')) ||
        P.Controller == none || !P.Controller.bIsPlayer || P.DrivenVehicle != none || P.IsA('Vehicle') || bNonHumanControl || !Level.Game.CanEnterVehicle(self, P))
    {
        return false;
    }

    // Check whether trying to enter a vehicle that doesn't belong to our team
    // If vehicle is team locked, i.e. can only be used by one team (the normal setting), it's a simple check against the VehicleTeam
    if (bTeamLocked)
    {
        bEnemyVehicle = P.GetTeamNum() != VehicleTeam;
    }
    // But if vehicle isn't team locked & can be used by either team, we need to check if already has an enemy occupant (enemies can't share!)
    else
    {
        if (Driver != none && P.GetTeamNum() != Driver.GetTeamNum())
        {
            bEnemyVehicle = true;
        }
        else
        {
            for (i = 0; i < WeaponPawns.Length; ++i)
            {
                if (WeaponPawns[i] != none && WeaponPawns[i].Driver != none && P.GetTeamNum() != WeaponPawns[i].Driver.GetTeamNum())
                {
                    bEnemyVehicle = true;
                    break;
                }
            }
        }
    }

    // Deny entry if it's an enemy vehicle
    if (bEnemyVehicle)
    {
        DisplayVehicleMessage(1, P); // can't use enemy vehicle

        return false;
    }

    // TODO: these checks on a tank crew position are perhaps unnecessary duplication, as they will have been reliably checked on the server in either:
    // (1) FindEntryVehicle() - if player pressed 'use' to try to enter a vehicle, or
    // (2) ServerChangeDriverPosition()/CanSwitchToVehiclePosition() - if player tried to switch vehicle position [EDIT - no longer applies, now goes straight to KDriverEnter], or
    // (3) DHSpawnManager.SpawnVehicle() - if player spawns into a new vehicle from the DH deploy screen
    // (4) DHSpawnPoint_Vehicle.FindEntryVehicle() - if player deploys into an existing spawn vehicle from the DH deploy screen
    // And there shouldn't be any other way of getting to this function
    if (bMustBeTankCommander)
    {
        // Deny entry to a tank crew position if player isn't a tank crew role
        if (!class'DHPlayerReplicationInfo'.static.IsPlayerTankCrew(P) && P.IsHumanControlled())
        {
            DisplayVehicleMessage(0, P); // not qualified to operate vehicle

            return false;
        }

        // Deny entry to a tank crew position in an armored vehicle if it's been locked & player isn't an allowed crewman (gives message)
        if (AreCrewPositionsLockedForPlayer(P))
        {
            return false;
        }
    }

    // Deny entry if vehicle has a driver
    // Note this comes after other checks because if the player can't enter it anyway (e.g. enemy or locked vehicle or tank crew only),
    // he should get a 'can't use' message regardless of whether it happens to be currently occupied
    if (Driver != none)
    {
        return false;
    }

    // Passed all checks, so allow player to enter the vehicle
    KDriverEnter(P);

    return true;
}

// Modified to avoid playing engine start sound when entering vehicle, but to get a bot to start the engine on entering
// Also to handle passed in pawn being a vehicle, which now happens when player switches vehicle position (no longer briefly repossesses & unpossesses his player pawn)
// And to check & update any vehicle lock settings as a new player has entered, & to set bDriverAlreadyEntered as much simpler alternative to Timer() in ROWheeledVehicle
// Generally optimised & re-ordered a little, with some redundancy from the Supers removed
function KDriverEnter(Pawn P)
{
    local Controller C;
    local DHPawn     DHP;

    // Get a controller reference
    // If the entering player has a controller we need to save it because the pawn will lose it when unpossessed
    // And if player is switching from another vehicle position, his player pawn will no longer have a controller, so we need to use the new DHPawn.SwitchingController
    if (P != none)
    {
        DHP = DHPawn(P);

        if (P.Controller != none)
        {
            C = P.Controller;
        }

        if (DHP != none && DHP.SwitchingController != none)
        {
            if (C == none)
            {
                C = DHP.SwitchingController;
            }

            DHP.SetSwitchingController(none); // reset this now we've used it
        }
    }

    if (C == none)
    {
        return;
    }

    // Standard updates because a player has entered
    ResetTime = Level.TimeSeconds - 1.0; // cancel any CheckReset timer as vehicle now occupied
    Instigator = self;                   // restore usual value as KDriverLeave() will have changed it if a player has exited
    bDriverAlreadyEntered = true;        // ADDED as a much simpler alternative to Timer() in ROWheeledVehicle

    if (bEnterringUnlocks && bTeamLocked) // MOVED here from TryToDrive()
    {
        bTeamLocked = false;
    }

    // Make the player our 'Driver'
    DriverPositionIndex = InitialPositionIndex;
    PreviousPositionIndex = InitialPositionIndex;
    bDriving = true;
    Driver = P;
    Driver.StartDriving(self);

    // Make the player unpossess its current pawn & possess this vehicle pawn
    if (C.Pawn != none) // ADDED this check because if only switching vehicle position, controller will no longer have any player pawn to Unpossess()
    {
        C.Unpossess();
    }

    Driver.SetOwner(self); // this keeps the driver net relevant
    C.bVehicleTransition = true; // to stop bots from doing Restart() during possession
    C.Possess(self);
    C.bVehicleTransition = false;
    DrivingStatusChanged();
    Level.Game.DriverEnteredVehicle(self, P);
    Driver.bSetPCRotOnPossess = false; // so when player gets out, he'll be facing the same direction as he was in the vehicle
    UpdateVehicleLockOnPlayerEntering(self); // ADDED to tell our vehicle to check & update any vehicle lock settings as new player has entered

    // Bot code
    StuckCount = 0;

    if (IsHumanControlled())
    {
        VehicleLostTime = 0.0;
    }
    else if (bEngineOff) // ADDED so bot starts engine
    {
        ServerStartEngine();
    }
}

// Modified to work around various net client problems caused by replication timing issues
// Also to avoid playing engine start up force feedback, as we don't start the engine when player enters
// And to add engine start/stop hint, to enforce bDesiredBehindView=false (avoids a view rotation bug), & to cleanly handle player's initial view rotation
simulated function ClientKDriverEnter(PlayerController PC)
{
    local DHPlayer DHP;

    // Fix possible replication timing problems on a net client
    if (Role < ROLE_Authority && PC != none)
    {
        // Server passed the PC with this function, so we can safely set new Controller here, even though may take a little longer for new Controller value to replicate
        // And we know new Owner will also be the PC & new net Role will AutonomousProxy, so we can set those too, avoiding problems caused by variable replication delay
        // e.g. DrawHUD() can be called before Controller is replicated; SwitchMesh() may fail because new Role isn't received until later
        Controller = PC;
        SetOwner(PC);
        Role = ROLE_AutonomousProxy;

        // Fix for possible camera problem when deploying into spawn vehicle (see notes in DHVehicleWeaponPawn.ClientKDriverEnter)
        if (PC.IsInState('Spectating'))
        {
            PC.GotoState('PlayerWalking');
        }
    }

    bDesiredBehindView = false; // may be true in user.ini config file if player exited game while in behind view in same vehicle (config values change class defaults)

    FPCamPos = default.FPCamPos;

    SavedPositionIndex = InitialPositionIndex; // ADDED
    PendingPositionIndex = InitialPositionIndex;

    if (!bDontUsePositionMesh)
    {
        GotoState('EnteringVehicle');
    }

    // REMOVED as player's rotation always gets zeroed in the Super so he starts facing forwards (due to bZeroPCRotOnEntry)
    // Player's rotation is now always relative to the vehicle (& in POVChanged() we no longer alter his rotation to make it relative)
//  if (!bDesiredBehindView)
//      PC.SetRotation(Rotation);

    StoredVehicleRotation = Rotation;

    // Hints re engine start/stop & use of deploy vehicles
    DHP = DHPlayer(PC);

    if (DHP != none)
    {
        DHP.QueueHint(40, true);

        if (IsSpawnVehicle())
        {
            DHP.QueueHint(14, true);
            DHP.QueueHint(16, true);
        }
    }

    super(Vehicle).ClientKDriverEnter(PC);
}

// Modified to use InitialPositionIndex & to play BeginningIdleAnim on internal mesh when entering vehicle
simulated state EnteringVehicle
{
    simulated function HandleEnter()
    {
        SwitchMesh(InitialPositionIndex);

        if (HasAnim(BeginningIdleAnim))
        {
            PlayAnim(BeginningIdleAnim); // shouldn't actually be necessary, but a reasonable fail-safe
        }

        SetViewFOV(InitialPositionIndex);
    }
}

// Modified to avoid starting exhaust & dust effects just because we got in - now we need to wait until the engine is started
// Also to play neutral idle animation for all modes, so players see things like closed hatches & also any collision stuff is re-set (including on server)
// We no longer disable Tick when driver exits, as vehicle may still be moving & dust effects need updating as vehicle slows
// Instead we disable Tick at the end of Tick itself, if vehicle isn't moving & has no driver
simulated event DrivingStatusChanged()
{
    if (bDriving)
    {
        Enable('Tick'); // necessary even if engine is off, if we have a driver, to prevent vehicle from being driven
    }
    else if (HasAnim(BeginningIdleAnim))
    {
        PlayAnim(BeginningIdleAnim);
    }
}

///////////////////////////////////////////////////////////////////////////////////////
//  *************************** CHANGING DRIVER POSITION *************************** //
///////////////////////////////////////////////////////////////////////////////////////

// Modified to avoid wasting network resources by calling ServerChangeViewPoint on the server when it isn't valid
simulated function NextWeapon()
{
    if (DriverPositionIndex < DriverPositions.Length - 1 && DriverPositionIndex == PendingPositionIndex && !IsInState('ViewTransition') && bMultiPosition)
    {
        PendingPositionIndex = DriverPositionIndex + 1;
        ServerChangeViewPoint(true);
    }
}

simulated function PrevWeapon()
{
    if (DriverPositionIndex > 0 && DriverPositionIndex == PendingPositionIndex && !IsInState('ViewTransition') && bMultiPosition)
    {
        PendingPositionIndex = DriverPositionIndex - 1;
        ServerChangeViewPoint(false);
    }
}

// Modified to call NextViewPoint() for all modes, including dedicated server
// New player hit detection system (basically using normal hit detection as for an infantry player pawn) relies on server playing same animations as net clients
// Server also needs to be in state ViewTransition if player is unbuttoning to prevent player exiting until fully unbuttoned
function ServerChangeViewPoint(bool bForward)
{
    if (bForward)
    {
        if (DriverPositionIndex < (DriverPositions.Length - 1))
        {
            PreviousPositionIndex = DriverPositionIndex;
            DriverPositionIndex++;
            NextViewPoint();
        }
    }
    else
    {
        if (DriverPositionIndex > 0)
        {
            PreviousPositionIndex = DriverPositionIndex;
            DriverPositionIndex--;
            NextViewPoint();
        }
    }
}

// Modified so dedicated server doesn't go to state ViewTransition if player is only moving between unexposed positions
// This is because player can't be shot & so server doesn't need to play transition anims (note this wouldn't even be called on dedicated server in original RO)
simulated function NextViewPoint()
{
    if (Level.NetMode != NM_DedicatedServer || DriverPositions[DriverPositionIndex].bExposed || DriverPositions[PreviousPositionIndex].bExposed)
    {
        GotoState('ViewTransition');
    }
}

// Modified to enable or disable player's hit detection when moving to or from an exposed position, to use Sleep to control exit from state,
// to add handling of FOV changes & better handling of locked camera, to avoid switching mesh & FOV if in behind view, & to avoid unnecessary stuff on a server
simulated state ViewTransition
{
    simulated function HandleTransition()
    {
        local PlayerController PC;

        if (IsFirstPerson())
        {
            PC = PlayerController(Controller);

            // Switch to mesh for new position as may be different
            // Note added IsFirstPerson() check stops this on dedicated server or on listen server host that's not controlling this vehicle
            SwitchMesh(DriverPositionIndex);

            // Unless moving onto an overlay position, apply any zoom for the new position now
            // If we are moving onto an overlay position, we instead leave it to end of the transition
            if (!DriverPositions[DriverPositionIndex].bDrawOverlays)
            {
                PC.DesiredFOV = GetViewFOV(DriverPositionIndex); // set DesiredFOV so any zoom change gets applied smoothly
            }
        }

        if (Driver != none)
        {
            // If moving to an exposed position, enable the driver's hit detection
            if (DriverPositions[DriverPositionIndex].bExposed && !DriverPositions[PreviousPositionIndex].bExposed && ROPawn(Driver) != none)
            {
                ROPawn(Driver).ToggleAuxCollision(true);
            }

            // Play any transition animation for the driver
            if (Driver.HasAnim(DriverPositions[DriverPositionIndex].DriverTransitionAnim) && Driver.HasAnim(DriverPositions[PreviousPositionIndex].DriverTransitionAnim))
            {
                Driver.PlayAnim(DriverPositions[DriverPositionIndex].DriverTransitionAnim);
            }
        }

        // Play any transition animation for the vehicle itself & set a duration to control when we exit this state
        ViewTransitionDuration = 0.0; // start with zero in case we don't have a transition animation

        if (PreviousPositionIndex < DriverPositionIndex)
        {
            if (HasAnim(DriverPositions[PreviousPositionIndex].TransitionUpAnim))
            {
                PlayAnim(DriverPositions[PreviousPositionIndex].TransitionUpAnim);
                ViewTransitionDuration = GetAnimDuration(DriverPositions[PreviousPositionIndex].TransitionUpAnim);
            }
        }
        else if (HasAnim(DriverPositions[PreviousPositionIndex].TransitionDownAnim))
        {
            PlayAnim(DriverPositions[PreviousPositionIndex].TransitionDownAnim);
            ViewTransitionDuration = GetAnimDuration(DriverPositions[PreviousPositionIndex].TransitionDownAnim);
        }
    }

    // Emptied out so that Sleep is the sole timing for exiting this state
    simulated function AnimEnd(int channel)
    {
    }

    // Reverted to global Timer as Sleep is now the sole means of exiting this state
    simulated function Timer()
    {
        global.Timer();
    }

    simulated function EndState()
    {
        if (IsFirstPerson())
        {
            // If we've finished moving onto an overlay position, now snap to any zoom setting or camera offset it has (we avoiding doing this earlier)
            if (DriverPositions[DriverPositionIndex].bDrawOverlays)
            {
                SetViewFOV(DriverPositionIndex);
            }

            // If camera was locked to PlayerCameraBone during transition, match rotation to that now, so the view can't snap to another rotation
            if (bLockCameraDuringTransition && ViewTransitionDuration > 0.0)
            {
                Controller.SetRotation(rotator(vector(GetBoneRotation(PlayerCameraBone)) << Rotation)); // camera bone rotation, made relative to vehicle
            }
        }

        // If moving to an unexposed position, disable the driver's hit detection
        if (!DriverPositions[DriverPositionIndex].bExposed && DriverPositions[PreviousPositionIndex].bExposed && ROPawn(Driver) != none)
        {
            ROPawn(Driver).ToggleAuxCollision(false);
        }
    }

Begin:
    HandleTransition();
    Sleep(ViewTransitionDuration);
    GotoState('');
}

///////////////////////////////////////////////////////////////////////////////////////
//  ******************************** VEHICLE EXIT  ********************************* //
///////////////////////////////////////////////////////////////////////////////////////

// Modified to add clientside pre-checks before sending the function call to the server
// Optimises network performance generally & specifically avoids a rider camera bug when unsuccessfully trying to switch to another vehicle position
simulated function SwitchWeapon(byte F)
{
    if (Role == ROLE_Authority || CanSwitchToVehiclePosition(F))
    {
        ServerChangeDriverPosition(F);
    }
}

// Modified to add checks before trying to switch position, to make sure the player isn't going to be prevented from entering the new position
// Also to record the controller in the DHPawn (as SwitchingController), which is now now required by the new vehicle position's KDriverEnter()
// Exiting player no longer briefly re-possesses player pawn before trying to enter new vehicle position, so DHPawn passed in to KDriverEnter() has no Controller
// And we now call KDriverEnter() directly, instead of TryToDrive(), as we've already checked & verified the player can switch
// Generally re-factored to avoid repeating any of the same checks & to reduce repetition & make clearer
function ServerChangeDriverPosition(byte F)
{
    local DHPawn            SwitchingPlayer, Bot;
    local VehicleWeaponPawn WeaponPawn;

    SwitchingPlayer = DHPawn(Driver);

    if (SwitchingPlayer == none || !CanSwitchToVehiclePosition(F))
    {
        return; // can't switch if fails any of these checks
    }

    WeaponPawn = WeaponPawns[F - 2];

    if (WeaponPawn != none)
    {
        // If human player wants to switch to a bot's position, make the bot swap with him
        if (AIController(WeaponPawn.Controller) != none)
        {
            Bot = DHPawn(WeaponPawn.Driver);

            if (Bot != none)
            {
                Bot.SetSwitchingController(WeaponPawn.Controller);
                WeaponPawn.KDriverLeave(true); // kicks bot out
            }
        }

        // Switch player to new vehicle weapon position
        // We record our controller as the SwitchingController, which is now required by the new vehicle position's KDriverEnter()
        // And we now call KDriverEnter() directly, instead of TryToDrive(), as we've already checked & verified the player can switch
        SwitchingPlayer.SetSwitchingController(Controller);
        KDriverLeave(true);
        WeaponPawn.KDriverEnter(SwitchingPlayer);

        if (Bot != none)
        {
            KDriverEnter(Bot); // if we kicked a bot out of the target position, now switch it into this position
        }
    }
}

// New helper function to check whether player is able to switch to new vehicle position
// Avoids (1) net client sending unnecessary replicated function calls to server, & (2) player exiting current position to unsuccessfully try to enter new position
// We make sure player isn't trying to 'teleport' outside to external rider position while buttoned up, or to enter any position already occupied by another human player,
// or a tank crew position he can't use, including in an armored vehicle that he's locked out of (although shouldn't be an issue as he's already in the driver position)
simulated function bool CanSwitchToVehiclePosition(byte F)
{
    F -= 2; // adjust passed F to selected weapon pawn index (e.g. pressing 2 for turret position ends up with F=0 for weapon pawn no.0)

    // Can't switch if player has selected an invalid weapon pawn position
    // Note if player presses 0 or 1, which are invalid choices, the F byte ends up as 254 or 255 & so fails this check (which is what we want)
    if (F >= WeaponPawns.Length)
    {
        return false;
    }

    // Can't switch if player selected a rider position on an armored vehicle, but is buttoned up (no 'teleporting' outside to external rider position) - gives message
    if (IsA('DHArmoredVehicle') && F >= FirstRiderPositionIndex && !CanExit())
    {
        return false;
    }

    // Note on a net client we probably won't get a weapon pawn reference for an unoccupied rider pawn, as actor doesn't usually exist on a client
    // But that's fine because there's nothing we need to check for an unoccupied rider pawn & we can always switch to it if we got here
    // If we let the switch go ahead, the rider pawn will get replicated to the owning net client as the player enters it on the server
    if (WeaponPawns[F] != none)
    {
        if (WeaponPawns[F].IsA('ROVehicleWeaponPawn') && ROVehicleWeaponPawn(WeaponPawns[F]).bMustBeTankCrew)
        {
            // Can't switch if player has selected a tank crew position but isn't a tank crew role
            if (!class'DHPlayerReplicationInfo'.static.IsPlayerTankCrew(self) && IsHumanControlled())
            {
                DisplayVehicleMessage(0); // not qualified to operate vehicle

                return false;
            }

            // Can't switch to a tank crew position in an armored vehicle if it's been locked & player isn't an allowed crewman (gives message)
            // We DO NOT apply this check to a net client, as it doesn't have the required variables (bVehicleLocked & CrewedLockedVehicle)
            if (Role == ROLE_Authority && AreCrewPositionsLockedForPlayer(self))
            {
                return false;
            }
        }

        // Can't switch if new vehicle position already has a human occupant
        // bDriving check is there to also catch 'LeaveBody' debug pawns, which won't have a PRI, stopping player switching into same position as one
        if (WeaponPawns[F].bDriving && !(WeaponPawns[F].PlayerReplicationInfo != none && WeaponPawns[F].PlayerReplicationInfo.bBot))
        {
            return false;
        }
    }

    return true;
}

<<<<<<< HEAD
// Modified to remove overlap with DriverDied(), moving common features into DriverLeft(), which gets called by both functions, & to remove some redundancy
// Also to prevent exit if player is buttoned up & to give player the same momentum as the vehicle when exiting
=======
// Modified so if player is only switching vehicle positions, he no longer briefly re-possesses his player pawn before trying to enter the new vehicle position
// And to remove overlap with DriverDied(), moving common features into DriverLeft(), which gets called by both functions, & to remove some redundancy
// Also to prevent exit if player is buttoned up, to show a message if no valid exit can be found, & to give player the same momentum as the vehicle when exiting
>>>>>>> 0fb77aec
function bool KDriverLeave(bool bForceLeave)
{
    local Controller SavedController;
    local vector     ExitVelocity;
<<<<<<< HEAD

    // Prevent exit from vehicle if player is buttoned up (or if game type or mutator prevents exit)
    // Only if bForceLeave is false, meaning player is trying to exit vehicle & not just switch to another vehicle position
=======
    local bool       bSwitchingVehiclePosition;

    // Prevent exit from vehicle if player is buttoned up (or if game type or mutator prevents exit)
>>>>>>> 0fb77aec
    if (!bForceLeave && (!CanExit() || (Level.Game != none && !Level.Game.CanLeaveVehicle(self, Driver))))
    {
        return false;
    }

<<<<<<< HEAD
    // Find an exit location for place to exiting player
    if (Driver != none && (!bRemoteControlled || bHideRemoteDriver))
=======
    bSwitchingVehiclePosition = bForceLeave && DHPawn(Driver) != none && DHPawn(Driver).SwitchingController != none;

    // Find an exit location for the player & try to move him there, unless we're only switching vehicle position
    if (!bSwitchingVehiclePosition && Driver != none && (!bRemoteControlled || bHideRemoteDriver))
>>>>>>> 0fb77aec
    {
        Driver.bHardAttach = false;
        Driver.bCollideWorld = true;
        Driver.SetCollision(true, true);

<<<<<<< HEAD
        // If we couldn't find a place to put exiting player, leave him inside (restoring his attachment & collision properties)
=======
        // If we couldn't move player to an exit location & we're not forcing exit, leave him inside (restoring his attachment & collision properties)
>>>>>>> 0fb77aec
        if (!PlaceExitingDriver() && !bForceLeave)
        {
            Driver.bHardAttach = true;
            Driver.bCollideWorld = false;
            Driver.SetCollision(false, false);
<<<<<<< HEAD
=======
            DisplayVehicleMessage(13); // no exit can be found (added)
>>>>>>> 0fb77aec

            return false;
        }
    }

<<<<<<< HEAD
    // Stop controlling this vehicle
=======
    // Exit is successful, so stop controlling this vehicle pawn
>>>>>>> 0fb77aec
    if (Controller != none)
    {
        if (Controller.RouteGoal == self)
        {
            Controller.RouteGoal = none;
        }

        if (Controller.MoveTarget == self)
        {
            Controller.MoveTarget = none;
        }

<<<<<<< HEAD
        Controller.bVehicleTransition = true; // to keep Bots from doing Restart() in Possess()

        SavedController = Controller; // save because Unpossess() will clear our reference
        Controller.UnPossess();

        // Take control of the exiting player pawn
        if (Driver != none && Driver.Health > 0)
        {
//          Driver.SetOwner(SavedController); // removed as gets set anyway in the possession process
            SavedController.Possess(Driver);
=======
        SavedController = Controller; // save because Unpossess() will clear our reference
        Controller.UnPossess();

        // If player is actually exiting the vehicle, not just switching positions, take control of the exiting player pawn
        // We now skip this block if only switching, so we no longer briefly re-possess the player pawn
        if (!bSwitchingVehiclePosition && Driver != none && Driver.Health > 0)
        {
//          Driver.SetOwner(SavedController); // removed as gets set anyway in the possession process
            SavedController.bVehicleTransition = true; // to stop bots from doing Restart() during possession
            SavedController.Possess(Driver);
            SavedController.bVehicleTransition = false;
>>>>>>> 0fb77aec

            if (SavedController.IsA('PlayerController'))
            {
                PlayerController(SavedController).ClientSetViewTarget(Driver); // set PlayerController to view the person that got out
            }
        }

<<<<<<< HEAD
        SavedController.bVehicleTransition = false; // reset

        if (Controller == SavedController) // if our Controller didn't change, clear it
        {
            Controller = none;
        }
    }
    else if (Driver != none && Driver.Controller == self) // if we somehow didn't have a Controller, clear the owner of the exiting player
    {
        Driver.SetOwner(none);
    }

    // Update exiting player pawn as he has now left the vehicle
    if (Driver != none)
    {
        Driver.bSetPCRotOnPossess = Driver.default.bSetPCRotOnPossess; // undo temporary change made when entering vehicle
        Instigator = Driver; // so if vehicle continues on & hits something, the old driver is responsible for any damage caused

        Driver.StopDriving(self);

        // Give a player exiting the vehicle the same momentum as vehicle, with a little added height kick
        if (!bForceLeave && Driver.Health > 0)
        {
=======
        if (Controller == SavedController) // if our Controller somehow didn't change, clear it
        {
            Controller = none;
        }
    }

    if (Driver != none)
    {
        Instigator = Driver; // so if vehicle continues on & hits something, the old driver is responsible for any damage caused

        // Update exiting player pawn if he has actually left the vehicle
        if (!bSwitchingVehiclePosition)
        {
            Driver.bSetPCRotOnPossess = Driver.default.bSetPCRotOnPossess; // undo temporary change made when entering vehicle
            Driver.StopDriving(self);

            // Give a player exiting the vehicle the same momentum as vehicle, with a little added height kick
>>>>>>> 0fb77aec
            ExitVelocity = Velocity;
            ExitVelocity.Z += 60.0;
            Driver.Velocity = ExitVelocity;
        }
<<<<<<< HEAD
=======
        // Or if human player has only switched vehicle position, we just set PlayerStartTime, telling bots not to enter this vehicle position for a little while
        // This is the only line that's relevant from StopDriving(), as we're no longer calling that if only switching position
        else if (PlayerController(SavedController) != none)
        {
            PlayerStartTime = Level.TimeSeconds + 12.0;
        }
>>>>>>> 0fb77aec
    }

    DriverLeft();

    return true;
}

<<<<<<< HEAD
=======
// Modified to remove overlap with KDriverLeave(), moving common features into DriverLeft(), which gets called by both functions, & to remove some redundancy
// Also made it so function progresses to call DriverLeft() even if has no Controller, which specifically works with the LeaveBody() debug exec
>>>>>>> 0fb77aec
function DriverDied()
{
    local Controller SavedController;

    if (Driver != none)
    {
        Level.Game.DiscardInventory(Driver);
        Driver.StopDriving(self);
        Driver.Controller = Controller;
        Driver.DrivenVehicle = self; // for in game stats, so it knows player was killed inside a vehicle

        if (Controller != none)
        {
            if (IsHumanControlled()) // set PlayerController to view the dead driver
            {
                Controller.SetLocation(Location);
                PlayerController(Controller).SetViewTarget(Driver);
                PlayerController(Controller).ClientSetViewTarget(Driver);
            }

            SavedController = Controller; // save because Unpossess() will clear our reference
            Controller.Unpossess();

            if (Controller == SavedController) // if our Controller didn't change, clear it
            {
                Controller = none;
            }

            SavedController.Pawn = Driver;
        }
    }

    DriverLeft();
}

// Modified to add common features from KDriverLeave() & DriverDied(), which both call this function
// Unlike RO, we avoid playing engine shut down sound when leaving vehicle
function DriverLeft()
{
<<<<<<< HEAD
=======
    Throttle = 0.0;
    Steering = 0.0;
    Rise = 0.0;

    Level.Game.DriverLeftVehicle(self, Driver);
    Driver = none;
    bDriving = false;
    DrivingStatusChanged();

>>>>>>> 0fb77aec
    if (Health > 0)
    {
        DriverPositionIndex = InitialPositionIndex;
        PreviousPositionIndex = InitialPositionIndex;

        MaybeDestroyVehicle(); // checks if vehicle is now empty & may set a timer to destroy later
    }
<<<<<<< HEAD

    Throttle = 0.0;
    Steering = 0.0;
    Rise = 0.0;

    Level.Game.DriverLeftVehicle(self, Driver);
    Driver = none;
    bDriving = false;
    DrivingStatusChanged();
=======
}

// Modified to stop any engine shut down force feedback if player exits just after switching off engine & the FF is still playing (he's exited so he shouldn't feel it)
simulated function ClientKDriverLeave(PlayerController PC)
{
    super.ClientKDriverLeave(PC);

    if (PC != none && PC.bEnableGUIForceFeedback)
    {
        PC.StopForceFeedback(ShutDownForce);
    }
>>>>>>> 0fb77aec
}

// New function to check if player can exit - implement in subclass as required
simulated function bool CanExit()
{
    return true;
}

// Modified to use new, simplified system with exit positions for all vehicle positions included in the vehicle class default properties
// Also to trace from player's actual world location, with a smaller trace extent so player is less likely to snag on objects that wouldn't really block his exit
function bool PlaceExitingDriver()
{
    local vector Extent, ZOffset, ExitPosition, HitLocation, HitNormal;
    local int    i;

    if (Driver == none)
    {
        return false;
    }

    // Set extent & ZOffset, using a smaller extent than original
    Extent.X = Driver.default.DrivingRadius;
    Extent.Y = Driver.default.DrivingRadius;
    Extent.Z = Driver.default.DrivingHeight;
    ZOffset.Z = Driver.default.CollisionHeight * 0.5;

    // Check through exit positions to see if player can be moved there, using the 1st valid one we find
    for (i = 0; i < ExitPositions.Length; ++i)
    {
        ExitPosition = Location + (ExitPositions[i] >> Rotation) + ZOffset;

        if (Trace(HitLocation, HitNormal, ExitPosition, Driver.Location + ZOffset - Driver.default.PrePivot, false, Extent) == none
            && Trace(HitLocation, HitNormal, ExitPosition, ExitPosition + ZOffset, false, Extent) == none
            && Driver.SetLocation(ExitPosition))
        {
            return true;
        }
    }

    return false;
}

///////////////////////////////////////////////////////////////////////////////////////
//  ************************* ENGINE START/STOP & EFFECTS ************************** //
///////////////////////////////////////////////////////////////////////////////////////

// Modified to use fire button to start or stop engine
simulated function Fire(optional float F)
{
    // Clientside checks to prevent unnecessary replicated function call to server if invalid (including clientside time check)
    if (Role == ROLE_Authority || (Throttle == 0.0 && (Level.TimeSeconds - IgnitionSwitchTime) > default.IgnitionSwitchInterval))
    {
        ServerStartEngine();
    }
}

// Server side function called to switch engine on/off
function ServerStartEngine()
{
    local bool bFirstTimeStarted;

    // Throttle must be zeroed & also a time check so people can't spam the ignition switch
    if (Throttle == 0.0 && (Level.TimeSeconds - IgnitionSwitchTime) > default.IgnitionSwitchInterval)
    {
        bFirstTimeStarted = IgnitionSwitchTime == 0.0; // if IgnitionSwitchTime never been set this must be the 1st engine start
        IgnitionSwitchTime = Level.TimeSeconds;

        // Engine won't start if it's dead
        // Also a random chance of temporary failure each time when trying to re-start an engine that has been switched off (engine doesn't turn over the 1st time)
        // Random failure not applied the 1st time vehicle is entered & started (typically when deploying into a spawned vehicle), only when trying to re-start
        // Same non-start sound suits both situations
        if (EngineHealth <= 0 || (bEngineOff && !bFirstTimeStarted && EngineRestartFailChance > 0.0 && FRand() < EngineRestartFailChance))
        {
            PlaySound(DamagedStartUpSound, SLOT_None, 2.0);
        }
        // Otherwise toggle the engine on or off, with appropriate sound
        else
        {
            bEngineOff = !bEngineOff;

            SetEngine();

            if (bEngineOff)
            {
                if (ShutDownSound != none)
                {
                    PlaySound(ShutDownSound, SLOT_None, 1.0);
                }
            }
            else if (StartUpSound != none)
            {
                PlaySound(StartUpSound, SLOT_None, 1.0);
            }
        }
    }
}

// New function to set the engine properties & effects, based on whether engine is on & if it's damaged
simulated function SetEngine()
{
    // Engine off
    if (bEngineOff || Health <= 0 || EngineHealth <= 0)
    {
        TurnDamping = 0.0;

        // If engine is dead then start a fire
        if (IsVehicleBurning())
        {
            DamagedEffectHealthFireFactor = 1.0;
            DamagedEffectHealthSmokeFactor = 1.0; // appears necessary to get native code to spawn a DamagedEffect if it doesn't already exist
                                                  // (presumably doesn't check for fire unless vehicle is at least damaged enough to smoke)

            if (DamagedEffect == none && Health == HealthMax) // clientside Health hack to get native code to spawn DamagedEffect (it won't unless vehicle has taken some damage)
            {
                Health--;
            }

            AmbientSound = VehicleBurningSound;
            SoundVolume = 255;
            SoundRadius = 200.0;
        }
        else
        {
            AmbientSound = none;
        }

        if (bEmittersOn)
        {
            StopEmitters();
        }

        if (ShutDownForce != "")
        {
            ClientPlayForceFeedback(ShutDownForce); // built in checks mean FF only plays for local player & only if he has it enabled
        }
    }
    // Engine on
    else
    {
        if (IdleSound != none)
        {
            AmbientSound = IdleSound;
        }

        if (!bEmittersOn)
        {
            StartEmitters();
        }

        if (StartUpForce != "")
        {
            ClientPlayForceFeedback(StartUpForce);
        }
    }
}

// New function to spawn exhaust & wheel dust emitters
simulated function StartEmitters()
{
    local PlayerController PC;
    local coords           WheelCoords;
    local bool             bLowDetail;
    local int              i;

    if (Level.NetMode != NM_DedicatedServer)
    {
        // Update bDropDetail, which if true will avoid dust & exhaust emitters as unnecessary detail
        // Note - won't drop detail if player's ViewTarget is the vehicle or anything joined to it, including a VehicleWeaponPawn (will be the case for player in a vehicle position)
        if (Level.bDropDetail || Level.DetailMode == DM_Low)
        {
            PC = Level.GetLocalPlayerController();

            if (PC != none && (PC.ViewTarget == none || !PC.ViewTarget.IsJoinedTo(self)))
            {
                bDropDetail = true;

                return;
            }

            bLowDetail = true; // we may not be dropping detail, but we've established that we're on low detail settings, so we'll use this later to avoid checking again
        }

        bDropDetail = false;

        // Create wheel dust emitters
        Dust.Length = Wheels.Length;

        for (i = 0; i < Wheels.Length; ++i)
        {
            if (Dust[i] != none)
            {
                Dust[i].Destroy();
            }

            WheelCoords = GetBoneCoords(Wheels[i].BoneName);
            Dust[i] = Spawn(class'VehicleWheelDustEffect', self,, WheelCoords.Origin + ((vect(0.0, 0.0, -1.0) * Wheels[i].WheelRadius) >> Rotation));

            if (bLowDetail)
            {
                Dust[i].MaxSpritePPS = 3;
                Dust[i].MaxMeshPPS = 3;
            }

            Dust[i].SetBase(self);

            // Boat vehicle uses different 'dirt' colour (white-grey) to simulate a spray effect instead of the usual wheel dust
            if (IsA('DHBoatVehicle'))
            {
                Dust[i].SetDirtColor(Level.WaterDustColor);
            }
            else
            {
                Dust[i].SetDirtColor(Level.DustColor);
            }
        }

        // Create exhaust emitters
        for (i = 0; i < ExhaustPipes.Length; ++i)
        {
            if (ExhaustPipes[i].ExhaustEffect != none)
            {
                ExhaustPipes[i].ExhaustEffect.Destroy();
            }

            if (bLowDetail)
            {
                ExhaustPipes[i].ExhaustEffect = Spawn(ExhaustEffectLowClass, self,, Location + (ExhaustPipes[i].ExhaustPosition >> Rotation), ExhaustPipes[i].ExhaustRotation + Rotation);
            }
            else
            {
                ExhaustPipes[i].ExhaustEffect = Spawn(ExhaustEffectClass, self,, Location + (ExhaustPipes[i].ExhaustPosition >> Rotation), ExhaustPipes[i].ExhaustRotation + Rotation);
            }

            ExhaustPipes[i].ExhaustEffect.SetBase(self);

            // If we don't have a driver, we do a nil update that just sets the lowest exhaust setting for an idling engine
            // Note - don't need to do anything if we do have a driver, as Tick will be enabled & exhaust will get updated anyway, based on vehicle speed
            if (!bDriving)
            {
                ExhaustPipes[i].ExhaustEffect.UpdateExhaust(0.0);
            }
        }

        bEmittersOn = true;
    }
}

// New function to kill exhaust & wheel dust emitters
simulated function StopEmitters()
{
    local int i;

    if (Level.NetMode != NM_DedicatedServer)
    {
        for (i = 0; i < Dust.Length; ++i)
        {
            if (Dust[i] != none)
            {
                Dust[i].Kill();
            }
        }

        Dust.Length = 0;

        for (i = 0; i < ExhaustPipes.Length; ++i)
        {
            if (ExhaustPipes[i].ExhaustEffect != none)
            {
                ExhaustPipes[i].ExhaustEffect.Kill();
            }
        }
    }

    bEmittersOn = false;
    bDropDetail = true; // an optimisation as makes the Super in Tick skip over updating dust & exhaust emitters
}

///////////////////////////////////////////////////////////////////////////////////////
//  *********************************  DAMAGE  ************************************  //
///////////////////////////////////////////////////////////////////////////////////////

// Modified to handle possible tread damage, to add randomised damage, & to add engine fire to APCs
function TakeDamage(int Damage, Pawn InstigatedBy, vector HitLocation, vector Momentum, class<DamageType> DamageType, optional int HitIndex)
{
    local class<ROWeaponDamageType> WepDamageType;
    local Controller InstigatorController;
    local float      DamageModifier, TreadDamageMod;
    local int        InstigatorTeam, i;

    // Suicide/self-destruction
    if (DamageType == class'Suicided' || DamageType == class'ROSuicided')
    {
        super(Vehicle).TakeDamage(Damage, InstigatedBy, HitLocation, Momentum, class'ROSuicided');

        return;
    }

    // Quick fix for the vehicle giving itself impact damage
    if (InstigatedBy == self)
    {
        return;
    }

    // Prevent griefer players from damaging own team's vehicles that haven't yet been entered, i.e. are sitting in a spawn area (not applicable in single player)
    if (!bDriverAlreadyEntered && Level.NetMode != NM_Standalone)
    {
        if (InstigatedBy != none)
        {
            InstigatorController = InstigatedBy.Controller;
        }

        if (InstigatorController == none && DamageType.default.bDelayedDamage)
        {
            InstigatorController = DelayedDamageInstigatorController;
        }

        if (InstigatorController != none)
        {
            InstigatorTeam = InstigatorController.GetTeamNum();

            if (GetTeamNum() != 255 && InstigatorTeam != 255 && GetTeamNum() == InstigatorTeam)
            {
                return;
            }
        }
    }

    // Apply damage modifier from the DamageType, plus a little damage randomisation
    WepDamageType = class<ROWeaponDamageType>(DamageType);

    if (WepDamageType != none)
    {
        if (bIsApc)
        {
            DamageModifier = WepDamageType.default.APCDamageModifier;
        }
        else
        {
            DamageModifier = WepDamageType.default.VehicleDamageModifier;
        }

        DamageModifier *= RandRange(0.75, 1.08);

        if (bHasTreads)
        {
            TreadDamageMod = WepDamageType.default.TreadDamageModifier;
        }
    }

    Damage *= DamageModifier;

    // Exit if no damage
    if (Damage < 1)
    {
        return;
    }

    // Check RO VehHitpoints (engine, ammo)
    // Note driver hit check is deprecated as we use a new player hit detection system, which basically uses normal hit detection as for an infantry player pawn
    for (i = 0; i < VehHitpoints.Length; ++i)
    {
        if (IsPointShot(HitLocation, Momentum, 1.0, i))
        {
            // Engine hit
            if (VehHitpoints[i].HitPointType == HP_Engine)
            {
                if (bDebuggingText)
                {
                    Level.Game.Broadcast(self, "Hit vehicle engine");
                }

                DamageEngine(Damage, InstigatedBy, HitLocation, Momentum, DamageType);
            }
            // Hit ammo store
            else if (VehHitpoints[i].HitPointType == HP_AmmoStore)
            {
                if (bDebuggingText)
                {
                    Level.Game.Broadcast(self, "Hit vehicle ammo store");
                }

                Damage *= VehHitpoints[i].DamageMultiplier;
                break;
            }
        }
    }

    // Check if we hit & damaged either track
    if (bHasTreads && TreadDamageMod >= TreadDamageThreshold)
    {
        CheckTreadDamage(HitLocation, Momentum);
    }

    // Call the Super from Vehicle (skip over others)
    super(Vehicle).TakeDamage(Damage, InstigatedBy, HitLocation, Momentum, DamageType);

    // If an APC's health is very low, kill the engine (which will start an engine fire)
    if (bIsApc && Health <= (HealthMax / 3) && Health > 0)
    {
        EngineHealth = 0;
        bEngineOff = true;
        SetEngine();
    }
}

// New function to remove lengthy functionality from the already very long TakeDamage() function
// Uses new method for track hit detection that works properly - TreadHitMaxHeight is the height (in Unreal units) of the top of tracks above hull mesh origin
// Problem with original RO method (TreadHitMinAngle) was the InAngle calculation was distorted by the position of the hit along the vehicle mesh's X axis
// New method is simpler & works, producing consistent results along the length of the hull
function CheckTreadDamage(vector HitLocation, vector Momentum)
{
    local vector HitLocationRelativeOffset, X, RightSidePerp, Z;
    local float  HitDirectionDegrees, InAngleDegrees;
    local string HitSide, OppositeSide;

    // Get the offset of the HitLocation from vehicle's centre, relative to vehicle's facing direction
    // If the hit's relative height (Z component) is above vehicle's TreadHitMaxHeight then it can't be a tread hit & we exit
    HitLocationRelativeOffset = (HitLocation - Location) << Rotation;

    if (HitLocationRelativeOffset.Z > TreadHitMaxHeight)
    {
        return;
    }

    // Calculate the angle direction of hit relative to vehicle's facing direction, so we can work out out which side was hit (a 'top down 2D' angle calc)
    // Convert hit offset to a rotator &, because it's relative, we can simply use the yaw element to give us the angle direction of hit, relative to vehicle
    // Must ignore relative height of hit (represented now by rotator's pitch) as isn't a factor in 'top down 2D' calc & would sometimes actually distort result
    HitDirectionDegrees = class'UUnits'.static.UnrealToDegrees(rotator(HitLocationRelativeOffset).Yaw);

    if (HitDirectionDegrees < 0.0)
    {
        HitDirectionDegrees += 360.0; // convert negative angles to 180 to 360 degree format
    }

    // Right side hit
    if (HitDirectionDegrees >= FrontRightAngle && HitDirectionDegrees < RearRightAngle)
    {
        HitSide = "Right"; // use strings instead of the obvious bools as they're useful in debugging text
        OppositeSide = "Left";
    }
    // Left side hit
    else if (HitDirectionDegrees >= RearLeftAngle && HitDirectionDegrees < FrontLeftAngle)
    {
        HitSide = "Left";
        OppositeSide = "Right";
    }
    // Didn't hit left or right side, so not a hit on treads
    else
    {
        return;
    }

    // Check for 'hit bug', where a projectile may pass through the 1st face of vehicle's collision & be detected as a hit on the opposite side (on the way out)
    // Calculate incoming angle of the shot, relative to a perpendicular line from the side we think we hit
    // If the angle is too high it's impossible, so we do a crude fix by switching the hit to the opposite
    GetAxes(Rotation, X, RightSidePerp, Z);
    InAngleDegrees = class'UUnits'.static.RadiansToDegrees(Acos(Normal(-Momentum) dot RightSidePerp));

    if (HitSide == "Left")
    {
        InAngleDegrees = Abs(InAngleDegrees - 180.0); // correct angle for left hit, as we used the right side perpendicular
    }

    if (InAngleDegrees > 120.0)
    {
        if (bDebuggingText || class'DH_LevelInfo'.static.DHDebugMode())
        {
            if (Role == ROLE_Authority)
            {
                Level.Game.Broadcast(self, "Hit detection bug - switching tread hit from" @ HitSide @ "to" @ OppositeSide @ "as 'in angle' to original side was" @ int(InAngleDegrees) @ "degrees");
            }

            Log("Hit detection bug - switching tread hit from" @ HitSide @ "to" @ OppositeSide @ "as 'in angle' to original side was" @ int(InAngleDegrees) @ "degrees");
        }

        HitSide = OppositeSide;
    }

    // Damage the track we hit, if it isn't already damaged
    if ((HitSide == "Right" && !bRightTrackDamaged) || (HitSide == "Left" && !bLeftTrackDamaged))
    {
        DamageTrack(HitSide == "Left"); // passing true means left track damage

        if (bDebuggingText && Role == ROLE_Authority)
        {
            Level.Game.Broadcast(self, HitSide @ "track damaged (hit height =" @ HitLocationRelativeOffset.Z $ ")");
        }
    }
}

// Modified to damage engine if the vehicle bCanCrash & the impact damage exceeds its threshold
// Also to tone down the sounds played when the vehicle impacts on something, as often caused constant 'bottoming out' sounds on the ground
event TakeImpactDamage(float AccelMag)
{
    local int Damage;

    Damage = int(AccelMag * ImpactDamageModifier());
    TakeDamage(Damage, self, ImpactInfo.Pos, vect(0.0, 0.0, 0.0), class'DHVehicleCollisionDamageType');

    // Handle damage to engine if impact damage is past threshold & the vehicle bCanCrash
    if (bCanCrash && Damage > ImpactDamageThreshold)
    {
        DamageEngine(Damage * ImpactWorldDamageMult, self, ImpactInfo.Pos, vect(0.0, 0.0, 0.0), class'DHVehicleCollisionDamageType');
    }

    // Play impact sound (often vehicle 'bottoming out' on ground)
    // Modified to reduce sound radius so doesn't play across level, & limited sound occurrence to every second
    if (ImpactDamageSounds.Length > 0 && (Level.TimeSeconds - LastImpactSound) > 1.0)
    {
        PlaySound(ImpactDamageSounds[Rand(ImpactDamageSounds.Length - 1)], SLOT_None, TransientSoundVolume * 2.5, false, 120.0,, true);
        LastImpactSound = Level.TimeSeconds;
    }

    // Make vehicle explode if it's now dead
    if (Health < 0 && (Level.TimeSeconds - LastImpactExplosionTime) > TimeBetweenImpactExplosions)
    {
        VehicleExplosion(Normal(ImpactInfo.ImpactNorm), 0.5);
        LastImpactExplosionTime = Level.TimeSeconds;
    }
}

// Modified to kill engine if zero health
function DamageEngine(int Damage, Pawn InstigatedBy, vector HitLocation, vector Momentum, class<DamageType> DamageType)
{
    // Apply new damage
    if (EngineHealth > 0)
    {
        Damage = Level.Game.ReduceDamage(Damage, self, InstigatedBy, HitLocation, Momentum, DamageType);
        EngineHealth -= Damage;
    }

    // Kill the engine if its health has now fallen to zero
    if (EngineHealth <= 0)
    {
        if (bDebuggingText)
        {
            Level.Game.Broadcast(self, "Engine is dead");
        }

        if (!bEngineOff)
        {
            bEngineOff = true;
            PlaySound(DamagedShutDownSound, SLOT_None, FClamp(Abs(Throttle), 0.3, 0.75));
        }

        SetEngine();
    }
}

// Modified to call SetDamagedTracks() for single player or listen server, as we no longer use Tick (net client gets that via PostNetReceive)
function DamageTrack(bool bLeftTrack)
{
    if (bLeftTrack)
    {
        bLeftTrackDamaged = true;
    }
    else
    {
        bRightTrackDamaged = true;
    }

    SetDamagedTracks();
}

// Emptied out as blast damage to exposed vehicle occupants is now handled from HurtRadius() in the projectile class
function DriverRadiusDamage(float DamageAmount, float DamageRadius, Controller EventInstigator, class<DamageType> DamageType, float Momentum, vector HitLocation)
{
}

// Modified to call Destroyed_HandleDriver(), the same as would happen in original UT2004 Vehicle code or a RO/DH VehicleWeaponPawn when vehicle is killed
// RO added this state in between when the vehicle is 'destroyed' in an everyday sense and when the Vehicle actor gets Destroyed()
// So this state needs to do certain things now that would normally happen in Destroyed(), instead of waiting for that to happen some time later
// The Driver is dead now so Destroyed_HandleDriver() is one of those things, but it isn't included
state VehicleDestroyed
{
ignores Tick;

    function BeginState()
    {
        if (Driver != none)
        {
            Destroyed_HandleDriver();
        }
    }
}

// Modified to randomise explosion damage (except for resupply vehicles) & to add DestroyedBurningSound
function VehicleExplosion(vector MomentumNormal, float PercentMomentum)
{
    local vector LinearImpulse, AngularImpulse;
    local float  ExplosionModifier;

    if (ResupplyAttachment != none)
    {
        ExplosionModifier = 1.0;
    }
    else
    {
        ExplosionModifier = FRand();
    }

    HurtRadius(ExplosionDamage * ExplosionModifier, ExplosionRadius * ExplosionModifier, ExplosionDamageType, ExplosionMomentum, Location);
    AmbientSound = DestroyedBurningSound;
    SoundVolume = 255;
    SoundRadius = 300.0;

    if (!bDisintegrateVehicle)
    {
        ExplosionCount++;

        if (Level.NetMode != NM_DedicatedServer)
        {
            ClientVehicleExplosion(false);
        }

        LinearImpulse = PercentMomentum * RandRange(DestructionLinearMomentum.Min, DestructionLinearMomentum.Max) * MomentumNormal;
        AngularImpulse = PercentMomentum * RandRange(DestructionAngularMomentum.Min, DestructionAngularMomentum.Max) * VRand();
        NetUpdateTime = Level.TimeSeconds - 1.0;
        KAddImpulse(LinearImpulse, vect(0.0, 0.0, 0.0));
        KAddAngularImpulse(AngularImpulse);
    }
}

// Modified to prevent an already blown up vehicle from triggering an explosion on a net client, if the vehicle becomes net relevant & replicates to that client
// If vehicle has previously exploded, ExplosionCount will be 1, & when that replicates in the initial batch of variables, it triggers native code to call this function
// In that situation we just want to spawn the DestructionEffect, skipping the explosion sound & view shake
simulated event ClientVehicleExplosion(bool bFinal)
{
    local PlayerController PC;
    local float            Dist, Scale;

    // On net client, only do these things if bClientInitialized, meaning we haven't just received this actor through replication, so it must have just blown up
    if (bClientInitialized || Role == ROLE_Authority)
    {
        // View shake
        PC = Level.GetLocalPlayerController();

        if (PC != none && PC.ViewTarget != none)
        {
            Dist = VSize(Location - PC.ViewTarget.Location);

            if (Dist < (ExplosionRadius * 2.5))
            {
                if (Dist < ExplosionRadius)
                {
                    Scale = 1.0;
                }
                else
                {
                    Scale = ((ExplosionRadius * 2.5) - Dist) / ExplosionRadius;
                }

                PC.ShakeView(ShakeRotMag * Scale, ShakeRotRate, ShakeRotTime, ShakeOffsetMag * Scale, ShakeOffsetRate, ShakeOffsetTime);
            }
        }

        // Explosion sound
        if (ExplosionSounds.Length > 0)
        {
            PlaySound(ExplosionSounds[Rand(ExplosionSounds.Length)], SLOT_None, ExplosionSoundVolume * TransientSoundVolume,, ExplosionSoundRadius);
        }
    }

    // Spawn destroyed vehicle effect
    // If vehicle disintegrates (falls below DisintegrationHealth), this function gets called twice & two effects get spawned
    // The 1st call spawns a normal effect, but this is followed by a 2nd disintegration call (with bFinal), which spawns a disintegration effect
    // This is handled by native code so we can't change what happens - a fix is to destroy the 1st effect if a 2nd is going to be spawned
    if (DestructionEffect != none)
    {
        DestructionEffect.Destroy();
    }

    // Low detail effect
    if (Level.bDropDetail || Level.DetailMode == DM_Low)
    {
        if (bFinal)
        {
            DestructionEffect = Spawn(DisintegrationEffectLowClass, self,, Location, Rotation);
        }
        else
        {
            DestructionEffect = Spawn(DestructionEffectLowClass, self);
        }
    }
    // Standard detail effect
    else
    {
        if (bFinal)
        {
            DestructionEffect = Spawn(DisintegrationEffectClass, self,, Location, Rotation);
        }
        else
        {
            DestructionEffect = Spawn(DestructionEffectClass, self);
        }
    }

    DestructionEffect.LifeSpan = TimeTilDissapear;
    DestructionEffect.SetBase(self);
}

// Modified to make sure driver's health is no more than zero on a net client, in case that isn't replicated until later
// Health now affects collision handling in DHPawn's StopDriving() function
simulated function Destroyed_HandleDriver()
{
    if (Role < ROLE_Authority && Driver != none && Driver.Health > 0 && Driver.DrivenVehicle == self)
    {
        Driver.Health = 0;
    }

    super.Destroyed_HandleDriver();
}

function bool IsSpawnProtected()
{
    return SpawnProtEnds > Level.TimeSeconds;
}

function bool IsSpawnKillProtected()
{
    return SpawnKillTimeEnds > Level.TimeSeconds;
}

// Modified to handle a turret's yaw bone being specified for a vehicle hit point, with any positional offset being based on turret's rotation
// Also optimised a little & PointHeight is deprecated (concerned head shot calcs that aren't relevant here)
function bool IsPointShot(vector HitLocation, vector LineCheck, float AdditionalScale, int Index, optional float CheckDistance)
{
    local coords HitPointCoords;
    local vector HitPointLocation, Difference;
    local float  t, DotMM, ClosestDistance;

    if (VehHitpoints[Index].PointBone == '')
    {
        return false;
    }

    // Get location of the hit point we're going to check
    if (Cannon != none && VehHitpoints[Index].PointBone == Cannon.YawBone)
    {
        HitPointCoords = Cannon.GetBoneCoords(VehHitpoints[Index].PointBone);
    }
    else
    {
        HitPointCoords = GetBoneCoords(VehHitpoints[Index].PointBone);
    }

    HitPointLocation = HitPointCoords.Origin;

    if (VehHitpoints[Index].PointOffset != vect(0.0, 0.0, 0.0))
    {
        HitPointLocation += (VehHitpoints[Index].PointOffset >> rotator(HitPointCoords.XAxis));
    }

    // Set the hit line to check
    if (CheckDistance > 0.0)
    {
        LineCheck = Normal(LineCheck) * CheckDistance;
    }
    else
    {
        LineCheck *= 2.0 * (CollisionHeight + CollisionRadius); // TODO: this vector length adjustment is pretty meaningless & if a CheckDistance isn't specified only the direction matters
    }

    // Find closest distance of line check to hit point (all squared for now, for efficiency)
    Difference = HitPointLocation - HitLocation;
    t = LineCheck Dot Difference;

    if (t > 0.0) // if not positive it means line check is heading away from hit point, so distance is simply based on HitLocation as that's the closest point
    {
        DotMM = LineCheck dot LineCheck;

        if (t < DotMM)
        {
            t /= DotMM;
            Difference -= (t * LineCheck);
        }
        else
        {
            Difference -= LineCheck;
        }
    }

    // Convert distance back from squared & return true if within the hit point's radius (including any scaling)
    ClosestDistance = Sqrt(Difference dot Difference);

    return ClosestDistance < (VehHitpoints[Index].PointRadius * VehHitpoints[Index].PointScale * AdditionalScale);
}

///////////////////////////////////////////////////////////////////////////////////////
//  *************************  SETUP, UPDATE, CLEAN UP  ***************************  //
///////////////////////////////////////////////////////////////////////////////////////

// Modified to include Skins array (so no need to add manually in each subclass) & to add extra material properties & remove obsolete stuff
// Also removes all literal material references, so they aren't repeated again & again - instead they are pre-cached once in DarkestHourGame.PrecacheGameTextures()
static function StaticPrecache(LevelInfo L)
{
    local int i;

    for (i = 0; i < default.PassengerWeapons.Length; ++i)
    {
        if (default.PassengerWeapons[i].WeaponPawnClass != none)
        {
            default.PassengerWeapons[i].WeaponPawnClass.static.StaticPrecache(L);
        }
    }

    for (i = 0; i < default.Skins.Length; ++i)
    {
        if (default.Skins[i] != none)
        {
            L.AddPrecacheMaterial(default.Skins[i]);
        }
    }

    for (i = 0; i < default.DestroyedMeshSkins.Length; ++i)
    {
        if (default.DestroyedMeshSkins[i] != none)
        {
            L.AddPrecacheMaterial(default.DestroyedMeshSkins[i]);
        }
    }

    for (i = 0; i < default.CannonSkins.Length; ++i)
    {
        if (default.CannonSkins[i] != none)
        {
            L.AddPrecacheMaterial(default.CannonSkins[i]);
        }
    }

    if (default.VehicleHudImage != none)
    {
        L.AddPrecacheMaterial(default.VehicleHudImage);
    }

    L.AddPrecacheMaterial(default.MPHMeterMaterial);
    L.AddPrecacheMaterial(default.DamagedTreadPanner);

    if (default.HighDetailOverlay != none)
    {
        L.AddPrecacheMaterial(default.HighDetailOverlay);
    }

    if (default.DestroyedVehicleMesh != none)
    {
        L.AddPrecacheStaticMesh(default.DestroyedVehicleMesh);
    }

    if (default.DamagedTrackStaticMeshLeft != none)
    {
        L.AddPrecacheStaticMesh(default.DamagedTrackStaticMeshLeft);
    }

    if (default.DamagedTrackStaticMeshRight != none)
    {
        L.AddPrecacheStaticMesh(default.DamagedTrackStaticMeshRight);
    }

    for (i = 0; i < default.VehicleAttachments.Length; ++i)
    {
        if (default.VehicleAttachments[i].Skin != none)
        {
            L.AddPrecacheMaterial(default.VehicleAttachments[i].Skin);
        }

        if (default.VehicleAttachments[i].StaticMesh != none)
        {
            L.AddPrecacheStaticMesh(default.VehicleAttachments[i].StaticMesh);
        }
    }

    for (i = 0; i < default.RandomAttachOptions.Length; ++i)
    {
        if (default.RandomAttachOptions[i].StaticMesh != none)
        {
            L.AddPrecacheStaticMesh(default.RandomAttachOptions[i].StaticMesh);
        }
    }

    for (i = 0; i < default.CollisionAttachments.Length; ++i)
    {
        if (default.CollisionAttachments[i].StaticMesh != none)
        {
            L.AddPrecacheStaticMesh(default.CollisionAttachments[i].StaticMesh);
        }
    }
}

// Modified to removes all literal material references, so they aren't repeated again & again - instead they are pre-cached once in DarkestHourGame.PrecacheGameTextures()
// Also to add extra material properties & remove obsolete stuff
simulated function UpdatePrecacheMaterials()
{
    local int i;

    super(Actor).UpdatePrecacheMaterials(); // pre-caches the Skins array

    for (i = 0; i < DestroyedMeshSkins.Length; ++i)
    {
        if (DestroyedMeshSkins[i] != none)
        {
            Level.AddPrecacheMaterial(DestroyedMeshSkins[i]);
        }
    }

    for (i = 0; i < CannonSkins.Length; ++i)
    {
        if (CannonSkins[i] != none)
        {
            Level.AddPrecacheMaterial(CannonSkins[i]);
        }
    }

    Level.AddPrecacheMaterial(VehicleHudImage);
    Level.AddPrecacheMaterial(MPHMeterMaterial);
    Level.AddPrecacheMaterial(DamagedTreadPanner);

    if (HighDetailOverlay != none)
    {
        Level.AddPrecacheMaterial(HighDetailOverlay);
    }

    if (DestroyedVehicleMesh != none)
    {
        Level.AddPrecacheStaticMesh(DestroyedVehicleMesh);
    }

    if (DamagedTrackStaticMeshLeft != none)
    {
        Level.AddPrecacheStaticMesh(DamagedTrackStaticMeshLeft);
    }

    if (DamagedTrackStaticMeshRight != none)
    {
        Level.AddPrecacheStaticMesh(DamagedTrackStaticMeshRight);
    }

    for (i = 0; i < VehicleAttachments.Length; ++i)
    {
        if (VehicleAttachments[i].Skin != none)
        {
            Level.AddPrecacheMaterial(VehicleAttachments[i].Skin);
        }
    }
}

simulated function UpdatePrecacheStaticMeshes()
{
    local int i;

    super.UpdatePrecacheStaticMeshes();

    for (i = 0; i < VehicleAttachments.Length; ++i)
    {
        if (VehicleAttachments[i].StaticMesh != none)
        {
            Level.AddPrecacheStaticMesh(VehicleAttachments[i].StaticMesh);
        }
    }

    for (i = 0; i < RandomAttachOptions.Length; ++i)
    {
        if (RandomAttachOptions[i].StaticMesh != none)
        {
            Level.AddPrecacheStaticMesh(RandomAttachOptions[i].StaticMesh);
        }
    }

    for (i = 0; i < CollisionAttachments.Length; ++i)
    {
        if (CollisionAttachments[i].StaticMesh != none)
        {
            Level.AddPrecacheStaticMesh(CollisionAttachments[i].StaticMesh);
        }
    }
}

// New function to spawn specific attachments & variety of possible generic vehicle attachments (which avoid need for subclassed common functionality & lots of instance variables)
simulated function SpawnVehicleAttachments()
{
    local VehicleAttachment VA;
    local class<Actor>      AttachClass;
    local Actor             A;
    local int               RandomNumber, CumulativeChance, i;

    // Treads & movement sound attachments
    if (Level.NetMode != NM_DedicatedServer)
    {
        if (bHasTreads)
        {
            SetupTreads();
        }

        if (EngineSound != none && EngineSoundBone != '' && EngineSoundAttach == none)
        {
            EngineSoundAttach = SpawnAttachment(class'ROSoundAttachment', EngineSoundBone);
            EngineSoundAttach.AmbientSound = EngineSound;
        }

        if (RumbleSound != none && RumbleSoundBone != '' && RumbleSoundAttach == none)
        {
            RumbleSoundAttach = SpawnAttachment(class'ROSoundAttachment', RumbleSoundBone);
            RumbleSoundAttach.AmbientSound = RumbleSound;
        }
    }

    if (Role == ROLE_Authority)
    {
        if (ResupplyAttachmentClass != none && ResupplyAttachmentBone != '' && ResupplyAttachment == none)
        {
            ResupplyAttachment = DHResupplyAttachment(SpawnAttachment(ResupplyAttachmentClass, ResupplyAttachmentBone));

            if (ResupplyAttachment != none)
            {
                ResupplyAttachment.SetTeamIndex(VehicleTeam);
            }
        }

        if (SupplyAttachmentClass != none && SupplyAttachmentBone != '' && SupplyAttachment == none)
        {
            SupplyAttachment = DHConstructionSupplyAttachment(SpawnAttachment(SupplyAttachmentClass, SupplyAttachmentBone,, SupplyAttachmentOffset, SupplyAttachmentRotation));

            if (SupplyAttachment != none)
            {
                SupplyAttachment.SetTeamIndex(VehicleTeam);
            }
        }

        // If vehicle has possible random decorative attachments, select which one (if any at all, depending on specified chances)
        if (RandomAttachOptions.Length > 0 && RandomAttachmentIndex >= RandomAttachOptions.Length)
        {
            RandomNumber = RAND(100);

            for (i = 0; i < RandomAttachOptions.Length; ++i)
            {
                CumulativeChance += RandomAttachOptions[i].PercentChance;

                if (RandomNumber < CumulativeChance)
                {
                    RandomAttachmentIndex = i; // set replicated variable so clients know which random attachment to spawn
                    break;
                }
            }
        }
    }

    // If a valid random attachment type has been selected, copy it to the VehicleAttachments array, so it gets spawned next like a standard vehicle attachment
    if (RandomAttachmentIndex < RandomAttachOptions.Length && RandomAttachOptions[RandomAttachmentIndex].StaticMesh != none)
    {
        RandomAttachment.StaticMesh = RandomAttachOptions[RandomAttachmentIndex].StaticMesh;
        VehicleAttachments[VehicleAttachments.Length] = RandomAttachment;
    }

    // Spawn any decorative attachments
    for (i = 0; i < VehicleAttachments.Length; ++i)
    {
        VA = VehicleAttachments[i];

        // Spawn on a server only if attachment has collision, & only spawn if either has specified static mesh or a specified actor class
        if ((Level.NetMode != NM_DedicatedServer || VA.bHasCollision) && (VA.StaticMesh != none || VA.AttachClass != none))
        {
            // Default is base deco attachment class, but a specialised subclass can be specified if desired
            if (VA.AttachClass != none)
            {
                AttachClass = VA.AttachClass;
            }
            else
            {
                AttachClass = class'DHDecoAttachment';
            }

            A = SpawnAttachment(AttachClass, VA.AttachBone, VA.StaticMesh, VA.Offset);

            // Apply any specified options for static mesh, attachment bone, offset, or collision
            if (A != none)
            {
                if (VA.Skin != none)
                {
                    A.Skins[0] = VA.Skin;
                }

                if (VA.bHasCollision)
                {
                    A.SetCollision(true, true); // bCollideActors & bBlockActors both true, so attachment blocks players walking through & stops projectiles
                    A.bWorldGeometry = true;    // means we get appropriate projectile impact effects, as if we'd hit a normal static mesh actor
                    // TODO - modify ProcessTouch() in projectiles to play hit effects on things other than VehicleWeapons & DHPawns, so we don't need to make this world geometry
                }

                VehicleAttachments[i].Actor = A; // save a reference to this actor in the VehicleAttachments slot
            }
        }
    }

    // Spawn any collision static mesh attachments
    for (i = 0; i < CollisionAttachments.Length; ++i)
    {
        CollisionAttachments[i].Actor = class'DHCollisionMeshActor'.static.AttachCollisionMesh
            (self, CollisionAttachments[i].StaticMesh, CollisionAttachments[i].AttachBone, CollisionAttachments[i].Offset, class<DHCollisionMeshActor>(CollisionAttachments[i].AttachClass));
    }
}

// New helper function to handle spawning an actor to attach to this vehicle, just to avoid code repetition
simulated function Actor SpawnAttachment(class<Actor> AttachClass, optional name AttachBone, optional StaticMesh AttachStaticMesh, optional vector AttachOffset, optional rotator AttachRotation)
{
    local Actor A;

    if (AttachClass != none)
    {
        A = Spawn(AttachClass);

        if (A != none)
        {
            if (AttachStaticMesh != none && A.DrawType == DT_StaticMesh)
            {
                A.SetStaticMesh(AttachStaticMesh);
            }

            if (AttachBone != '')
            {
                AttachToBone(A, AttachBone);
            }
            else
            {
                A.SetBase(self);
            }

            if (AttachRotation != rot(0, 0, 0))
            {
                A.SetRelativeRotation(AttachRotation);
            }

            if (AttachOffset != vect(0.0, 0.0, 0.0))
            {
                A.SetRelativeLocation(AttachOffset);
            }
        }
    }

    return A;
}

// New function to set correct initial position of player & vehicle on a net client, when this actor is replicated
simulated function SetPlayerPosition()
{
    local name VehicleAnim, PlayerAnim;
    local int  i;

    // Put vehicle & player in correct animation pose - if player not in initial position, we need to recreate the up/down anims that will have played to get there
    if (DriverPositionIndex != InitialPositionIndex)
    {
        if (DriverPositionIndex > InitialPositionIndex)
        {
            // Step down through each position until we find the 'most recent' transition up anim & player transition anim (or have reached the initial position)
            for (i = DriverPositionIndex; i > InitialPositionIndex && (VehicleAnim == ''|| PlayerAnim == ''); --i)
            {
                if (VehicleAnim == '' && DriverPositions[i - 1].TransitionUpAnim != '')
                {
                    VehicleAnim = DriverPositions[i - 1].TransitionUpAnim;
                }

                // DriverTransitionAnim only relevant if there is also one in the position below
                if (PlayerAnim == '' && DriverPositions[i].DriverTransitionAnim != '' && DriverPositions[i - 1].DriverTransitionAnim != '')
                {
                    PlayerAnim = DriverPositions[i].DriverTransitionAnim;
                }
            }
        }
        else
        {
            // Step up through each position until we find the 'most recent' transition down anim & player transition anim (or have reached the initial position)
            for (i = DriverPositionIndex; i < InitialPositionIndex && (VehicleAnim == ''|| PlayerAnim == ''); ++i)
            {
                if (VehicleAnim == '' && DriverPositions[i + 1].TransitionDownAnim != '')
                {
                    VehicleAnim = DriverPositions[i + 1].TransitionDownAnim;
                }

                // DriverTransitionAnim only relevant if there is also one in the position above
                if (PlayerAnim == '' && DriverPositions[i].DriverTransitionAnim != '' && DriverPositions[i + 1].DriverTransitionAnim != '')
                {
                    PlayerAnim = DriverPositions[i].DriverTransitionAnim;
                }
            }
        }

        // Play the animations but freeze them at the end of the anim, so they effectively become an idle anim
        // These transitions already happened - we're playing catch up after actor replication, to recreate the position the player & cannon are already in
        if (VehicleAnim != '' && HasAnim(VehicleAnim))
        {
            PlayAnim(VehicleAnim);
            SetAnimFrame(1.0);
        }

        if (PlayerAnim != '' && Driver != none && !bHideRemoteDriver && bDrawDriverinTP && Driver.HasAnim(PlayerAnim))
        {
            // When vehicle replicates to net client, StartDriving() event gets called on player pawn if vehicle has a driver
            // StartDriving() plays DriveAnim on the driver, which is for the usual initial driver position, but that would override our correct PlayerAnim here
            // So if player pawn hasn't already played DriveAnim, set a flag to stop it playing DriveAnim in StartDriving(), although only this 1st time
            if (DHPawn(Driver) != none && !DHPawn(Driver).bClientPlayedDriveAnim)
            {
                DHPawn(Driver).bClientSkipDriveAnim = true;
            }

            Driver.StopAnimating(true); // stops the player's looping DriveAnim, otherwise it can blend with the new anim
            Driver.PlayAnim(PlayerAnim);
            Driver.SetAnimFrame(1.0);
        }
    }
}

// Modified to avoid "accessed none" errors on rider pawns that don't always exist on net clients
function SetTeamNum(byte NewTeam)
{
    local byte OriginalTeam;
    local int  i;

    OriginalTeam = Team;
    PrevTeam = NewTeam;
    Team = NewTeam;

    if (NewTeam != OriginalTeam)
    {
        TeamChanged();
    }

    for (i = 0; i < WeaponPawns.Length; ++i)
    {
        if (WeaponPawns[i] != none)
        {
            WeaponPawns[i].SetTeamNum(NewTeam);
        }
    }
}

// Modified from ROTreadCraft to replace literal for pan direction, so can be easily subclassed, & to incorporate extra tread sounds that were spawned in PostBeginPlay()
// Also made tread sounds have same sound radius as engine, so we can actually hear that sound - makes tanks seem more "in the same world"
simulated function SetupTreads()
{
    LeftTreadPanner = VariableTexPanner(Level.ObjectPool.AllocateObject(class'VariableTexPanner'));

    if (LeftTreadPanner != none)
    {
        LeftTreadPanner.Material = Skins[LeftTreadIndex];
        LeftTreadPanner.PanDirection = LeftTreadPanDirection;
        LeftTreadPanner.PanRate = 0.0;
        Skins[LeftTreadIndex] = LeftTreadPanner;
    }

    RightTreadPanner = VariableTexPanner(Level.ObjectPool.AllocateObject(class'VariableTexPanner'));

    if (RightTreadPanner != none)
    {
        RightTreadPanner.Material = Skins[RightTreadIndex];
        RightTreadPanner.PanDirection = RightTreadPanDirection;
        RightTreadPanner.PanRate = 0.0;
        Skins[RightTreadIndex] = RightTreadPanner;
    }

    if (LeftTreadSound != none && LeftTrackSoundBone != '' && LeftTreadSoundAttach == none)
    {
        LeftTreadSoundAttach = SpawnAttachment(class'ROSoundAttachment', LeftTrackSoundBone);
        LeftTreadSoundAttach.AmbientSound = LeftTreadSound;
        LeftTreadSoundAttach.SoundRadius = SoundRadius;
        LeftTreadSoundAttach.TransientSoundRadius = TransientSoundRadius;
    }

    if (RightTreadSound != none && RightTrackSoundBone != '' && RightTreadSoundAttach == none)
    {
        RightTreadSoundAttach = SpawnAttachment(class'ROSoundAttachment', RightTrackSoundBone);
        RightTreadSoundAttach.AmbientSound = RightTreadSound;
        RightTreadSoundAttach.SoundRadius = SoundRadius;
        RightTreadSoundAttach.TransientSoundRadius = TransientSoundRadius;
    }
}

// Modified from ROTreadCraft to change sound volumes, including damaged treads being quieter, & to include an engine sound
// Also optimised by incorporating MotionSoundVolume as a passed function argument instead of a separate instance variable
simulated function UpdateMovementSound(float MotionSoundVolume)
{
    if (EngineSoundAttach != none)
    {
        EngineSoundAttach.SoundVolume = MotionSoundVolume * 0.75;
    }

    if (RumbleSoundAttach != none)
    {
        RumbleSoundAttach.SoundVolume = MotionSoundVolume * RumbleSoundVolumeModifier;
    }

    if (LeftTreadSoundAttach != none)
    {
        if (bLeftTrackDamaged)
        {
            LeftTreadSoundAttach.SoundVolume = MotionSoundVolume * 0.25; // damaged tracks are quieter
        }
        else
        {
            LeftTreadSoundAttach.SoundVolume = MotionSoundVolume * 0.9; // was only 0.75 in RO
        }
    }

    if (RightTreadSoundAttach != none)
    {
        if (bRightTrackDamaged)
        {
            RightTreadSoundAttach.SoundVolume = MotionSoundVolume * 0.25;
        }
        else
        {
            RightTreadSoundAttach.SoundVolume = MotionSoundVolume * 0.9;
        }
    }
}

// New function to set up damaged tracks
simulated function SetDamagedTracks()
{
    if (Level.NetMode == NM_DedicatedServer || !bHasTreads)
    {
        return;
    }

    if (bLeftTrackDamaged)
    {
        Skins[LeftTreadIndex] = DamagedTreadPanner;

        if (LeftTreadSoundAttach != none)
        {
            LeftTreadSoundAttach.AmbientSound = TrackDamagedSound;
        }

        // Added support for spawning damaged track model as decorative static mesh
        if (DamagedTrackStaticMeshLeft != none && DamagedTrackLeft == none)
        {
            DamagedTrackLeft = SpawnAttachment(class'DHDecoAttachment',, DamagedTrackStaticMeshLeft);
            DamagedTrackLeft.Skins[0] = default.Skins[LeftTreadIndex]; // sets damaged tread skin to match treads for this tank (i.e. whether normal or snowy)
        }
    }

    if (bRightTrackDamaged)
    {
        Skins[RightTreadIndex] = DamagedTreadPanner;

        if (RightTreadSoundAttach != none)
        {
            RightTreadSoundAttach.AmbientSound = TrackDamagedSound;
        }

        if (DamagedTrackStaticMeshRight != none && DamagedTrackRight == none)
        {
            DamagedTrackRight = SpawnAttachment(class'DHDecoAttachment',, DamagedTrackStaticMeshRight);
            DamagedTrackRight.Skins[0] = default.Skins[RightTreadIndex];
        }
    }
}

// Modified to use DHShadowProjector class, which uses this vehicle's ShadowZOffset to position its shadow, instead of a hard-coded literal value
// Allows shadow position to be tuned to look right, as hull mesh origin position affects vehicle actor location relative to the ground, affecting shadow location
simulated function UpdateShadow()
{
    if (VehicleShadow != none) // shouldn't already have a vehicle shadow, so destroy any that somehow exists
    {
        VehicleShadow.Destroy();
        VehicleShadow = none;
    }

    if (Level.NetMode != NM_DedicatedServer && bVehicleShadows && bDrawVehicleShadow)
    {
        VehicleShadow = Spawn(class'DHShadowProjector', self, '', Location);

        if (VehicleShadow != none)
        {
            VehicleShadow.ShadowActor      = self;
            VehicleShadow.bBlobShadow      = false;
            VehicleShadow.LightDirection   = Normal(vect(1.0, 1.0, 6.0));
            VehicleShadow.LightDistance    = 1200.0;
            VehicleShadow.MaxTraceDistance = ShadowMaxTraceDist;
            VehicleShadow.CullDistance     = ShadowCullDistance;

            DHShadowProjector(VehicleShadow).ShadowZOffset = ShadowZOffset; // added

            VehicleShadow.InitShadow();
        }
    }
}

// New function triggered when a player enters a vehicle, to check & update any vehicle locked settings
// Here we just make sure the player's bInLockedVehicle flag is false, so his vehicle HUD doesn't display a locked vehicle icon
// The real vehicle locking functionality is implemented in the DHArmoredVehicle subclass
function UpdateVehicleLockOnPlayerEntering(Vehicle EntryPosition)
{
    local DHPawn Player;

    if (EntryPosition != none)
    {
        Player = DHPawn(EntryPosition.Driver);

        if (Player != none)
        {
            Player.SetInLockedVehicle(false);
        }
    }
}

// Modified to destroy extra attachments & effects, & to add option to skin destroyed vehicle static mesh to match camo variant (avoiding need for multiple destroyed meshes)
simulated event DestroyAppearance()
{
    local int i;

    super.DestroyAppearance();

    DestroyAttachments();

    if (Level.NetMode != NM_DedicatedServer && DestroyedMeshSkins.Length > 0)
    {
        for (i = 0; i < DestroyedMeshSkins.Length; ++i)
        {
            if (DestroyedMeshSkins[i] != none)
            {
                Skins[i] = DestroyedMeshSkins[i];
            }
        }
    }
}

// New function to destroy effects & attachments when the vehicle gets destroyed
simulated function DestroyAttachments()
{
    local int i;

    if (Role == ROLE_Authority)
    {
        if (SpawnPointAttachment != none)
        {
            SpawnPointAttachment.Destroy();
        }

        if (ResupplyAttachment != none)
        {
            ResupplyAttachment.Destroy();
        }

        if (SupplyAttachment != none)
        {
            SupplyAttachment.Destroy();
        }
    }

    for (i = 0; i < VehicleAttachments.Length; ++i)
    {
        if (VehicleAttachments[i].Actor != none)
        {
            VehicleAttachments[i].Actor.Destroy();
        }
    }

    for (i = 0; i < CollisionAttachments.Length; ++i)
    {
        if (CollisionAttachments[i].Actor != none)
        {
            CollisionAttachments[i].Actor.Destroy();
        }
    }

    if (Level.NetMode != NM_DedicatedServer)
    {
        if (EngineSoundAttach != none)
        {
            EngineSoundAttach.Destroy();
        }

        if (RumbleSoundAttach != none)
        {
            RumbleSoundAttach.Destroy();
        }

        if (bHasTreads)
        {
            if (LeftTreadPanner != none)
            {
                Level.ObjectPool.FreeObject(LeftTreadPanner);
                LeftTreadPanner = none;
            }

            if (RightTreadPanner != none)
            {
                Level.ObjectPool.FreeObject(RightTreadPanner);
                RightTreadPanner = none;
            }

            if (LeftTreadSoundAttach != none)
            {
                LeftTreadSoundAttach.Destroy();
            }

            if (RightTreadSoundAttach != none)
            {
                RightTreadSoundAttach.Destroy();
            }

            if (DamagedTrackLeft != none)
            {
                DamagedTrackLeft.Destroy();
            }

            if (DamagedTrackRight != none)
            {
                DamagedTrackRight.Destroy();
            }
        }

        StopEmitters();
    }
}

///////////////////////////////////////////////////////////////////////////////////////
//  *******************************  MISCELLANEOUS ********************************  //
///////////////////////////////////////////////////////////////////////////////////////

simulated exec function ROManualReload()
{
    if (SupplyAttachment != none && SupplyAttachment.HasSupplies())
    {
        ServerDropSupplies();
    }
}

// New function for a supply vehicle to drop supplies
function ServerDropSupplies()
{
    local DHConstructionSupplyAttachment CSA;
    local int SupplyDropCount, i;
    local DHPlayer PC;

    if (SupplyAttachment == none)
    {
        // No supply attachment to drop from!
        return;
    }

    SupplyDropCount = Min(SupplyDropCountMax, SupplyAttachment.GetSupplyCount());

    if (SupplyDropCount <= 0)
    {
        // No supplies left!
        return;
    }

    for (i = 0; i < TouchingSupplyAttachments.Length; ++i)
    {
        CSA = TouchingSupplyAttachments[i];

        if (CSA != none && CSA.bCanReceiveSupplyDrops && CSA.GetTeamIndex() == GetTeamNum() && !CSA.IsFull())
        {
            SupplyDropCount = Min(SupplyDropCount, CSA.SupplyCountMax - CSA.GetSupplyCount());

            // Add supplies to the nearby supply attachment.
            CSA.SetSupplyCount(CSA.GetSupplyCount() + SupplyDropCount);
            SupplyAttachment.SetSupplyCount(SupplyAttachment.GetSupplyCount() - SupplyDropCount);

            // Play a sound to let everybody know a supply drop happened.
            PlaySound(SupplyDropSound, SLOT_None, SupplyDropSoundVolume, true, SupplyDropSoundRadius, 1.0, true);

            // Send a message to the driver and tell them that the supply drop was successful.
            PC = DHPlayer(Controller);

            if (PC != none)
            {
                PC.ReceiveLocalizedMessage(class'DHSupplyMessage', class'UInteger'.static.FromShorts(0, SupplyDropCount),,, CSA);
            }

            break;
        }
    }
}

// Modified to include any SupplyAttachment
function bool ResupplyAmmo()
{
    local bool bDidResupply;

    bDidResupply = super.ResupplyAmmo();

    if (SupplyAttachment != none && SupplyAttachment.Resupply())
    {
        bDidResupply = true;
    }

    return bDidResupply;
}

// Modified to prevent players from dying so easily when near a slightly moving vehicle
// Supposedly the system tries to move the pawn over slightly & if it fails it calls this function
// Which before just slayed the player into full gibs (10000 damage) - let's not do that
function bool EncroachingOn(Actor Other)
{
    return false;
}

// New function to handle switching between external & internal mesh (just saves code repetition)
simulated function SwitchMesh(int PositionIndex, optional bool bUpdateAnimations)
{
    local mesh NewMesh;

    if (Role == ROLE_AutonomousProxy || Level.NetMode == NM_Standalone || Level.NetMode == NM_ListenServer)
    {
        // If switching to a valid driver position, get its PositionMesh
        if (PositionIndex >= 0 && PositionIndex < DriverPositions.Length)
        {
            NewMesh = DriverPositions[PositionIndex].PositionMesh;
        }
        // Else switch to default external mesh (pass PositionIndex of -1 to signify this, as it's an invalid position)
        else
        {
            NewMesh = default.Mesh;
        }

        // Only switch mesh if we actually have a different new mesh
        if (NewMesh != Mesh && NewMesh != none)
        {
            LinkMesh(NewMesh);

            // Option to play any necessary animations to get the new mesh in the correct position, e.g. with switching to/from behind view
            if (bUpdateAnimations)
            {
                SetPlayerPosition();
            }
        }
    }
}

// Modified to include setting ResetTime for an empty vehicle, which natively calls future CheckReset() event that may destroy & respawn an apparently abandoned vehicle
// Moved this functionality here from DriverLeft() as it fits well here, but functionality has been substantially modified & improved
// We never consider destroying a spawn vehicle, or a factory's last/only vehicle (it won't spawn a replacement so no point 'recycling') unless factory deactivated
// But we do do now set a ResetTime for an empty bNeverReset vehicle (e.g, AT gun) if its factory has since been deactivated & should destroy an empty vehicle
// And we skip check that vehicle has moved from its spawning location if parent is DH spawn manager, as that has no location & doesn't spawn empty vehicle like a factory
function MaybeDestroyVehicle()
{
    local bool bDeactivatedFactoryWantsToDestroy;

    // Do nothing if vehicle is a spawn vehicle or it isn't empty
    if (ParentFactory == none || IsSpawnVehicle() || !IsVehicleEmpty())
    {
        return;
    }

    // Check whether was spawned by a vehicle factory that has since been deactivated & wants to destroy its vehicle when empty
    bDeactivatedFactoryWantsToDestroy = ParentFactory.IsA('ROVehicleFactory') && !ROVehicleFactory(ParentFactory).bFactoryActive
        && ROVehicleFactory(ParentFactory).bDestroyVehicleWhenInactive;

    // We don't set a CheckReset timer for vehicles that have bNeverReset (e.g. AT guns), so they don't get reset if left empty
    // Or if it's a factory's last vehicle, as no point destroying/recycling vehicle if factory won't spawn replacement
    // The exception is if a factory has deactivated & should destroy its vehicle if it's empty
    if (!bDeactivatedFactoryWantsToDestroy && (bNeverReset || IsFactorysLastVehicle()))
    {
        return;
    }

    // If vehicle is classed as disabled, set a spike timer to destroy it after a set period if still empty
    if (IsDisabled())
    {
        bSpikedVehicle = true;
        SetSpikeTimer(); // separate function for easy subclassing

        if (bDebuggingText)
        {
            Level.Game.Broadcast(self, "Initiating" @ VehicleSpikeTime @ "sec spike timer for disabled vehicle" @ VehicleNameString);
        }
    }

    // Set a ResetTime for empty vehicle, so that CheckReset() event gets called after specified time
    // But if spawned by vehicle factory, make sure vehicle has moved some way from spawning location (> 83m or out of sight) as no point making it re-spawn nearby
    // Skip that check if spawned by DH spawn manager system as it doesn't spawn an empty vehicle that just sits there as a factory does
    // Also skip the check if our factory has deactivated & should destroy an empty vehicle
    if (ParentFactory.IsA('DHSpawnManager') || bDeactivatedFactoryWantsToDestroy
        || VSizeSquared(Location - ParentFactory.Location) > 25000000.0 || !FastTrace(ParentFactory.Location, Location)) // changed to VSizeSquared for efficiency
    {
        ResetTime = Level.TimeSeconds + IdleTimeBeforeReset;
    }
}

// New function to set a 'spike timer' to destroy a disabled, empty vehicle (just for easier subclassing)
function SetSpikeTimer()
{
    SetTimer(VehicleSpikeTime, false);
}

// Modified so we never destroy an empty spawn vehicle, or a factory's last/only vehicle (it won't spawn a replacement so no point 'recycling') unless factory deactivated
// Also when checking for nearby friendlies, we ignore empty team vehicles (previously counted) but count any player in a vehicle weapon position (previously ignored)
// And we only count friendly players that could actually use this vehicle, i.e. so nearby infantry don't prevent an abandoned tank from re-spawning
event CheckReset()
{
    local Controller C;
    local float      Distance;

    // Do nothing if vehicle is a spawn vehicle or it isn't empty
    // Originally this set a new timer if vehicle was found to be occupied, but there's no reason for that
    // Occupied vehicle shouldn't have CheckReset timer running & if player exits, leaving vehicle empty, then a new CheckReset timer gets started
    if (IsSpawnVehicle() || !IsVehicleEmpty())
    {
        return;
    }

    // Do nothing if it's a factory's last vehicle, as no point destroying/recycling vehicle if factory won't spawn replacement
    // The exception is if a factory has deactivated & should destroy its vehicle if it's empty
    if (IsFactorysLastVehicle() &&
        !(ParentFactory.IsA('ROVehicleFactory') && !ROVehicleFactory(ParentFactory).bFactoryActive && ROVehicleFactory(ParentFactory).bDestroyVehicleWhenInactive))
    {
        return;
    }

    if (!bKeyVehicle)
    {
        // Check for any nearby friendly players who could use this vehicle, which will prevent vehicle from being 'recycled'
        // Previously used a foreach CollidingActors iteration but no need as we can simply loop the ControllerList
        for (C = Level.ControllerList; C != none; C = C.NextController)
        {
            // Found friendly player who could use this vehicle, so now do distance check
            if (C != Controller && C.GetTeamNum() == GetTeamNum() && C.Pawn != none && C.Pawn.Health > 0
                && (!bMustBeTankCommander || class'DHPlayerReplicationInfo'.static.IsPlayerTankCrew(C.Pawn)))
            {
                Distance = VSize(C.Pawn.Location - Location);

                // Friendly player prevents vehicle reset if within FriendlyResetDistance & line of sight, or if on foot within half of FriendlyResetDistance (no LOS)
                if (Distance <= FriendlyResetDistance && ((C.Pawn.IsA('ROPawn') && Distance < 0.5 * FriendlyResetDistance)
                    || FastTrace(C.Pawn.Location + C.Pawn.CollisionHeight * vect(0.0, 0.0, 1.0), Location + CollisionHeight * vect(0.0, 0.0, 1.0))))
                {
                    // Instead of destroying vehicle we set a new ResetTime to check again fairly soon
                    // Was using IdleTimeBeforeReset but was being used in the wrong function, so we revert back to original fixed 10 second delay before repeating this check
                    // IdleTimeBeforeReset should be used when a player exits & leaves vehicle empty, setting initial CheckReset timer (functionality now in MaybeDestroyVehicle)
                    ResetTime = Level.TimeSeconds + 10.0;

                    if (bDebuggingText)
                    {
                        Level.Game.Broadcast(self, VehicleNameString @ "CheckReset: is empty but set new ResetTime as found nearby friendly player" @ C.Pawn.GetHumanReadableName());
                    }

                    return;
                }
            }
        }
    }

    // Debug
    if (bDebuggingText)
    {
        if (bKeyVehicle)
        {
            Level.Game.Broadcast(self, VehicleNameString @ "is empty vehicle & re-spawned as is a key vehicle (no check for nearby friendlies)");
        }
        else
        {
            Level.Game.Broadcast(self, VehicleNameString @ "is empty vehicle & re-spawned as no friendly player nearby that can use vehicle");
        }
    }

    // Destroy & reset the vehicle as it is empty & appears abandoned
    // We want a new vehicle to be available or respawned now, without waiting for usual respawn time, because we've 'recycled' the vehicle rather than it being killed
    if (ParentFactory != none)
    {
        ParentFactory.VehicleDestroyed(self);

        // Make factory re-spawn immediately (but not if spawned by DH spawn manager system, as calling Timer doesn't handle respawn & does irrelevant stuff)
        if (!ParentFactory.IsA('DHSpawnManager'))
        {
            ParentFactory.Timer();
        }

        ParentFactory = none; // so doesn't call ParentFactory.VehicleDestroyed() again in our Destroyed() event
    }

    Destroy();
}

// New helper function to check whether this is the last or only vehicle of our parent spawn manager/vehicle factory
function bool IsFactorysLastVehicle()
{
    local DHGameReplicationInfo GRI;
    local ROVehicleFactory      VF;

    if (ParentFactory == none)
    {
        return true; // if somehow we don't have a factory, no other vehicle is going to get spawned so we the only one
    }

    if (ParentFactory.IsA('DHSpawnManager'))
    {
        GRI = DHGameReplicationInfo(Level.Game.GameReplicationInfo);

        return GRI != none && VehiclePoolIndex < arraycount(GRI.VehiclePoolMaxSpawns) && GRI.GetVehiclePoolSpawnsRemaining(VehiclePoolIndex) <= 0; // if spawn manager's last vehicle
    }

    VF = ROVehicleFactory(ParentFactory);

    return VF != none && (!VF.bAllowVehicleRespawn || VF.TotalSpawnedVehicles >= VF.VehicleRespawnLimit); // if vehicle factory's last vehicle
}

// New helper function to check whether tank crew positions in this vehicle have been locked, preventing a player from entering them
// Implemented in armored vehicle subclass, but useful here to facilitate a generic entry functions in this class
function bool AreCrewPositionsLockedForPlayer(Pawn P, optional bool bNoMessageToPlayer)
{
    return false;
}

// Modified to prevent "enter vehicle" screen messages if vehicle is destroyed or if it's an enemy vehicle
// Also to pass new NotifyParameters to message, allowing it to display both the use/enter key & vehicle name
simulated event NotifySelected(Pawn User)
{
    if (Level.NetMode != NM_DedicatedServer && User != none && User.IsHumanControlled() && (User.GetTeamNum() == VehicleTeam || !bTeamLocked)
        && ((Level.TimeSeconds - LastNotifyTime) >= TouchMessageClass.default.LifeTime) && Health > 0)
    {
        NotifyParameters.Put("Controller", User.Controller);
        User.ReceiveLocalizedMessage(TouchMessageClass, 0,,, NotifyParameters);
        LastNotifyTime = Level.TimeSeconds;
    }
}

// New function, replacing RO's DenyEntry() function so we use the DH message class (also re-factored slightly to makes passed Pawn optional)
simulated function DisplayVehicleMessage(int MessageNumber, optional Pawn P, optional bool bPassController)
{
    if (P == none)
    {
        P = self;
    }

    if (bPassController) // option to pass pawn's controller as the OptionalObject, so it can be used in building the message
    {
        P.ReceiveLocalizedMessage(class'DHVehicleMessage', MessageNumber,,, Controller);
    }
    else
    {
        P.ReceiveLocalizedMessage(class'DHVehicleMessage', MessageNumber);
    }
}

// New helper function to check whether vehicle is a spawn vehicle
simulated function bool IsSpawnVehicle()
{
    return SpawnPointAttachment != none;
}

// Modified so vehicle is treated as disabled if it suffers a range of damage that renders it of very limited use, as well as if the engine is dead
// Includes if either track is disabled, or if it has a cannon with a smashed gunsight or jammed traverse or pitch mechanism
// Also includes an APC that takes major damage - the idea being it should give time for troops to bail out & escape before vehicle blows up
simulated function bool IsDisabled()
{
    local DHVehicleCannonPawn CP;

    if ((EngineHealth <= 0 && default.EngineHealth > 0)
        || bLeftTrackDamaged || bRightTrackDamaged
        || (bIsApc && Health <= (HealthMax / 3)))
    {
        return true;
    }

    if (Cannon != none)
    {
        CP = DHVehicleCannonPawn(Cannon.WeaponPawn);

        if (CP != none && (CP.bOpticsDamaged || CP.bTurretRingDamaged || CP.bGunPivotDamaged))
        {
            return true;
        }
    }

    return false;
}

// New helper function to check whether vehicle is burning
simulated function bool IsVehicleBurning()
{
    return EngineHealth <= 0;
}

// Modified to eliminate "Waiting for additional crew members" message (this is now only used by bots)
function bool CheckForCrew()
{
    return true;
}

// Modified to avoid "accessed none" errors
function bool IsVehicleEmpty()
{
    local int i;

    if (Driver != none)
    {
        return false;
    }

    for (i = 0; i < WeaponPawns.Length; ++i)
    {
        if (WeaponPawns[i] != none && WeaponPawns[i].Driver != none)
        {
            return false;
        }
    }

    return true;
}

// Modified to also check bDriving as well as Driver != none, so this function works reliably for a net client
// That's because another player's Driver pawn doesn't get replicated to a net client if that player is set to be bHidden, meaning it fails network relevance checks
// Affects vehicles or weapon pawns with bDrawDriverInTP=false, e.g. hull MGs and some tank driver positions, where the player isn't drawn
// Also to add WeaponPawns != none check to avoid "accessed none" errors, now rider pawns won't exist on client unless occupied
simulated function int NumPassengers()
{
    local int i, Num;

    if (Driver != none || bDriving)
    {
        Num = 1;
    }

    for (i = 0; i < WeaponPawns.Length; ++i)
    {
        if (WeaponPawns[i] != none && (WeaponPawns[i].Driver != none || WeaponPawns[i].bDriving))
        {
            ++Num;
        }
    }

    return Num;
}

// Functions emptied out as not relevant to a vehicle in RO/DH (that doesn't have any DriverWeapons):
simulated event StartDriving(Vehicle V);
simulated event StopDriving(Vehicle V);
function bool IsHeadShot(vector Loc, vector Ray, float AdditionalScale) { return false; }
function AttachFlag(Actor FlagActor);
function ShouldCrouch(bool Crouch);
function ShouldProne(bool Prone);
event EndCrouch(float HeightAdjust);
event StartCrouch(float HeightAdjust);
function bool DoJump(bool bUpdating) { return false; }
function bool CheckWaterJump(out vector WallNormal) { return false; }
function JumpOutOfWater(vector JumpDir);
function ClimbLadder(LadderVolume L);
function EndClimbLadder(LadderVolume OldLadder);
simulated function AltFire(optional float F);
function bool StopWeaponFiring() { return false; }
simulated event StopPlayFiring();
function ChooseFireAt(Actor A);
function Actor ShootSpecial(Actor A) { return none; }
function ShouldTargetMissile(Projectile P);
function ShootMissile(Projectile P);
function GiveWeapon(string aClassName);
simulated function bool CanThrowWeapon() { return false; }
function TossWeapon(vector TossVel);
exec function SwitchToLastWeapon();
simulated function ChangedWeapon();
function ServerChangedWeapon(Weapon OldWeapon, Weapon NewWeapon);
function bool AddInventory(Inventory NewItem) { return false; }
function DeleteInventory(Inventory Item);
function Inventory FindInventoryType(class DesiredClass) { return none; }
simulated function Weapon GetDemoRecordingWeapon() { return none; }
exec function NextItem(); // only concerns UT2004 PowerUps) & just causes "accessed none" log errors if keybound & used

exec function InitiateVehicleScuttle()
{
    ServerInitiateVehicleScuttle();
}

function ServerInitiateVehicleScuttle()
{
    bSpikedVehicle = true;
    SetSpikeTimer();

    DisplayVehicleMessage(29);

    if (bDebuggingText)
    {
        Level.Game.Broadcast(self, "Initiating" @ VehicleSpikeTime @ "sec spike timer for disabled vehicle" @ VehicleNameString);
    }
}

///////////////////////////////////////////////////////////////////////////////////////
//  *************************** DEBUG EXEC FUNCTIONS  *****************************  //
///////////////////////////////////////////////////////////////////////////////////////

// New helper function to check whether debug execs can be run
simulated function bool IsDebugModeAllowed()
{
    return Level.NetMode == NM_Standalone || class'DH_LevelInfo'.static.DHDebugMode();
}

// New debug exec to toggle between external & internal meshes (mostly useful with behind view if want to see internal mesh)
exec function ToggleMesh()
{
    local int i;

    if (IsDebugModeAllowed() && DriverPositions.Length > 0)
    {
        if (Mesh == default.DriverPositions[DriverPositionIndex].PositionMesh)
        {
            for (i = 0; i < DriverPositions.Length; ++i)
            {
                DriverPositions[i].PositionMesh = default.Mesh;
            }
        }
        else
        {
            for (i = 0; i < DriverPositions.Length; ++i)
            {
                DriverPositions[i].PositionMesh = default.DriverPositions[i].PositionMesh;
            }
        }

        SwitchMesh(DriverPositionIndex, true);
    }
}

// Modified to work with DHDebugMode & restricted to changing view limits & nothing to do with behind view (which is handled by exec functions BehindView & ToggleBehindView)
exec function ToggleViewLimit()
{
    if (IsDebugModeAllowed()) // removed requirement to be in single player mode, as valid in multi-player if in DHDebugMode
    {
        if (bLimitYaw == default.bLimitYaw && bLimitPitch == default.bLimitPitch)
        {
            bLimitYaw = false;
            bLimitPitch = false;
        }
        else
        {
            bLimitYaw = default.bLimitYaw;
            bLimitPitch = default.bLimitPitch;
        }
    }
}

// New debug exec to quickly damage the vehicle
exec function DamageVehicle(optional bool bDestroyVehicle)
{
    if (IsDebugModeAllowed() && Role == ROLE_Authority)
    {
        if (bDestroyVehicle)
        {
            super(Vehicle).TakeDamage(99999, none, Location, vect(10000.0,0.0,0.0), class'DHShellImpactDamageType');
        }
        else
        {
            Health /= 2;
            EngineHealth /= 2;
        }
    }
}

// New debug exec for testing engine damage
exec function KillEngine()
{
    if (IsDebugModeAllowed() && EngineHealth > 0)
    {
        DamageEngine(EngineHealth, none, vect(0.0, 0.0, 0.0), vect(0.0, 0.0, 0.0), none);
    }
}

// New debug exec for testing track damage
exec function DamTrack(string Track)
{
    if (IsDebugModeAllowed() && bHasTreads)
    {
        if (Track ~= "L" || Track ~= "Left")
        {
            DamageTrack(true);
        }
        else if (Track ~= "R" || Track ~= "Right")
        {
            DamageTrack(false);
        }
        else if (Track ~= "B" || Track ~= "Both")
        {
            DamageTrack(true);
            DamageTrack(false);
        }
    }
}

// New debug exec to toggle showing any optional collision mesh attachment
exec function ShowColMesh()
{
    local int i;

    if (IsDebugModeAllowed())
    {
        for (i = 0; i < CollisionAttachments.Length; ++i)
        {
            if (DHCollisionMeshActor(CollisionAttachments[i].Actor) != none)
            {
                DHCollisionMeshActor(CollisionAttachments[i].Actor).ToggleVisible();
            }
        }
    }
}

// New debug exec to adjust the volume of the interior rumble sound
exec function SetRumbleVol(float NewValue)
{
    Log(VehicleNameString @ "RumbleSoundVolumeModifier =" @ NewValue @ "(was" @ RumbleSoundVolumeModifier $ ")");
    RumbleSoundVolumeModifier = NewValue;
}

// Modified to use a small font so the extensive vehicle debug info fits on the screen (before a lot of it was missing at the bottom of the screen)
simulated function DisplayDebug(Canvas Canvas, out float YL, out float YPos)
{
    Canvas.Font = Canvas.SmallFont;

    super.DisplayDebug(Canvas, YL, YPos);
}

defaultproperties
{
    // Miscellaneous
    VehicleMass=3.0
    PointValue=1.0
    CollisionRadius=175.0
    CollisionHeight=40.0
    VehicleNameString="ADD VehicleNameString !!"
    TouchMessageClass=class'DHVehicleTouchMessage'
    ResupplyAttachmentClass=class'DHResupplyAttachment'
    FirstRiderPositionIndex=255 // unless overridden in subclass, 255 means the value is set automatically when PassengerPawns array is added to the PassengerWeapons
    VehiclePoolIndex=-1
    MinRunOverSpeed=503.0 // increased from 0 to 30km/h so players don't get run over so easily by vehicles
    ObjectiveGetOutDist=1500.0
    CenterSpringForce="SpringONSSRV"
    bReplicateAnimations=false // override strange inherited property from ROWheeledVehicle - no reason for server to replicate anims & now we play transition anims on
                               // server it seems to sometimes override the client's anim & leave it 1 frame short of its end position, glitching the camera view
    // Driver & positions
    DriverAttachmentBone="Driver_attachment"
    DriverPositions(0)=(ViewFOV=0.0) // override inherited FOV values from ROWheeledVehicle - zero just means it uses player's default view FOV (unless overridden in subclass)
    DriverPositions(1)=(ViewFOV=0.0)
    PlayerCameraBone="Camera_driver"

    // Supply
    SupplyDropCountMax=250
    SupplyDropInterval=5
    TouchingSupplyCount=-1
    SupplyDropSound=Sound'Inf_Weapons_Foley.AmmoPickup'
    SupplyDropSoundRadius=10.0
    SupplyDropSoundVolume=1.0

    // Hull corner angles (used to determine which side of vehicle was hit for armour penetration calcs)
    FrontLeftAngle=333.0
    FrontRightAngle=28.0
    RearRightAngle=152.0
    RearLeftAngle=207.0

    // Damage
    Health=175
    HealthMax=175.0
    EngineHealth=30
    VehHitpoints(0)=(PointRadius=25.0,PointBone="Engine",bPenetrationPoint=false,DamageMultiplier=1.0,HitPointType=HP_Engine) // no.0 becomes engine instead of driver
    VehHitpoints(1)=(PointRadius=0.0,PointScale=0.0,PointBone="",HitPointType=) // no.1 is no longer engine (neutralised by default, or overridden as required in subclass)
    TreadDamageThreshold=0.3
    bCanCrash=true
    ImpactDamageThreshold=20.0
    ImpactDamageMult=0.001
    ImpactWorldDamageMult=0.001
    DriverDamageMult=1.0
    DamagedTreadPanner=Texture'DH_VehiclesGE_tex2.ext_vehicles.Alpha'

    // Smoking/burning engine effect
    HeavyEngineDamageThreshold=0.25
    DamagedEffectHealthSmokeFactor=0.75
    DamagedEffectHealthMediumSmokeFactor=0.5
    DamagedEffectHealthHeavySmokeFactor=0.25
    DamagedEffectHealthFireFactor=0.15

    // Vehicle destruction
    DestructionEffectClass=class'AHZ_ROVehicles.ATCannonDestroyedEmitter'
    DestructionEffectLowClass=class'AHZ_ROVehicles.ATCannonDestroyedEmitter'
    DisintegrationEffectClass=class'ROEffects.ROVehicleDestroyedEmitter'
    DisintegrationEffectLowClass=class'ROEffects.ROVehicleDestroyedEmitter_simple'
    DisintegrationHealth=-10000.0 // -10000 default to make classes enable disintegration
    ExplosionDamage=150.0
    ExplosionRadius=400.0
    ExplosionSoundRadius=750.0
    DestructionLinearMomentum=(Min=100.0,Max=350.0)
    DestructionAngularMomentum=(Min=50.0,Max=150.0)

    // Vehicle reset/respawn
    VehicleSpikeTime=10.0    // if disabled
    IdleTimeBeforeReset=90.0 // if empty & no friendlies nearby
    FriendlyResetDistance=6000.0 // 100 meters

    // Sounds
    MaxPitchSpeed=150.0
    RumbleSoundVolumeModifier=2.5
    DamagedStartUpSound=Sound'DH_AlliedVehicleSounds.Damaged.engine_start_damaged'
    DamagedShutDownSound=Sound'DH_AlliedVehicleSounds.Damaged.engine_stop_damaged'
    VehicleBurningSound=Sound'Amb_Destruction.Fire.Krasnyi_Fire_House02'
    DestroyedBurningSound=Sound'Amb_Destruction.Fire.Kessel_Fire_Small_Barrel'
    RumbleSoundBone="body"
    IdleRPM=500.0 // determines engine sound at idle, relative to EngineRPMSoundRange (note that behind the scenes the native EngineRPM will actually be zero at idle)
    EngineRPMSoundRange=5000.0 // range of engine sound relative to current RPM (presumably max engine sound at IdleRPM + EngineRPMSoundRange)

    // Visual effects
    ExhaustEffectClass=class'ROEffects.ExhaustPetrolEffect'
    ExhaustEffectLowClass=class'ROEffects.ExhaustPetrolEffect_simple'
    SparkEffectClass=none // removes the odd spark effects when vehicle drags bottom on ground
    SteeringScaleFactor=4.0
    RandomAttachmentIndex=255 // an invalid starting value, so will only get changed & replicated if a valid selection is made for a random decorative attachment
    ShadowZOffset=5.0 // the literal value used in the ShadowProjector class

    // HUD
    VehicleHudTreadsPosX(0)=0.35
    VehicleHudTreadsPosX(1)=0.65
    VehicleHudTreadsPosY=0.5
    VehicleHudTreadsScale=0.65

    // Engine
    bEngineOff=true
    bSavedEngineOff=true
    IgnitionSwitchInterval=4.0
    EngineRestartFailChance=0.05

    // Driving, steering & braking
    GearRatios(0)=-0.2
    GearRatios(1)=0.2
    GearRatios(2)=0.35
    GearRatios(3)=0.55
    GearRatios(4)=0.6
    TransRatio=0.12
    ChangeUpPoint=2000.0
    ChangeDownPoint=1000.0
    GroundSpeed=325.0
    TurnDamping=35.0
    SteerSpeed=50.0
    StopThreshold=100.0
    MinBrakeFriction=4.0
    MaxBrakeTorque=20.0
    HandbrakeThresh=200.0
    EngineBrakeFactor=0.0001
    EngineBrakeRPMScale=0.1
    EngineInertia=0.1
    ChassisTorqueScale=0.4
    FTScale=0.03  // is force transmission scale?
    LSDFactor=1.0 // is limited-slip differential?

    // Physics wheels properties
    WheelSoftness=0.025
    WheelPenScale=1.2
    WheelPenOffset=0.01
    WheelRestitution=0.1
    WheelInertia=0.1
    WheelLongSlip=0.001
    WheelLongFrictionScale=1.1
    WheelLatFrictionScale=2.0
    WheelHandbrakeSlip=0.01
    WheelHandbrakeFriction=0.1
    WheelSuspensionTravel=15.0
    WheelSuspensionMaxRenderTravel=15.0

    // These variables are effectively deprecated & should not be used - they are either ignored or values below are assumed & hard coded into functionality:
    bPCRelativeFPRotation=true
    bZeroPCRotOnEntry=true
    bFPNoZFromCameraPitch=false
    FPCamViewOffset=(X=0.0,Y=0.0,Z=0.0)
    bDesiredBehindView=false
    bDisableThrottle=false
    bKeepDriverAuxCollision=true // necessary for new player hit detection system, which basically uses normal hit detection as for an infantry player pawn
//  EntryRadius=375.0 // deprecated
}<|MERGE_RESOLUTION|>--- conflicted
+++ resolved
@@ -1367,70 +1367,43 @@
     return true;
 }
 
-<<<<<<< HEAD
-// Modified to remove overlap with DriverDied(), moving common features into DriverLeft(), which gets called by both functions, & to remove some redundancy
-// Also to prevent exit if player is buttoned up & to give player the same momentum as the vehicle when exiting
-=======
 // Modified so if player is only switching vehicle positions, he no longer briefly re-possesses his player pawn before trying to enter the new vehicle position
 // And to remove overlap with DriverDied(), moving common features into DriverLeft(), which gets called by both functions, & to remove some redundancy
 // Also to prevent exit if player is buttoned up, to show a message if no valid exit can be found, & to give player the same momentum as the vehicle when exiting
->>>>>>> 0fb77aec
 function bool KDriverLeave(bool bForceLeave)
 {
     local Controller SavedController;
     local vector     ExitVelocity;
-<<<<<<< HEAD
+    local bool       bSwitchingVehiclePosition;
 
     // Prevent exit from vehicle if player is buttoned up (or if game type or mutator prevents exit)
-    // Only if bForceLeave is false, meaning player is trying to exit vehicle & not just switch to another vehicle position
-=======
-    local bool       bSwitchingVehiclePosition;
-
-    // Prevent exit from vehicle if player is buttoned up (or if game type or mutator prevents exit)
->>>>>>> 0fb77aec
     if (!bForceLeave && (!CanExit() || (Level.Game != none && !Level.Game.CanLeaveVehicle(self, Driver))))
     {
         return false;
     }
 
-<<<<<<< HEAD
-    // Find an exit location for place to exiting player
-    if (Driver != none && (!bRemoteControlled || bHideRemoteDriver))
-=======
     bSwitchingVehiclePosition = bForceLeave && DHPawn(Driver) != none && DHPawn(Driver).SwitchingController != none;
 
     // Find an exit location for the player & try to move him there, unless we're only switching vehicle position
     if (!bSwitchingVehiclePosition && Driver != none && (!bRemoteControlled || bHideRemoteDriver))
->>>>>>> 0fb77aec
     {
         Driver.bHardAttach = false;
         Driver.bCollideWorld = true;
         Driver.SetCollision(true, true);
 
-<<<<<<< HEAD
-        // If we couldn't find a place to put exiting player, leave him inside (restoring his attachment & collision properties)
-=======
         // If we couldn't move player to an exit location & we're not forcing exit, leave him inside (restoring his attachment & collision properties)
->>>>>>> 0fb77aec
         if (!PlaceExitingDriver() && !bForceLeave)
         {
             Driver.bHardAttach = true;
             Driver.bCollideWorld = false;
             Driver.SetCollision(false, false);
-<<<<<<< HEAD
-=======
             DisplayVehicleMessage(13); // no exit can be found (added)
->>>>>>> 0fb77aec
 
             return false;
         }
     }
 
-<<<<<<< HEAD
-    // Stop controlling this vehicle
-=======
     // Exit is successful, so stop controlling this vehicle pawn
->>>>>>> 0fb77aec
     if (Controller != none)
     {
         if (Controller.RouteGoal == self)
@@ -1443,18 +1416,6 @@
             Controller.MoveTarget = none;
         }
 
-<<<<<<< HEAD
-        Controller.bVehicleTransition = true; // to keep Bots from doing Restart() in Possess()
-
-        SavedController = Controller; // save because Unpossess() will clear our reference
-        Controller.UnPossess();
-
-        // Take control of the exiting player pawn
-        if (Driver != none && Driver.Health > 0)
-        {
-//          Driver.SetOwner(SavedController); // removed as gets set anyway in the possession process
-            SavedController.Possess(Driver);
-=======
         SavedController = Controller; // save because Unpossess() will clear our reference
         Controller.UnPossess();
 
@@ -1466,7 +1427,6 @@
             SavedController.bVehicleTransition = true; // to stop bots from doing Restart() during possession
             SavedController.Possess(Driver);
             SavedController.bVehicleTransition = false;
->>>>>>> 0fb77aec
 
             if (SavedController.IsA('PlayerController'))
             {
@@ -1474,31 +1434,6 @@
             }
         }
 
-<<<<<<< HEAD
-        SavedController.bVehicleTransition = false; // reset
-
-        if (Controller == SavedController) // if our Controller didn't change, clear it
-        {
-            Controller = none;
-        }
-    }
-    else if (Driver != none && Driver.Controller == self) // if we somehow didn't have a Controller, clear the owner of the exiting player
-    {
-        Driver.SetOwner(none);
-    }
-
-    // Update exiting player pawn as he has now left the vehicle
-    if (Driver != none)
-    {
-        Driver.bSetPCRotOnPossess = Driver.default.bSetPCRotOnPossess; // undo temporary change made when entering vehicle
-        Instigator = Driver; // so if vehicle continues on & hits something, the old driver is responsible for any damage caused
-
-        Driver.StopDriving(self);
-
-        // Give a player exiting the vehicle the same momentum as vehicle, with a little added height kick
-        if (!bForceLeave && Driver.Health > 0)
-        {
-=======
         if (Controller == SavedController) // if our Controller somehow didn't change, clear it
         {
             Controller = none;
@@ -1516,20 +1451,16 @@
             Driver.StopDriving(self);
 
             // Give a player exiting the vehicle the same momentum as vehicle, with a little added height kick
->>>>>>> 0fb77aec
             ExitVelocity = Velocity;
             ExitVelocity.Z += 60.0;
             Driver.Velocity = ExitVelocity;
         }
-<<<<<<< HEAD
-=======
         // Or if human player has only switched vehicle position, we just set PlayerStartTime, telling bots not to enter this vehicle position for a little while
         // This is the only line that's relevant from StopDriving(), as we're no longer calling that if only switching position
         else if (PlayerController(SavedController) != none)
         {
             PlayerStartTime = Level.TimeSeconds + 12.0;
         }
->>>>>>> 0fb77aec
     }
 
     DriverLeft();
@@ -1537,11 +1468,8 @@
     return true;
 }
 
-<<<<<<< HEAD
-=======
 // Modified to remove overlap with KDriverLeave(), moving common features into DriverLeft(), which gets called by both functions, & to remove some redundancy
 // Also made it so function progresses to call DriverLeft() even if has no Controller, which specifically works with the LeaveBody() debug exec
->>>>>>> 0fb77aec
 function DriverDied()
 {
     local Controller SavedController;
@@ -1581,8 +1509,6 @@
 // Unlike RO, we avoid playing engine shut down sound when leaving vehicle
 function DriverLeft()
 {
-<<<<<<< HEAD
-=======
     Throttle = 0.0;
     Steering = 0.0;
     Rise = 0.0;
@@ -1592,7 +1518,6 @@
     bDriving = false;
     DrivingStatusChanged();
 
->>>>>>> 0fb77aec
     if (Health > 0)
     {
         DriverPositionIndex = InitialPositionIndex;
@@ -1600,17 +1525,6 @@
 
         MaybeDestroyVehicle(); // checks if vehicle is now empty & may set a timer to destroy later
     }
-<<<<<<< HEAD
-
-    Throttle = 0.0;
-    Steering = 0.0;
-    Rise = 0.0;
-
-    Level.Game.DriverLeftVehicle(self, Driver);
-    Driver = none;
-    bDriving = false;
-    DrivingStatusChanged();
-=======
 }
 
 // Modified to stop any engine shut down force feedback if player exits just after switching off engine & the FF is still playing (he's exited so he shouldn't feel it)
@@ -1622,7 +1536,6 @@
     {
         PC.StopForceFeedback(ShutDownForce);
     }
->>>>>>> 0fb77aec
 }
 
 // New function to check if player can exit - implement in subclass as required
