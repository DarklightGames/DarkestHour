--- conflicted
+++ resolved
@@ -349,14 +349,9 @@
 {
     SquadIndex=-1
     SquadMemberIndex=-1
-<<<<<<< HEAD
     AbbreviationSquadLeader="SL"
     AbbreviationAssistant="A"
     AbbreviationLogi="L"
     AbbreviationTanker="T"
     CountryIndex=-1
-=======
-    SquadLeaderAbbreviation="SL"
-    AssistantAbbreviation="A"
->>>>>>> fb29bd59
 }