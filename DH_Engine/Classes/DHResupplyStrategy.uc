--- conflicted
+++ resolved
@@ -1,145 +1,127 @@
-//==============================================================================
-// Darkest Hour: Europe '44-'45
-// Darklight Games (c) 2008-2023
-//==============================================================================
-
-class DHResupplyStrategy extends Object;
-
-enum EResupplyType
-{
-    RT_Players,
-    RT_Vehicles,
-    RT_All,
-    RT_Mortars,
-};
-
-var float   UpdateTime;
-var float   UpdateGrenadesTime;
-var bool    bGivesExtraAmmo;
-
-delegate OnPawnResupplied(Pawn P); // Called for every pawn that is resupplied
-
-static function bool CanResupplyType(EResupplyType SourceType, EResupplyType TargetType)
-{
-    switch (TargetType)
-    {
-        case RT_Players:
-            return SourceType == RT_Players || SourceType == RT_All;
-        case RT_Vehicles:
-            return SourceType == RT_Vehicles || SourceType == RT_All;
-        case RT_Mortars:
-            return SourceType == RT_Players || SourceType == RT_Mortars || SourceType == RT_All;
-        default:
-            return SourceType == RT_All;
-    }
-}
-
-function bool HandleResupply(Pawn recvr, EResupplyType SourceType, int TimeSeconds)
-{
-    local Inventory recvr_inv;
-    local bool bResupplied;
-    local bool bShouldResupplyGrenades;
-    local DHPawn P;
-    local Vehicle V;
-    local DHRoleInfo RI;
-    local ROWeapon recvr_weapon;
-
-    if (default.UpdateTime > TimeSeconds - recvr.LastResupplyTime)
-    {
-        return false;
-    }
-
-    bResupplied = false;
-
-    P = DHPawn(recvr);
-    V = Vehicle(recvr);
-
-    if (P != none)
-    {
-<<<<<<< HEAD
-        RI = P.GetRoleInfo();
-    }
-
-    // Resupply weapons
-    if (P != none && CanResupplyType(SourceType, RT_Players))
-    {
-        for (recvr_inv = P.Inventory; recvr_inv != none; recvr_inv = recvr_inv.Inventory)
-        {
-            recvr_weapon = ROWeapon(recvr_inv);
-=======
-        if (CanResupplyType(SourceType, RT_Players))
-        {
-            if (default.UpdateGrenadesTime < TimeSeconds - P.LastResupplyGrenadesTime)
-            {
-                bShouldResupplyGrenades = true;
-            }
-
-            // Resupply weapons
-            for (recvr_inv = P.Inventory; recvr_inv != none; recvr_inv = recvr_inv.Inventory)
-            {
-                recvr_weapon = ROWeapon(recvr_inv);
-
-                if (recvr_weapon == none || (!bShouldResupplyGrenades && recvr_weapon.IsGrenade()) || recvr_weapon.IsA('DHMortarWeapon'))
-                {
-                    continue;
-                }
->>>>>>> 58b914c3
-
-            if (recvr_weapon == none || recvr_weapon.IsGrenade() || recvr_weapon.IsA('DHMortarWeapon') || recvr_weapon.IsA('DH_M9530Weapon'))
-            {
-                continue;
-            }
-
-<<<<<<< HEAD
-            bResupplied = bResupplied || recvr_weapon.FillAmmo();
-=======
-            if (bShouldResupplyGrenades)
-            {
-                P.ResupplyMissingGrenades(TimeSeconds);
-            }
->>>>>>> 58b914c3
-
-            if (bGivesExtraAmmo && P.bUsedCarriedMGAmmo && P.bCarriesExtraAmmo)
-            {
-                P.bUsedCarriedMGAmmo = false;
-                bResupplied = true;
-            }
-        }
-
-        // Resupply player carrying a mortar
-        if (CanResupplyType(SourceType, RT_Mortars) && P != none)
-        {
-            RI = P.GetRoleInfo();
-            bResupplied = bResupplied || RI != none && RI.bCanUseMortars && P.ResupplyMortarAmmunition();
-        }
-    }
-    else if (V != none)
-    {
-        // Resupply vehicles
-        if (CanResupplyType(SourceType, RT_Vehicles) && !V.IsA('DHMortarVehicle'))
-        {
-            bResupplied = bResupplied || V.ResupplyAmmo();
-        }
-        else if (CanResupplyType(SourceType, RT_Mortars) && V.IsA('DHMortarVehicle'))
-        {
-            // Resupply deployed mortar
-            bResupplied = bResupplied || V.ResupplyAmmo();
-        }
-    }
-
-    // Play sound if applicable
-    if (bResupplied)
-    {
-        recvr.LastResupplyTime = TimeSeconds;
-        recvr.ClientResupplied();
-    }
-
-    return bResupplied;
-}
-
-defaultproperties
-{
-    UpdateTime=2.5
-    UpdateGrenadesTime=20
-    bGivesExtraAmmo=true
-}
+//==============================================================================
+// Darkest Hour: Europe '44-'45
+// Darklight Games (c) 2008-2023
+//==============================================================================
+
+class DHResupplyStrategy extends Object;
+
+enum EResupplyType
+{
+    RT_Players,
+    RT_Vehicles,
+    RT_All,
+    RT_Mortars,
+};
+
+var float   UpdateTime;
+var float   UpdateGrenadesTime;
+var bool    bGivesExtraAmmo;
+
+delegate OnPawnResupplied(Pawn P); // Called for every pawn that is resupplied
+
+static function bool CanResupplyType(EResupplyType SourceType, EResupplyType TargetType)
+{
+    switch (TargetType)
+    {
+        case RT_Players:
+            return SourceType == RT_Players || SourceType == RT_All;
+        case RT_Vehicles:
+            return SourceType == RT_Vehicles || SourceType == RT_All;
+        case RT_Mortars:
+            return SourceType == RT_Players || SourceType == RT_Mortars || SourceType == RT_All;
+        default:
+            return SourceType == RT_All;
+    }
+}
+
+function bool HandleResupply(Pawn recvr, EResupplyType SourceType, int TimeSeconds)
+{
+    local Inventory recvr_inv;
+    local bool bResupplied;
+    local bool bShouldResupplyGrenades;
+    local DHPawn P;
+    local Vehicle V;
+    local DHRoleInfo RI;
+    local ROWeapon recvr_weapon;
+
+    if (default.UpdateTime > TimeSeconds - recvr.LastResupplyTime)
+    {
+        return false;
+    }
+
+    bResupplied = false;
+
+    P = DHPawn(recvr);
+    V = Vehicle(recvr);
+
+    if (P != none)
+    {
+        if (CanResupplyType(SourceType, RT_Players))
+        {
+            if (default.UpdateGrenadesTime < TimeSeconds - P.LastResupplyGrenadesTime)
+            {
+                bShouldResupplyGrenades = true;
+            }
+
+            // Resupply weapons
+            for (recvr_inv = P.Inventory; recvr_inv != none; recvr_inv = recvr_inv.Inventory)
+            {
+                recvr_weapon = ROWeapon(recvr_inv);
+
+                if (recvr_weapon == none || (!bShouldResupplyGrenades && recvr_weapon.IsGrenade()) || recvr_weapon.IsA('DHMortarWeapon') || recvr_weapon.IsA('DH_M9530Weapon'))
+                {
+                    continue;
+                }
+
+                bResupplied = bResupplied || recvr_weapon.FillAmmo();
+            }
+
+            if (bShouldResupplyGrenades)
+            {
+                P.ResupplyMissingGrenades(TimeSeconds);
+            }
+
+            if (bGivesExtraAmmo && P.bUsedCarriedMGAmmo && P.bCarriesExtraAmmo)
+            {
+                P.bUsedCarriedMGAmmo = false;
+                bResupplied = true;
+            }
+        }
+
+        // Resupply player carrying a mortar
+        if (CanResupplyType(SourceType, RT_Mortars) && P != none)
+        {
+            RI = P.GetRoleInfo();
+            bResupplied = bResupplied || RI != none && RI.bCanUseMortars && P.ResupplyMortarAmmunition();
+        }
+    }
+    else if (V != none)
+    {
+        // Resupply vehicles
+        if (CanResupplyType(SourceType, RT_Vehicles) && !V.IsA('DHMortarVehicle'))
+        {
+            bResupplied = bResupplied || V.ResupplyAmmo();
+        }
+        else if (CanResupplyType(SourceType, RT_Mortars) && V.IsA('DHMortarVehicle'))
+        {
+            // Resupply deployed mortar
+            bResupplied = bResupplied || V.ResupplyAmmo();
+        }
+    }
+
+    // Play sound if applicable
+    if (bResupplied)
+    {
+        recvr.LastResupplyTime = TimeSeconds;
+        recvr.ClientResupplied();
+    }
+
+    return bResupplied;
+}
+
+defaultproperties
+{
+    UpdateTime=2.5
+    UpdateGrenadesTime=20
+    bGivesExtraAmmo=true
+}