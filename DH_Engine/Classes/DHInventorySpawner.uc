//==============================================================================
// Darkest Hour: Europe '44-'45
// Copyright (c) Darklight Games.  All rights reserved.
//==============================================================================

class DHInventorySpawner extends Actor
    abstract
    placeable;

var class<Weapon>       WeaponClass;

enum ETeamOwner
{
    TEAM_Axis,
    TEAM_Allies,
    TEAM_Neutral
};

var bool                bIsTeamLocked;
var() ETeamOwner        TeamOwner;
var private int         TeamIndex;

var array<name>         PickupBoneNames;

var     int             SavedPickupCount;
var     int             PickupsMax;
var()   int             PickupCount;
var     int             UseCount;
var()   int             UsesMax;    // -1 = infinite

var     name            CloseAnimation;
var     name            ClosedAnimation;
var     name            OpenAnimation;
var     name            OpenedAnimation;

var()   bool            bShouldGeneratePickups;
var()   int             PickupGenerationRatePerMinute;
var     float           NextPickupGenerationTimeSeconds;


var array<Actor>        Proxies;
var class<Actor>        ProxyClass;
var StaticMesh          ProxyStaticMesh;

var localized string    MenuNoun;
var localized string    MenuNameFormat;

// Client-side variable for keeping track if the box is open or closed.
var bool                bIsOpen;

// Called when all pickups are exhausted and we are pending deletion.
var bool                bShouldDestroyOnExhaustion;
var float               ExhaustedLifespan;
delegate                OnExhausted(DHInventorySpawner Spawner);

replication
{
    reliable if (bNetInitial && Role == ROLE_Authority)
        TeamIndex;

    reliable if (bNetDirty && Role == ROLE_Authority)
        PickupCount;
}

simulated function PostBeginPlay()
{
    super.PostBeginPlay();

    if (Role == ROLE_Authority)
    {
        TeamIndex = int(TeamOwner);
        PickupCount = Min(PickupCount, PickupsMax);

        if (UsesMax != -1)
        {
            PickupCount = Min(PickupCount, UsesMax);
        }

        if (CanGeneratePickups())   // TODO: determine if we need to call this still or move it etc.
        {
            NextPickupGenerationTimeSeconds = Level.TimeSeconds + (60.0 / PickupGenerationRatePerMinute);
        }

        SetTimer(1.0, true);
    }

    if (Level.NetMode != NM_DedicatedServer)
    {
        UpdateProxies();
    }
}

simulated function Open()
{
    if (bIsOpen)
    {
        return;
    }

    PlayAnim(OpenAnimation);

    bIsOpen = true;
}

simulated function Close()
{
    if (!bIsOpen)
    {
        return;
    }

    PlayAnim(CloseAnimation);

    bIsOpen = false;
}

simulated function int GetTeamIndex()
{
    return TeamIndex;
}

function SetTeamIndex(int TeamIndex)
{
    self.TeamIndex = TeamIndex;
}

simulated function bool ShouldBeOpen()
{
    local PlayerController PC;

    PC = Level.GetLocalPlayerController();

    return PickupCount > 0 && PC != none && CanBeUsedByTeam(PC.GetTeamNum());
}

simulated function PostNetBeginPlay()
{
    super.PostNetBeginPlay();

    bIsOpen = ShouldBeOpen();

    if (bIsOpen)
    {
        PlayAnim(OpenAnimation);
    }
    else
    {
        PlayAnim(ClosedAnimation);
    }

    SetTimer(1.0, true);
}

function bool CanGeneratePickups()
{
    return bShouldGeneratePickups && PickupGenerationRatePerMinute > 0 && PickupCount < PickupsMax;
}

simulated function UpdateAnimation()
{
    local bool bShouldBeOpen;

    bShouldBeOpen = ShouldBeOpen();

    if (bIsOpen && !bShouldBeOpen)
    {
        Close();
    }
    else if (!bIsOpen && bShouldBeOpen)
    {
        Open();
    }
}

simulated event Timer()
{
    if (Role == ROLE_Authority)
    {
        if (CanGeneratePickups() && Level.TimeSeconds > NextPickupGenerationTimeSeconds)
        {
            PickupCount = Min(PickupCount + 1, PickupsMax);

            if (UsesMax != -1)
            {
                PickupCount = Min(PickupCount, UsesMax - UseCount);
            }

            NextPickupGenerationTimeSeconds = Level.TimeSeconds + (60.0 / PickupGenerationRatePerMinute);
        }
    }

    if (Level.NetMode != NM_DedicatedServer)
    {
        UpdateAnimation();
        UpdateProxies();
    }
}

simulated function bool CanBeUsedByTeam(int TeamIndex)
{
    return !bIsTeamLocked || self.TeamIndex == NEUTRAL_TEAM_INDEX || self.TeamIndex == TeamIndex;
}

simulated function bool CanBeUsedByPawn(Pawn User)
{
    return User != none && User.IsHumanControlled() && CanBeUsedByTeam(User.GetTeamNum());
}

function UsedBy(Pawn User)
{
    local Weapon Weapon;
    local Pickup Pickup;

    if (!CanBeUsedByPawn(User) || PickupCount == 0)
    {
        return;
    }

    Weapon = Spawn(WeaponClass);
    Pickup = Spawn(WeaponClass.default.PickupClass,,, User.Location);

    if (Pickup == none)
    {
        Warn("Failed to spawn pickup!");
        return;
    }

    Pickup.InitDroppedPickupFor(Weapon);
    Pickup.GotoState('Pickup', 'Begin');
    Pickup.UsedBy(User);

    if (Pickup != none)
    {
        Weapon.Destroy();
        Pickup.Destroy();
        return;
    }

    PickupCount -= 1;
    UseCount += 1;

    if (UsesMax != -1 && UseCount >= UsesMax)
    {
        PickupCount = 0;

        if (bShouldDestroyOnExhaustion)
        {
            LifeSpan = default.ExhaustedLifespan;
        }

        OnExhausted(self);
    }

    if (PickupCount <= 0 && !bShouldGeneratePickups)
    {
        if (bShouldDestroyOnExhaustion)
        {
            LifeSpan = default.ExhaustedLifespan;
        }

        OnExhausted(self);
    }

    if (Level.NetMode != NM_DedicatedServer)
    {
        UpdateProxies();
        UpdateAnimation();
    }
}

function Reset()
{
    PickupCount = default.PickupCount;
    SavedPickupCount = default.SavedPickupCount;
    UseCount = default.UseCount;
}

simulated event NotifySelected(Pawn User)
{
    local class<ROWeaponPickup> PickupClass;

    if (Level.NetMode == NM_DedicatedServer ||
        !CanBeUsedByPawn(User) ||
        PickupCount <= 0 ||
        WeaponClass == none)
    {
        return;
    }

    PickupClass = class<ROWeaponPickup>(WeaponClass.default.PickupClass);

    if (PickupClass == none)
    {
        return;
    }

    User.ReceiveLocalizedMessage(PickupClass.default.TouchMessageClass, 1, User.PlayerReplicationInfo,, WeaponClass);
}

simulated function StaticMesh GetProxyStaticMesh()
{
    return WeaponClass.default.PickupClass.default.StaticMesh;
}

simulated function UpdateProxies()
{
    local int i;
    local Actor Proxy;
    local bool bShouldHideProxies;

    while (Proxies.Length > PickupCount && Proxies.Length > 0)
    {
        Proxies[Proxies.Length - 1].Destroy();
        Proxies.Remove(Proxies.Length - 1, 1);
    }

    while (Proxies.Length < PickupCount && Proxies.Length < PickupBoneNames.Length)
    {
        Proxy = Spawn(ProxyClass, self);
        Proxy.SetStaticMesh(GetProxyStaticMesh());
        AttachToBone(Proxy, PickupBoneNames[Proxies.Length]);
        Proxy.SetRelativeLocation(vect(0, 0, 0));
        Proxy.SetRelativeRotation(rot(0, 0, 0));
        Proxies[Proxies.Length] = Proxy;
    }

    bShouldHideProxies = !CanBeUsedByTeam(Level.GetLocalPlayerController().GetTeamNum());

    for (i = 0; i < Proxies.Length; ++i)
    {
        Proxies[i].bHidden = bShouldHideProxies;
    }
}

simulated event PostNetReceive()
{
    if (SavedPickupCount != PickupCount)
    {
        UpdateProxies();
        UpdateAnimation();

        SavedPickupCount = PickupCount;
    }
}

simulated event Destroyed()
{
    local int i;

    if (Level.NetMode != NM_DedicatedServer)
    {
        for (i = 0; i < Proxies.Length; ++i)
        {
            Proxies[i].Destroy();
        }

        Proxies.Length = 0;
    }
}

static function string GetMenuName(DHPlayer PC)
{
<<<<<<< HEAD
    return PC.GetInventoryName(default.WeaponClass) @ default.ContainerNoun;
=======
    local string S;
    
    S = default.MenuNameFormat;
    S = Repl(S, "{name}", PC.GetInventoryName(default.WeaponClass));
    S = Repl(S, "{noun}", default.MenuNoun);

    return S;
>>>>>>> e3812c85
}

defaultproperties
{
    DrawType=DT_Mesh
    RemoteRole=ROLE_SimulatedProxy
    bCanAutoTraceSelect=true
    bAutoTraceNotify=true
    bNetNotify=true
    bCollideActors=true
    bBlockActors=true
    bBlockPlayers=true
    bUseCylinderCollision=true
    CollisionHeight=10.0
    CollisionRadius=30.0
    ExhaustedLifespan=15.0
    UsesMax=-1
    ProxyClass=Class'DHWeaponPickupSpawnerProxy'
    MenuNoun="Crate"
    MenuNameFormat="{name} {noun}"
    OpenAnimation="open"
    CloseAnimation="close"
    OpenedAnimation="opened"
    ClosedAnimation="closed"
    SavedPickupCount=-1
    bIsTeamLocked=false
    TeamOwner=TEAM_Neutral
}<|MERGE_RESOLUTION|>--- conflicted
+++ resolved
@@ -360,9 +360,6 @@
 
 static function string GetMenuName(DHPlayer PC)
 {
-<<<<<<< HEAD
-    return PC.GetInventoryName(default.WeaponClass) @ default.ContainerNoun;
-=======
     local string S;
     
     S = default.MenuNameFormat;
@@ -370,7 +367,6 @@
     S = Repl(S, "{noun}", default.MenuNoun);
 
     return S;
->>>>>>> e3812c85
 }
 
 defaultproperties
