//==============================================================================
// Darkest Hour: Europe '44-'45
// Darklight Games (c) 2008-2019
//==============================================================================

class DHMapIconAttachment_ATGun extends DHMapIconAttachment
    abstract
    notplaceable;

function EVisibleFor GetVisibility()
{
<<<<<<< HEAD
    ChangeVisibilityInDangerZoneTo(class'UMath'.static.SwapFirstPair(GetTeamIndex()), GetTeamIndex());
=======
    return VISIBLE_Team;
}

function EVisibleFor GetVisibilityInDangerZone()
{
    return VISIBLE_Enemy;
>>>>>>> c96eebb7
}<|MERGE_RESOLUTION|>--- conflicted
+++ resolved
@@ -9,14 +9,10 @@
 
 function EVisibleFor GetVisibility()
 {
-<<<<<<< HEAD
-    ChangeVisibilityInDangerZoneTo(class'UMath'.static.SwapFirstPair(GetTeamIndex()), GetTeamIndex());
-=======
     return VISIBLE_Team;
 }
 
 function EVisibleFor GetVisibilityInDangerZone()
 {
     return VISIBLE_Enemy;
->>>>>>> c96eebb7
 }