//==============================================================================
// Darkest Hour: Europe '44-'45
// Copyright (c) Darklight Games.  All rights reserved.
//==============================================================================

class DHVehicleWeapon extends ROVehicleWeapon
    abstract;

// Vehicle weapon & weapon pawn
var     DHVehicleWeaponPawn WeaponPawn;         // convenient reference to VehicleWeaponPawn actor
var     Vector              WeaponAttachOffset; // optional positional offset when attaching VehicleWeapon to the hull
var     bool                bHasTurret;         // this weapon is in a fully rotating turret

// Clientside flags to do set up when key actors are received, to fix problems caused by replication timing issues
var     bool                bInitializedVehicleBase;          // done set up after receiving the (vehicle) Base actor
var     bool                bInitializedVehicleAndWeaponPawn; // done set up after receiving both the (vehicle) Base & VehicleWeaponPawn actors

// Turret/MG collision static mesh - new DHCollisionMeshActor allows us to use a collision static mesh with VehicleWeapon
struct SCollisionStaticMesh
{
    var StaticMesh CollisionStaticMesh;
    var name AttachBone;    // If '', use YawBone.
    var bool bWontStopBullet;
    var bool bWontStopBlastDamage;
};

var     array<SCollisionStaticMesh> CollisionStaticMeshes;
var     array<DHCollisionMeshActor> CollisionMeshActors;

// Vehicle weapon attachments
struct VehicleAttachment
{
    var class<Actor>    AttachClass;
    var Actor           Actor;
    var StaticMesh      StaticMesh;
    var name            AttachBone;
    var Vector          RelativeLocation;
    var Rotator         RelativeRotation;
    var float           RadioCollisionRadius;
    var float           RadioCollisionHeight;
    // Note that when bServerOnly is true, RelativeLocation & Rotation are not guaranteed to be replicated correctly to clients.
    // Use AttachBone instead for reliable client-side attachment.
    var bool            bServerOnly;
};
var array<VehicleAttachment> VehicleAttachments;

struct WeaponAttachments
{
    var StaticMesh StaticMesh;
};

// Weapon fire
var     bool                bUsesMags;          // main weapon uses magazines or similar (e.g. ammo belts), not single shot shells
var     bool                bIsArtillery;       // report our hits to be tracked on artillery targets // TODO: put this in vehicle itself?
var     bool                bSkipFiringEffects; // stops SpawnProjectile() playing firing effects; used to prevent multiple effects for weapons that fire multiple projectiles

var     float       ResupplyInterval;
var     int         LastResupplyTimestamp;

// MG weapon (hull mounted or coaxial)
const   ALTFIRE_AMMO_INDEX = 3;                    // ammo index for alt fire (coaxial MG)
var     byte                NumMGMags;             // number of mags/belts for an MG (using byte for more efficient replication)
var     class<Projectile>   TracerProjectileClass; // replaces DummyTracerClass as tracer is now a real bullet that damages, not just a client-only effect, so old name was misleading
var     byte                TracerFrequency;       // how often a tracer is loaded in, as in 1 in X (deprecates mTracerInterval & mLastTracerTime)

// Reloading
struct ReloadStage
{
    var     Sound   Sound;         // part reload sound to play at this stage (set to 'none' if using a HUD reload animation that plays sounds via anim notifies)
    var     float   Duration;      // optional Timer duration for reload stage - if omitted or zero, Timer uses duration of part reload sound for the stage
    var     float   HUDProportion; // proportion of HUD reload indicator (the red bar) to show for this stage (0.0 to 1.0) - allows easy subclassing without overriding functions
};

enum EReloadState
{
    RL_ReloadingPart1,
    RL_ReloadingPart2,
    RL_ReloadingPart3,
    RL_ReloadingPart4,
    RL_ReadyToFire,
    RL_Waiting, // put waiting at end as ReloadStages array then matches ReloadState numbering, & also "ReloadState < RL_ReadyToFire" conveniently signifies weapon is reloading
};

var     bool                bMultiStageReload;    // this weapon uses a multi-stage reload process, that can be paused & resumed
var     EReloadState        ReloadState;          // the stage of weapon reload or readiness
var     array<ReloadStage>  ReloadStages;         // stages for multi-part reload, including sounds, durations & HUD reload icon proportions
var     bool                bReloadPaused;        // a reload has started but was paused, as no longer had a player in a valid reloading position
var     bool                bNewOrResumedReload;  // tells Timer we're starting new reload or resuming paused reload, stopping it from advancing to next reload stage

// Hatch fire effects - Ch!cKeN
var     DHTurretFireEffect          TurretFireEffect;
var     class<DHTurretFireEffect>   FireEffectClass;
var     name                        FireAttachBone;
var     Vector                      FireEffectOffset;
var     float                       FireEffectScale;

// Driver animation channel
var     int         DriverAnimationChannel;      // animation channel index for driver camera bone
var     name        DriverAnimationChannelBone;  // animation channel bone for driver camera

// Projectile rotation mode.
var() enum EProjectileRotationMode {
    PRM_CurrentAim,     // Use the `CurrentAim` to determine the rotation. Inaccurate, though this is the legacy behavior, but is kept for backwards compatibility reasons.
    PRM_MuzzleBone,     // Use the muzzle bone coordinates to determine the rotation. Accurate, but requires the muzzle bone to be axis-aligned.
} ProjectileRotationMode;

// Blur effects when the weapon is fired.
var()   float               FireBlurTime;
var()   float               FireBlurScale;

// TODO: this can go into the top-level weapon class.
// Gun wheels
enum ERotationType
{
    ROTATION_Yaw,
    ROTATION_Pitch
};

struct SGunWheel
{
    var() ERotationType   RotationType;
    var() name            BoneName;
    var() float           Scale;
    var() EAxis           RotationAxis;
};

var() array<SGunWheel> GunWheels;

// Animation drivers for playing animations based on the turret's rotation.
struct SAnimationDriver
{
    var() name          BoneName;
    var() name          AnimationName;
    var() int           AnimationFrameCount;
    var() int           Channel;
    var() ERotationType RotationType;
    var() bool          bIsReversed;
};

var() array<SAnimationDriver> AnimationDrivers;

replication
{
    // Variables the server will replicate to the client that owns this actor
    reliable if (bNetOwner && bNetDirty && Role == ROLE_Authority)
        NumMGMags;

    // Functions the server can call on the client that owns this actor
    reliable if (Role == ROLE_Authority)
        ClientSetReloadState;
}

simulated function OnSwitchMesh();

///////////////////////////////////////////////////////////////////////////////////////
//  ******************* ACTOR INITIALISATION & KEY ENGINE EVENTS ******************* //
///////////////////////////////////////////////////////////////////////////////////////

// Modified to attach any collision static mesh actor
simulated function PostBeginPlay()
{
    super.PostBeginPlay();

    AttachCollisionMeshes();
    SpawnVehicleAttachments();

    if (DriverAnimationChannelBone != '')
    {
        // Separate animation channel for driver camera.
        AnimBlendParams(DriverAnimationChannel, 1.0,,, DriverAnimationChannelBone);
    }

    if (Level.NetMode != NM_DedicatedServer)
    {
        SetupAnimationDrivers();
    }
}

// Spawns the vehicle attachments. This is only run for the client.
simulated function SpawnVehicleAttachments()
{
    local int i;
    local VehicleAttachment VA;
    local DHRadio Radio;

    for (i = 0; i < VehicleAttachments.Length; ++i)
    {
        VA = VehicleAttachments[i];

        if (VA.bServerOnly && Role < ROLE_Authority)
        {
            continue;
        }
        
        if (VA.AttachClass == none)
        {
            VA.AttachClass = class'DHDecoAttachment';
        }

        VA.Actor = Spawn(VA.AttachClass, self);

        if (VA.Actor == none)
        {
            Log("Failed to spawn attachment actor for " @ self @ " at " @ VA.AttachBone @ " with class " @ VA.AttachClass @ ".");
            continue;
        }

        // Assign the radio to the correct team if we are attaching a radio.
        if (VA.AttachClass == class'DHRadio')
        {
            Radio = DHRadio(VA.Actor);
            Radio.TeamIndex = NEUTRAL_TEAM_INDEX;
            Radio.SoundVolume = 64;

            if (VA.RadioCollisionRadius == 0.0)
            {
                VA.RadioCollisionRadius = class'DHRadio'.default.CollisionRadius;
            }

            if (VA.RadioCollisionHeight == 0.0)
            {
                VA.RadioCollisionHeight = class'DHRadio'.default.CollisionHeight;
            }
            
            Radio.SetCollisionSize(VA.RadioCollisionRadius, VA.RadioCollisionHeight);
        }

        if (VA.StaticMesh != none)
        {
            VA.Actor.SetStaticMesh(VA.StaticMesh);
        }

        if (VA.AttachBone == '')
        {
            VA.AttachBone = YawBone;
        }

        AttachToBone(VA.Actor, VA.AttachBone);

        VA.Actor.SetRelativeLocation(VA.RelativeLocation);
        VA.Actor.SetRelativeRotation(VA.RelativeRotation);

        VehicleAttachments[i] = VA;
    }
}

// In order to stem a proliferation of vehicle weapon classes whose only difference is the attachment,
// we use the vehicle's attachment system to specify the attachments for the vehicle weapon as well.
simulated function SpawnWeaponAttachments()
{
    local int i, j, k;
    local DHVehicle V;
    local DHVehicle.VehicleAttachment VA;
    local Actor Attachment;

    if (Base == none)
    {
        Warn("Attempting to spawn weapon attachments on a vehicle weapon (" $ self $ ") without a vehicle base.");
        return;
    }

    V = DHVehicle(Base);

    if (V == none)
    {
        return;
    }

    // Check for any attachments that we need to add to this vehicle.
    for (i = 0; i < V.VehicleAttachments.Length; ++i)
    {
        VA = V.VehicleAttachments[i];

        if (!VA.bAttachToWeapon)
        {
            continue;
        }

        for (j = 0; j < V.WeaponPawns.Length; ++j)
        {
            if (V.WeaponPawns[j].Gun == self && j == VA.WeaponAttachIndex)
            {
                if (VA.AttachClass == none)
                {
                    VA.AttachClass = class'DHDecoAttachment';
                }

                Attachment = V.SpawnAttachment(VA.AttachClass, VA.AttachBone, VA.StaticMesh, VA.Offset, VA.Rotation, self);

                for (k = 0; k < VA.Skins.Length; ++k)
                {
                    if (VA.Skins[k] != none)
                    {
                        Attachment.Skins[k] = VA.Skins[k];
                    }
                }

                if (VA.bHasCollision)
                {
                    Attachment.SetCollision(true, true);
                    Attachment.bWorldGeometry = true;
                }

                Attachment.CullDistance = VA.CullDistance;

                V.VehicleAttachments[i].Actor = Attachment;

                break;
            }
        }
    }
}

simulated function int GetGunPitchMin()
{
    if (CustomPitchDownLimit >= 32768)
    {
        return CustomPitchDownLimit - 65535;
    }
    
    return CustomPitchDownLimit;
}

simulated function int GetGunPitchMax()
{
    return CustomPitchUpLimit;
}

simulated function AttachCollisionMeshes()
{
    local name AttachBone;
    local int i;
    local DHCollisionMeshActor CMA;

    for (i = 0; i < CollisionStaticMeshes.Length; ++i)
    {
        // Default is to attach to yaw bone, so col mesh turns sideways with the weapon
        // But there's an option to attach to pitch bone instead, so col mesh rotates up & down with the weapon, e.g. for gun mantlet
        if (CollisionStaticMeshes[i].AttachBone == '')
        {
            AttachBone = YawBone;
        }
        else
        {
            AttachBone = CollisionStaticMeshes[i].AttachBone;
        }

        CMA = class'DHCollisionMeshActor'.static.AttachCollisionMesh(self, CollisionStaticMeshes[i].CollisionStaticMesh, AttachBone);

        if (CMA != none)
        {
            CMA.bWontStopBullet = CollisionStaticMeshes[i].bWontStopBullet;
            CMA.bWontStopBlastDamage = CollisionStaticMeshes[i].bWontStopBlastDamage;

            CollisionMeshActors[CollisionMeshActors.Length] = CMA;

            // Remove all collision from this VehicleWeapon class (instead let col mesh actor handle collision detection)
            SetCollision(false, false);
            bBlockZeroExtentTraces = false;
            bBlockNonZeroExtentTraces = false;
            bBlockHitPointTraces = false;
            bProjTarget = false;

            bCanAutoTraceSelect = false;
            bAutoTraceNotify = false;
        }
    }
}

// Modified to stop us entering state 'ProjectileFireMode', which is deprecated as unnecessary in DH & should never be entered
// Fire functions now work out of state, so projectile fire is effectively the default, non-state condition for all DHVehicleWeapon
simulated function PostNetBeginPlay()
{
    InitEffects();
    MaxRange();
}

// No longer use Tick, as hatch fire effects & manual/powered turret are now triggered on net client from Vehicle's PostNetReceive()
// Let's disable Tick altogether to save unnecessary processing
simulated function Tick(float DeltaTime)
{
    Disable('Tick');
}

// Modified to call set up functionality that requires the Vehicle actor (just after vehicle spawns via replication)
// This controls common and sometimes critical problems caused by unpredictability of when & in which order a net client receives replicated actor references
// Functionality is moved to series of InitializeX functions, for clarity & to allow easy subclassing for anything that is vehicle-specific
simulated function PostNetReceive()
{
    // Initialize anything we need to do from the Vehicle actor, or in that actor
    if (!bInitializedVehicleBase)
    {
        if (Base != none)
        {
            bInitializedVehicleBase = true;
            InitializeVehicleBase();
        }
    }
    // Fail-safe so if we somehow lose our Base reference after initializing, we unset our flags & are then ready to re-initialize when we receive Base again
    else if (Base == none)
    {
        bInitializedVehicleBase = false;
        bInitializedVehicleAndWeaponPawn = false;
    }
    
    UpdateGunWheels();
}

// Implemented here to handle multi-stage reload
simulated function Timer()
{
    if (ReloadState >= RL_ReadyToFire || bReloadPaused)
    {
        return;
    }

    // If we don't have a player in a position to reload, pause the reload
    // Just a fallback & shouldn't happen, as reload gets actively paused if player exits or moves to position where he can't continue reloading
    if (WeaponPawn == none || !WeaponPawn.Occupied() || !WeaponPawn.CanReload())
    {
        PauseReload();

        return;
    }

    // If we're starting a new reload or resuming a paused reload, we just reset that flag & don't advance the reload state
    if (bNewOrResumedReload)
    {
        bNewOrResumedReload = false;
    }
    // Otherwise it means we've just we've completed a reload stage, so we progress to next reload state
    else
    {
        ReloadState = EReloadState(ReloadState + 1);
    }

    // If we just completed the final reload stage, complete the reload
    if (ReloadState >= ReloadStages.Length)
    {
        ReloadState = RL_ReadyToFire;

        if (bUsesMags && Role == ROLE_Authority)
        {
            FinishMagReload();
        }
    }
    // Otherwise play the reloading sound for the next stage & set the next timer
    else
    {
        if (ReloadStages[ReloadState].Sound != none)
        {
            PlayStageReloadSound(); // note there may not be a sound as some MGs use a HUD reload animation that plays its own sound through anim notifies
        }

        if (ReloadStages[ReloadState].Duration > 0.0) // use reload duration if specified, otherwise get the sound duration
        {
            SetTimer(ReloadStages[ReloadState].Duration, false);
        }
        else
        {
            SetTimer(FMax(0.1, GetSoundDuration(ReloadStages[ReloadState].Sound)), false); // FMax is just a fail-safe in case GetSoundDuration somehow returns zero
        }
    }
}

///////////////////////////////////////////////////////////////////////////////////////
//  *********************************** FIRING ************************************  //
///////////////////////////////////////////////////////////////////////////////////////

// Modified to handle DH's extended ammo system & re-factored to reduce lots of code repetition & make some functionality improvement
// Random projectile spread is moved to SpawnProjectile() as that allows weapons that fire more than one projectile to calculate random spread for each one
event bool AttemptFire(Controller C, bool bAltFire)
{
    local byte  AmmoIndex;

    if (Role < ROLE_Authority)
    {
        return false;
    }

    // Exit if trying to fire a mag-fed auto weapon before it's time for the next shot
    if (FireCountdown > 0.0 && (bAltFire || bUsesMags))
    {
        return false;
    }

    // Stop firing if weapon not ready to fire, or if player has moved to ineligible firing position while holding down fire button
    if (!ReadyToFire(bAltFire) || (WeaponPawn != none && !WeaponPawn.CanFire()))
    {
         if (WeaponPawn != none)
         {
             WeaponPawn.VehicleCeaseFire(bAltFire);
         }

         return false;
    }

    // Calculate & record weapon's firing location & rotation
    CalcWeaponFire(bAltFire);

    if (bCorrectAim && Instigator != none && !Instigator.IsHumanControlled()) // added human controlled check as in this class AdjustAim() is only relevant to bots
    {
        WeaponFireRotation = AdjustAim(bAltFire);
    }

    // Decrement our round count (note we've already done a 'have ammo' check in the earlier ReadyToFire() check, so we don't need to check that ConsumeAmmo() returns true)
    AmmoIndex = GetAmmoIndex(bAltFire);
    ConsumeAmmo(AmmoIndex);

    // Cannon's coaxial MG fire
    if (bAltFire)
    {
        AltFire(C);
        FireCountdown = AltFireInterval;
    }
    // Main weapon fire
    else
    {
        Fire(C);

        if (bUsesMags)
        {
            FireCountdown = FireInterval;
        }
    }

    if (WeaponPawn != none)
    {
        WeaponPawn.MakeNoise(1.0);
    }

    // Cease fire & try to start a reload, if weapon doesn't use mags or just fired the last round in a mag
    if ((!bAltFire && !bUsesMags) || !HasAmmo(AmmoIndex))
    {
        if (WeaponPawn != none)
        {
            WeaponPawn.VehicleCeaseFire(bAltFire);
        }

        if (bAltFire)
        {
            AttemptAltReload();
        }
        else if (PlayerUsesManualReloading() && bMultiStageReload)
        {
            ReloadState = RL_Waiting; // player reloads manually, so just wait for key press
            PassReloadStateToClient();
        }
        else
        {
            AttemptReload();
        }
    }

    return true;
}

// When true, when the player tries to reload the cannon and the current ammo type is empty,
// the cannon will automatically switch to the next available ammo type.
simulated function bool ShouldSwitchToNextAmmoTypeWhenEmpty()
{
    return false;
}

// Fire functions moved out of state 'ProjectileFireMode', which is deprecated as unnecessary in DH
// Projectile fire is now effectively the default, non-state condition for all DHVehicleWeapon
// Modified to spawn either normal bullet OR tracer, based on proper shot count, not simply time elapsed since last shot
// Modulo operator (%) divides rounds previously fired by tracer frequency & returns the remainder - if it divides evenly then it's time to fire a tracer
// Also added a fix for bug where listen server host watching another player fire didn't see the firing effects from any AmbientEffectEmitter
function Fire(Controller C)
{
    if (bUsesTracers && !bAltFireTracersOnly && ((InitialPrimaryAmmo - PrimaryAmmoCount() - 1) % TracerFrequency == 0.0) && TracerProjectileClass != none)
    {
        SpawnProjectile(TracerProjectileClass, false);
    }
    else if (ProjectileClass != none)
    {
        SpawnProjectile(ProjectileClass, false);
    }

    if (Level.NetMode == NM_ListenServer && AmbientEffectEmitter != none && !bAmbientEmitterAltFireOnly && !(Instigator != none && Instigator.IsLocallyControlled()))
    {
        AmbientEffectEmitter.SetEmitterStatus(true); // non-owning listen server doesn't get OwnerEffects() & no native code handles this emitter (unlike a non-owning net client)
    }
}

function AltFire(Controller C)
{
    if (bUsesTracers && ((InitialAltAmmo - AltAmmoCharge - 1) % TracerFrequency == 0.0) && TracerProjectileClass != none)
    {
        SpawnProjectile(TracerProjectileClass, true);
    }
    else if (AltFireProjectileClass != none)
    {
        SpawnProjectile(AltFireProjectileClass, true);
    }

    if (Level.NetMode == NM_ListenServer && AmbientEffectEmitter != none && bAmbientEmitterAltFireOnly && !(Instigator != none && Instigator.IsLocallyControlled()))
    {
        AmbientEffectEmitter.SetEmitterStatus(true); // non-owning listen server doesn't get OwnerEffects() & no native code handles this emitter (unlike a non-owning net client)
    }
}

// Modified to calculate weapon's firing location & direction, including any random spread, instead of doing it in AttemptFire()
// Advantages are that spread can be applied separately for each projectile for weapons that fire multiple projectiles,
// and also WeaponFireRotation is preserved as the direction the weapon is aimed (spread is only relevant to one specific projectile, not the weapon's aim)
function Projectile SpawnProjectile(class<Projectile> ProjClass, bool bAltFire)
{
    local Projectile P;

    P = Spawn(ProjClass, none,, GetProjectileFireLocation(ProjClass), GetProjectileFireRotation(bAltFire));

    if (P == none)
    {
        return none;
    }

    // Play firing effect & sound (unless flagged not to because we're firing multiple projectiles & only want to do this once)
    if (!bSkipFiringEffects)
    {
        FlashMuzzleFlash(bAltFire);

        if (bAltFire)
        {
            if (bAmbientAltFireSound)
            {
                AmbientSound = AltFireSoundClass;
                SoundVolume = AltFireSoundVolume;
                SoundRadius = AltFireSoundRadius;
                SoundPitch = GetAltFireSoundPitch() * 64;
                AmbientSoundScaling = AltFireSoundScaling;
            }
            else
            {
                PlayOwnedSound(AltFireSoundClass, SLOT_None, FireSoundVolume / 255.0,, AltFireSoundRadius, GetAltFireSoundPitch(), false);
            }
        }
        else
        {
            if (bAmbientFireSound)
            {
                AmbientSound = FireSoundClass;
                SoundPitch = GetFireSoundPitch() * 64;
            }
            else
            {
                PlayOwnedSound(GetFireSound(), SLOT_None, FireSoundVolume / 255.0,, FireSoundRadius, GetFireSoundPitch(), false);
            }
        }
    }

    return P;
}

// New function to calculate the firing location for a projectile (allows easy subclassing)
function Vector GetProjectileFireLocation(class<Projectile> ProjClass)
{
    local Vector Extent, HitLocation, HitNormal;

    // bDoOffsetTrace option to make sure we don't try to spawn projectile inside weapon's own vehicle (re-factored from VehicleWeapon to simplify)
    // Traces from outside vehicle's collision back towards planned spawn location, & if it hits our vehicle we adjust spawn location
    // TODO: probably remove bDoOffsetTrace functionality as seems to serve no purpose & when applied as standard for hull MGs it just makes bullets spawn too far forward
    // The problem is TraceThisActor ignores collision static meshes & so traces pretty innacurate hits on the vehicle's crude collision box(es)
    if (bDoOffsetTrace && ProjClass != none && WeaponPawn.VehicleBase != none)
    {
        Extent = ProjClass.default.CollisionRadius * vect(1.0, 1.0, 0.0);
        Extent.Z = ProjClass.default.CollisionHeight;

        if (!WeaponPawn.VehicleBase.TraceThisActor(HitLocation, HitNormal, WeaponFireLocation,
                WeaponFireLocation + (Vector(WeaponFireRotation) * (WeaponPawn.VehicleBase.CollisionRadius * 1.5)), Extent))
        {
            return HitLocation;
        }
        else
        {
            return WeaponFireLocation + (Vector(WeaponFireRotation) * (ProjClass.default.CollisionRadius * 1.1));
        }
    }

    return WeaponFireLocation;
}

simulated function Rotator GetWeaponFireRotation()
{
    return Rotator(Vector(CurrentAim) >> Rotation);
}

// New function to calculate the firing direction for a projectile, including any random spread (allows easy subclassing)
function Rotator GetProjectileFireRotation(optional bool bAltFire)
{
    local float ProjectileSpread;

    if (bAltFire)
    {
        ProjectileSpread = AltFireSpread;
    }
    else
    {
        ProjectileSpread = Spread;
    }

    if (ProjectileSpread > 0.0)
    {
        return Rotator(Vector(WeaponFireRotation) + (VRand() * FRand() * ProjectileSpread));
    }

    return WeaponFireRotation;
}

// Modified to prevent firing if weapon uses a multi-stage reload & is not loaded, & to only apply FireCountdown check to automatic weapons
simulated function ClientStartFire(Controller C, bool bAltFire)
{
    if (bMultiStageReload && ReloadState != RL_ReadyToFire && !bAltFire) // multi-stage reload weapon can't fire unless loaded
    {
        return;
    }

    if (FireCountdown > 0.0 && (bUsesMags || bAltFire)) // automatic weapon can't fire unless fire interval has elapsed between shots
    {
        return;
    }

    bIsAltFire = bAltFire;

    if (bIsRepeatingFF)
    {
        if (bIsAltFire)
        {
            ClientPlayForceFeedback(AltFireForce);
        }
        else
        {
            ClientPlayForceFeedback(FireForce);
        }
    }

    OwnerEffects();
}

// Modifify in subclasses to alter the pitch based on the state of the weapon.
simulated function float GetFireSoundPitch()
{
    return 1.0;
}

// Modifify in subclasses to alter the pitch based on the state of the weapon.
simulated function float GetAltFireSoundPitch()
{
    return 1.0;
}

// Modified to add generic support for weapons that use magazines or similar, to add generic support for different fire sounds,
// to stop 'phantom' coaxial firing effects (flash & tracers) from continuing if player has moved to ineligible firing position while holding down fire button,
// and to enable MG muzzle flash (AmbientEffectEmitter) for listen server host firing own weapon, which the original code misses out
simulated function OwnerEffects()
{
    local ROPlayer PC;

    if (Role < ROLE_Authority)
    {
        // Stop the firing effects if shouldn't be able to fire, or if player moves to ineligible firing position while holding down fire button
        if (!ReadyToFire(bIsAltFire) || (WeaponPawn != none && !WeaponPawn.CanFire()))
        {
            if (WeaponPawn != none)
            {
                WeaponPawn.ClientOnlyVehicleCeaseFire(bIsAltFire);
            }

            return;
        }

        // Cannon's coaxial MG
        if (bIsAltFire)
        {
            SoundVolume = AltFireSoundVolume; // bAmbientAltFireSound is now assumed
            SoundRadius = AltFireSoundRadius;
            AmbientSoundScaling = AltFireSoundScaling;

            FireCountdown = AltFireInterval;
        }
        // Main weapon
        else
        {
            if (!bAmbientFireSound)
            {
                PlaySound(GetFireSound(), SLOT_None, FireSoundVolume / 255.0,, FireSoundRadius, GetFireSoundPitch(), false);
            }

            if (bUsesMags)
            {
                FireCountdown = FireInterval;
            }
            // After firing a non-automatic weapon, i.e. a normal cannon, server will begin a reload & replicate that to net client (providing we have some ammo)
            // But there's a slight replication delay, so we'll set client to state waiting, otherwise player can press fire again very quickly & get repeat phantom firing effects
            else if (ReloadState == RL_ReadyToFire && bMultiStageReload)
            {
                ReloadState = RL_Waiting;
            }
        }

        FlashMuzzleFlash(bIsAltFire);
    }

    if (WeaponPawn.IsLocallyControlled() && FireBlurTime > 0.0)
    {
        PC = ROPlayer(WeaponPawn.Controller);

        if (PC != none)
        {
            PC.AddBlur(FireBlurTime, FireBlurScale);
        }
    }

    if (Level.NetMode != NM_DedicatedServer) // added this check as effects have no relevance on server
    {
        ShakeView(bIsAltFire);

        if ((bIsAltFire || !bAmbientEmitterAltFireOnly) && AmbientEffectEmitter != none)
        {
            AmbientEffectEmitter.SetEmitterStatus(true); // consolidated here instead of having it in 3 places for 3 net modes (owning listen server now included, so fixes bug)
        }

        if (!bIsRepeatingFF)
        {
            if (bIsAltFire)
            {
                ClientPlayForceFeedback(AltFireForce);
            }
            else
            {
                ClientPlayForceFeedback(FireForce);
            }
        }
    }
}

// Modified to skip over the Super in ROVehicleWeapon to avoid calling UpdateTracer()
// That function is deprecated (& emptied out below) & we now spawn either a normal bullet OR a tracer bullet when we fire
simulated function FlashMuzzleFlash(bool bWasAltFire)
{
    super(VehicleWeapon).FlashMuzzleFlash(bWasAltFire);
}

simulated function UpdateTracer()
{
}

// Modified to avoid resetting FlashCount immediately, instead briefly entering a new state 'ServerCeaseFire', to use state timing to introduce a slight delay
// This gives time for the changed value of FlashCount to be replicated to non-owning net clients, triggering 3rd person firing effects in their FlashMuzzleFlash()
// This is needed as our slightly modified cease fire process (to optimise replication) means CeaseFire() gets called on the server as soon as the only/last shot is fired
// Also removed similar reset of HitCount as that is only relevant to instant fire weapons, which aren't used in DH (makes no difference but it's tidier)
function CeaseFire(Controller C, bool bWasAltFire)
{
//  FlashCount = 0;
//  HitCount = 0;

    if (AmbientEffectEmitter != none)
    {
        AmbientEffectEmitter.SetEmitterStatus(false);
    }

    if (bAmbientFireSound || bAmbientAltFireSound)
    {
        if (AmbientSound != none)
        {
            if (AmbientSound == FireSoundClass && FireEndSound != none)
            {
                PlaySound(FireEndSound, SLOT_None, SoundVolume / 255.0 * AmbientSoundScaling,, SoundRadius, GetFireSoundPitch());
            }
            else if (AmbientSound == AltFireSoundClass && AltFireEndSound != none)
            {
                PlaySound(AltFireEndSound, SLOT_None, AltFireSoundVolume / 255.0 * AltFireSoundScaling,, AltFireSoundRadius, GetAltFireSoundPitch());
            }
        }

        AmbientSound = none;
        SoundVolume = default.SoundVolume;
        SoundRadius = default.SoundRadius;
        AmbientSoundScaling = default.AmbientSoundScaling;
    }

    if (Level.NetMode == NM_DedicatedServer || Level.NetMode == NM_ListenServer)
    {
        GotoState('ServerCeaseFire');
    }
}

// New state to add slight delay before resetting FlashCount, giving time for last changed value of FlashCount to be replicated to non-owning net clients
// Meaning FlashCount triggers 3rd person firing effects in their FlashMuzzleFlash(), before the reset zero value gets replicated to them (which stops any firing effects)
// If Fire() or AltFire() are called in the meantime, we exit this state early & resume firing (in that situation there's no need to reset FlashCount)
// The 0.1 second delay is arbitrary, but should give sufficient time, while not being a noticeable delay
// Note that the delay in the original system was essentially random & caused by its network inefficiency
// The server called ClientCeaseFire() on owning client, which in return called VehicleCeaseFire() on server - both know they need to cease fire so was unnecessary
// It did create delay but timing was from 2-way replication between server & owning client, which is random to other clients & no better than arbitrary time delay, maybe worse
state ServerCeaseFire
{
    function Fire(Controller C)
    {
        global.Fire(C);

        GotoState('');
    }

    function AltFire(Controller C)
    {
        global.AltFire(C);

        GotoState('');
    }

Begin:
    Sleep(0.1);
    FlashCount = 0;
    GotoState('');
}

// New helper function to get the main weapon firing sound (allows easy subclassing)
simulated function Sound GetFireSound()
{
    return FireSoundClass;
}

// New function to play dry-fire effects if trying to fire weapon when empty
simulated function DryFireEffects(optional bool bAltFire)
{
    ShakeView(bAltFire);
    PlaySound(Sound'Inf_Weapons_Foley.Misc.dryfire_rifle', SLOT_None, 1.5,, 25.0,, true);
}

///////////////////////////////////////////////////////////////////////////////////////
//  ************************************* AMMO ************************************  //
///////////////////////////////////////////////////////////////////////////////////////

// Modified to include MG mags/belts
function bool GiveInitialAmmo()
{
    if (MainAmmoCharge[0] != InitialPrimaryAmmo || MainAmmoCharge[1] != InitialSecondaryAmmo || AltAmmoCharge != InitialAltAmmo || NumMGMags != default.NumMGMags)
    {
        MainAmmoCharge[0] = InitialPrimaryAmmo;
        MainAmmoCharge[1] = InitialSecondaryAmmo;
        AltAmmoCharge = InitialAltAmmo;
        NumMGMags = default.NumMGMags;

        return true;
    }

    return false;
}

// New function (in VehicleWeapon class) to use DH's new incremental resupply system - implement functionality in subclasses
function bool ResupplyAmmo()
{
    return false;
}

// Modified to prevent firing if weapon uses a multi-stage reload & is not loaded
simulated function bool ReadyToFire(bool bAltFire)
{
    if (!bAltFire && bMultiStageReload && ReloadState != RL_ReadyToFire)
    {
        return false;
    }

    return HasAmmo(GetAmmoIndex(bAltFire));
}

// New function to get numeric fire mode from current projectile class
simulated function byte GetAmmoIndex(optional bool bAltFire)
{
    if (bAltFire)
    {
        return ALTFIRE_AMMO_INDEX;
    }

    if (ProjectileClass == PrimaryProjectileClass || !bMultipleRoundTypes)
    {
        return 0;
    }
    else if (ProjectileClass == SecondaryProjectileClass)
    {
        return 1;
    }

    return 255;
}

// Modified to handle MG magazines
simulated function int GetNumMags()
{
    return NumMGMags;
}

///////////////////////////////////////////////////////////////////////////////////////
//  ********************************** RELOADING **********************************  //
///////////////////////////////////////////////////////////////////////////////////////

// New function to try to start a new reload or resume any paused reload
simulated function AttemptReload()
{
    local EReloadState OldReloadState;

    if (!bMultiStageReload)
    {
        return;
    }

    // Try to start a new reload, as either just fired & needs to load (still in ready to fire state) or is waiting to reload - authority role only
    if (ReloadState == RL_ReadyToFire || ReloadState == RL_Waiting)
    {
        if (Role == ROLE_Authority)
        {
            OldReloadState = ReloadState; // so we can tell if ReloadState changes

            // Start a reload if we have some ammo & player is in a position to reload
            if (HasAmmoToReload(GetAmmoIndex()) && WeaponPawn != none && WeaponPawn.CanReload())
            {
                StartReload();
            }
            // Otherwise make sure loading state is waiting (for a player in reloading position or a resupply)
            else
            {
                ReloadState = RL_Waiting;
                bReloadPaused = false; // just make sure this isn't set, as only relevant to a started reload
            }

            // Server replicates any changed reload state to net client
            if (ReloadState != OldReloadState)
            {
                PassReloadStateToClient();
            }
        }
    }
    // Weapon has started reloading so try to progress/resume it if player is in a position to reload
    // Note we musn't check we have a player here as net client may not yet have received weapon pawn's Controller if reload is starting/resuming on entering vehicle
    // But generally we can assume we do have a player because either server has triggered this to start new reload (& it will have checked for player if necessary),
    // or player has just entered vehicle & triggered this (so even if we don't yet have the Controller, he's in the entering/possession process)
    // In any event the timer makes sure we have a player anyway & the slight delay before timer gets called should mean we have the Controller by then
    else if (WeaponPawn != none && WeaponPawn.CanReload())
    {
        StartReload(true);
    }
    else if (!bReloadPaused)
    {
        PauseReload();
    }
}

// New function to start a new reload or resume a paused reload
simulated function StartReload(optional bool bResumingPausedReload)
{
    if (!bResumingPausedReload)
    {
        if (bUsesMags)
        {
            ConsumeMag(); // remove 1 spare mag
        }

        ReloadState = RL_ReloadingPart1;
    }

    bNewOrResumedReload = true; // stops Timer() from moving on to next stage
    bReloadPaused = false;
    SetTimer(0.1, false); // 0.1 sec delay instead of 0.01 to allow bit longer for net client to receive Controller actor, so check for player doesn't fail due to network delay
}

// New function to pause a reload
simulated function PauseReload()
{
    bReloadPaused = true;
    SetTimer(0.0, false); // clear any timer
}

// New helper function to pause any vehicle weapon reloads that are in progress when the player exits
// Can be subclassed to handle different types of vehicle weapons
simulated function PauseAnyReloads()
{
    if (ReloadState < RL_ReadyToFire && !bReloadPaused && bMultiStageReload)
    {
        PauseReload();
    }
}

// New function for a server to replicate weapon's reload state to the owning net client
// Can be subclassed for handling of more complex reload info, e.g. combined reload states of a cannon & coaxial MG (alt fire)
function PassReloadStateToClient()
{
    if (WeaponPawn != none && !WeaponPawn.IsLocallyControlled()) // dedicated server or non-owning listen server
    {
        ClientSetReloadState(ReloadState);
    }
}

// New function for net client to receive reload state from server & to start or resume a clientside reload timer if the state requires it
// Uses byte instead of enum for passed NewState parameter, which adds flexibility, e.g. cannon subclass can pack cannon & coaxial MG states together
simulated function ClientSetReloadState(byte NewState)
{
    if (Role < ROLE_Authority)
    {
        ReloadState = EReloadState(NewState);

        // If reload has started, try to progress it
        if (ReloadState < RL_ReadyToFire)
        {
            AttemptReload();
        }
        // Weapon isn't reloading (it's either ready to fire or waiting to start a reload)
        // So just just make sure it isn't set to paused, which is only relevant if it's mid-reload
        else if (bReloadPaused)
        {
            bReloadPaused = false;
        }
    }
}

// New function to start or resume an alt fire reload process - implement functionality in subclasses as required, e.g. cannon's coaxial MG
simulated function AttemptAltReload()
{
}

// New helper function to play reloading sound for current reloading stage (separate function allows easy subclassing)
// Using PlayOwnedSound() to avoid broadcasting over network to owning net client as it will play locally there anyway
simulated function PlayStageReloadSound()
{
    PlayOwnedSound(ReloadStages[ReloadState].Sound, SLOT_Misc, 1.0,, 25.0,, true); //reduced volume to 1.0 as do not want players outside tank to hear
}

// New helper function to remove 1 spare mag, used when we begin a new mag reload (a separate function to allow easy subclassing)
function ConsumeMag()
{
    NumMGMags--;
}

// New helper function to finish a magazine reload (a separate function to allow easy subclassing)
function FinishMagReload()
{
    if (ProjectileClass == PrimaryProjectileClass || !bMultipleRoundTypes)
    {
        MainAmmoCharge[0] = InitialPrimaryAmmo;
    }
    else if (ProjectileClass == SecondaryProjectileClass)
    {
        MainAmmoCharge[1] = InitialSecondaryAmmo;
    }
}

// New helper function to check whether we can start a reload for a specified ammo type, accommodating either normal cannon shells or mags
simulated function bool HasAmmoToReload(byte AmmoIndex)
{
    if (bUsesMags || AmmoIndex == ALTFIRE_AMMO_INDEX)
    {
         return NumMGMags > 0;
    }

    return HasAmmo(AmmoIndex);
}

// New helper function to check if player uses manual reloading - implement functionality in subclasses as required
simulated function bool PlayerUsesManualReloading()
{
    return false;
}

///////////////////////////////////////////////////////////////////////////////////////
//  **************************  HIT DETECTION & DAMAGE  ***************************  //
///////////////////////////////////////////////////////////////////////////////////////

// Emptied out as suicide stuff is irrelevant & never called here, & because as shell & bullet's ProcessTouch now call TakeDamage directly on 'Driver' if he was hit
// Note that shell's ProcessTouch also now calls TakeDamage on VehicleWeapon instead of Vehicle itself, so this function decides what to do with that damage
// Add here if want to pass damage on to vehicle (& if DamageType is bDelayedDamage, need to call SetDelayedDamageInstigatorController(InstigatedBy.Controller) on relevant pawn)
// Can also add any desired functionality in subclasses, e.g. a shell impact could wreck an exposed MG
function TakeDamage(int Damage, Pawn InstigatedBy, Vector HitLocation, Vector Momentum, class<DamageType> DamageType, optional int HitIndex)
{
}

// Deprecated functions - return false just in case they get called
simulated function bool HitDriverArea(Vector HitLocation, Vector Momentum)
{
    return false;
}

simulated function bool HitDriver(Vector HitLocation, Vector Momentum)
{
    return false;
}

///////////////////////////////////////////////////////////////////////////////////////
//  ******************  SETUP, UPDATE, CLEAN UP, MISCELLANEOUS  *******************  //
///////////////////////////////////////////////////////////////////////////////////////

// Modified to include Skins array (so no need to add manually in each subclass) & to add extra material properties (note the Supers are empty)
static function StaticPrecache(LevelInfo L)
{
    local int i;

    for (i = 0; i < default.Skins.Length; ++i)
    {
        if (default.Skins[i] != none)
        {
            L.AddPrecacheMaterial(default.Skins[i]);
        }
    }

    if (default.HudAltAmmoIcon != none)
    {
        L.AddPrecacheMaterial(default.HudAltAmmoIcon);
    }

    if (default.HighDetailOverlay != none)
    {
        L.AddPrecacheMaterial(default.HighDetailOverlay);
    }

    for (i = 0; i < default.CollisionStaticMeshes.Length; ++i)
    {
        if (default.CollisionStaticMeshes[i].CollisionStaticMesh != none)
        {
            L.AddPrecacheStaticMesh(default.CollisionStaticMeshes[i].CollisionStaticMesh);
        }
    }

}

// Modified to add extra material properties (note the Super in Actor already pre-caches the Skins array)
simulated function UpdatePrecacheMaterials()
{
    super.UpdatePrecacheMaterials();

    if (HudAltAmmoIcon != none)
    {
        Level.AddPrecacheMaterial(HudAltAmmoIcon);
    }

    if (HighDetailOverlay != none)
    {
        Level.AddPrecacheMaterial(HighDetailOverlay);
    }
}

// Modified to add projectile classes & collision mesh
simulated function UpdatePrecacheStaticMeshes()
{
    local int i;

    super.UpdatePrecacheStaticMeshes();

    if (PrimaryProjectileClass != none)
    {
        Level.AddPrecacheStaticMesh(PrimaryProjectileClass.default.StaticMesh);
    }

    if (SecondaryProjectileClass != none)
    {
        Level.AddPrecacheStaticMesh(SecondaryProjectileClass.default.StaticMesh);
    }

    for (i = 0; i < CollisionStaticMeshes.Length; ++i)
    {
        if (CollisionStaticMeshes[i].CollisionStaticMesh != none)
        {
            Level.AddPrecacheStaticMesh(CollisionStaticMeshes[i].CollisionStaticMesh);
        }
    }
}

// New function to do set up that requires the 'Gun' reference to the VehicleWeaponPawn actor (called from VehicleWeaponPawn when it receives a reference to this actor)
// Using it to set a convenient WeaponPawn reference & our Owner & Instigator variables
simulated function InitializeWeaponPawn(DHVehicleWeaponPawn WeaponPwn)
{
    if (WeaponPwn != none)
    {
        WeaponPawn = WeaponPwn;

        if (Role < ROLE_Authority)
        {
            SetOwner(WeaponPawn);
            Instigator = WeaponPawn;
        }

        // If we also have the Vehicle, initialize anything we need to do where we need both actors
        if (Base != none && !bInitializedVehicleAndWeaponPawn)
        {
            InitializeVehicleAndWeaponPawn();
        }
    }
    else
    {
        Warn("ERROR:" @ Tag @ "somehow spawned without an owning DHVehicleWeaponPawn, so lots of things are not going to work!");
    }
}

// New function to do set up that requires the 'Base' reference to the Vehicle actor we are attached to
// Using it to add option to reposition VehicleWeapon attachment, & to start a hatch fire if armoured vehicle is burning when replicated.
simulated function InitializeVehicleBase()
{
    // Set any optional attachment offset, when attaching weapon to hull (set separately on net client as replication is unreliable & loses fractional precision)
    if (WeaponAttachOffset != vect(0.0, 0.0, 0.0))
    {
        SetRelativeLocation(WeaponAttachOffset);
    }

    // If vehicle is burning, start the hatch fire effect
    if (DHArmoredVehicle(Base) != none && DHArmoredVehicle(Base).bOnFire)
    {
        StartHatchFire();
    }

    // If we also have the VehicleWeaponPawn actor, initialize anything we need to do where we need both actors
    if (WeaponPawn != none && !bInitializedVehicleAndWeaponPawn)
    {
        InitializeVehicleAndWeaponPawn();
    }

    SpawnWeaponAttachments();
}

// New function to do any set up that requires both the 'Base' & 'WeaponPawn' references to the Vehicle & VehicleWeaponPawn actors
// Currently unused but putting it in for consistency & for future usage, including option to easily subclass for any vehicle-specific set up
simulated function InitializeVehicleAndWeaponPawn()
{
    bInitializedVehicleAndWeaponPawn = true;
}

// Modified to always use rotation relative to vehicle (bPCRelativeFPRotation), to use yaw limits from DriverPositions in multi position weapon, & not to limit view yaw in behind view
// Also to ignore yaw restrictions for commander's periscope or binoculars positions (where bLimitYaw is true, e.g. casemate-style tank destroyers) - but see note below
simulated function int LimitYaw(int Yaw)
{
    local int CurrentPosition;

    // TODO: Matt - this is confusing 2 different things: limit on weapon's yaw & limit on player's view yaw
    // bLimitYaw is used by native code to limit (or not) weapon's turning, which ignores anything that happens in this function
    // This function is best thought of as LimitViewYaw() & would be better placed in the cannon pawn class (but needs to stay as is because it is called by UpdateRotation() in PC class)
    // bLimitYaw should not be used here - the view yaw limits should be based on ViewNegativeYawLimit & ViewPositiveYawLimit in DriverPositions
    if (!bLimitYaw)
    {
        return Yaw;
    }

    if (WeaponPawn != none)
    {
        if (WeaponPawn.IsHumanControlled() && PlayerController(WeaponPawn.Controller).bBehindView)
        {
            return Yaw;
        }

        if (WeaponPawn.DriverPositions.Length > 0)
        {
            CurrentPosition = WeaponPawn.DriverPositionIndex;

            if (WeaponPawn.IsA('DHVehicleCannonPawn') && CurrentPosition >= DHVehicleCannonPawn(WeaponPawn).PeriscopePositionIndex)
            {
                return Yaw;
            }

            return Clamp(Yaw, WeaponPawn.DriverPositions[CurrentPosition].ViewNegativeYawLimit, WeaponPawn.DriverPositions[CurrentPosition].ViewPositiveYawLimit);
        }
    }

    return Clamp(Yaw, MaxNegativeYaw, MaxPositiveYaw);
}

// New function to start a hatch fire effect - all fires now triggered from vehicle base, so don't need cannon's Tick() constantly checking for a fire
simulated function StartHatchFire()
{
    if (TurretFireEffect == none && Level.NetMode != NM_DedicatedServer)
    {
        TurretFireEffect = Spawn(FireEffectClass);
    }

    if (TurretFireEffect != none)
    {
        AttachToBone(TurretFireEffect, FireAttachBone);
        TurretFireEffect.SetRelativeLocation(FireEffectOffset);
        TurretFireEffect.UpdateDamagedEffect(true, 0.0, false, false);

        if (FireEffectScale != 1.0)
        {
            TurretFireEffect.SetEffectScale(FireEffectScale);
        }
    }
}

// Modified to fix UT2004 bug affecting non-owning net players in any vehicle with bPCRelativeFPRotation (nearly all), often causing effects to be skipped
// Vehicle's rotation was not being factored into calcs using the PlayerController's rotation, which effectively randomised the result of this function
// Also re-factored to make it a little more optimised, direct & easy to follow (without repeated use of bResult)
simulated function bool EffectIsRelevant(Vector SpawnLocation, bool bForceDedicated)
{
    local PlayerController PC;

    // Only relevant on a dedicated server if the bForceDedicated option has been passed
    if (Level.NetMode == NM_DedicatedServer)
    {
        return bForceDedicated;
    }

    if (Role < ROLE_Authority)
    {
        // Always relevant for the owning net player
        if (Instigator != none && Instigator.IsHumanControlled())
        {
            return true;
        }

        // Not relevant to other net clients if the VehicleWeapon has not been drawn on their screen recently (within last 3 seconds)
        if ((Level.TimeSeconds - LastRenderTime) >= 3.0)
        {
            return false;
        }
    }

    PC = Level.GetLocalPlayerController();

    if (PC == none || PC.ViewTarget == none)
    {
        return false;
    }

    // Check to see whether effect would spawn off to the side or behind where player is facing, & if so then only spawn if within quite close distance
    // Using PC's CalcViewRotation, which is the last recorded camera rotation, so a simple way of getting player's non-relative view rotation, even in vehicles
    // (doesn't apply to the player in the cannon)
    if (PC.Pawn != Instigator && Vector(PC.CalcViewRotation) dot (SpawnLocation - PC.ViewTarget.Location) < 0.0)
    {
        return VSizeSquared(PC.ViewTarget.Location - SpawnLocation) < 2560000.0; // equivalent to 1600 UU or 26.5m (changed to VSizeSquared as more efficient)
    }

    // Effect relevance is based on normal distance check
    return CheckMaxEffectDistance(PC, SpawnLocation);
}

simulated function DestroyCollisionMeshActors()
{
    local int i;

    for (i = 0; i < CollisionMeshActors.Length; ++i)
    {
        if (CollisionMeshActors[i] != none)
        {
            CollisionMeshActors[i].Destroy(); // not actually an effect, but convenient to add here
        }
    }
}

simulated function DestroyVehicleAttachmentActors()
{
    local int i;

    for (i = 0; i < VehicleAttachments.Length; ++i)
    {
        if (VehicleAttachments[i].Actor != none)
        {
            VehicleAttachments[i].Actor.Destroy();
        }
    }
}

// Modified to add extra stuff
simulated function DestroyEffects()
{
    super.DestroyEffects();

    DestroyCollisionMeshActors();
    DestroyVehicleAttachmentActors();

    if (TurretFireEffect != none)
    {
        TurretFireEffect.Kill();
    }
}

// Implemented in vehicle weapon class so player gets an enter vehicle message when looking at a vehicle weapon, not just its hull or base
simulated event NotifySelected(Pawn User)
{
    if (ROVehicle(Base) != none)
    {
        Base.NotifySelected(User);
    }
}

// New helper function just to avoid code repetition elsewhere
simulated function PlayClickSound()
{
    if (Instigator != none && Instigator.IsHumanControlled() && Instigator.IsLocallyControlled())
    {
        PlayerController(Instigator.Controller).ClientPlaySound(Sound'ROMenuSounds.msfxMouseClick', false,, SLOT_Interface);
    }
}

// Modified to add location & various weapon rotation variables
simulated function DisplayDebug(Canvas Canvas, out float YL, out float YPos)
{
    local string s;

    super.DisplayDebug(Canvas, YL, YPos);

    YPos += YL;
    Canvas.SetPos(4.0, YPos);
    Canvas.DrawText("Location:" @ Location @ " Rotation:" @ Rotation);

    YPos += YL;
    Canvas.SetPos(4.0, YPos);
    s = "CurrentAim =" @ CurrentAim;

    if (WeaponPawn != none && WeaponPawn.bCustomAiming)
    {
        s @= " CustomAim =" @ WeaponPawn.CustomAim;
    }

    Canvas.DrawText(s);
}

simulated function bool IsReloading()
{
    return ReloadState < RL_ReadyToFire;
}

// State 'emptied out' as is deprecated as unnecessary in DH and should never be entered
// Fire functions now work out of state, so projectile fire is effectively the default, non-state condition for all DHVehicleWeapon
state ProjectileFireMode
{
    function Fire(Controller C);
    function AltFire(Controller C);

Begin:
    Log("WARNING:" @ Name @ "entered state 'ProjectileFireMode', which should never happen now!");
    GotoState('');
}

// Functions emptied out as not relevant to a VehicleWeapon in RO/DH, which never uses InstantFireMode:
state InstantFireMode
{
    function Fire(Controller C);
    function AltFire(Controller C);
    simulated event ClientSpawnHitEffects();
    simulated function SpawnHitEffects(Actor HitActor, Vector HitLocation, Vector HitNormal);
    simulated function AnimEnd(int Channel);
}

simulated function SimulateTraceFire(out Vector Start, out Rotator Dir, out Vector HitLocation, out Vector HitNormal);
function TraceFire(Vector Start, Rotator Dir);

<<<<<<< HEAD
// State serialization and deserialization functions.
function DHVehicleWeaponState GetVehicleWeaponState()
{
    local DHVehicleWeaponState WeaponState;

    WeaponState = new class'DHVehicleWeaponState';
    WeaponState.LastResupplyTimestamp = LastResupplyTimestamp;
    WeaponState.MainAmmoCharge[0] = MainAmmoCharge[0];
    WeaponState.MainAmmoCharge[1] = MainAmmoCharge[1];
    WeaponState.AltAmmoCharge = AltAmmoCharge;
    WeaponState.NumMGMags = NumMGMags;
    WeaponState.ReloadState = ReloadState;

    return WeaponState;
}

function SetVehicleWeaponState(DHVehicleWeaponState WeaponState)
{
    LastResupplyTimestamp = WeaponState.LastResupplyTimestamp;
    MainAmmoCharge[0] = WeaponState.MainAmmoCharge[0];
    MainAmmoCharge[1] = WeaponState.MainAmmoCharge[1];
    AltAmmoCharge = WeaponState.AltAmmoCharge;
    NumMGMags = WeaponState.NumMGMags;
    ReloadState = EReloadState(WeaponState.ReloadState);
=======
// Animation Drivers & Gun Wheels
simulated function SetupAnimationDrivers()
{
    local int i;

    for (i = 0; i < AnimationDrivers.Length; ++i)
    {
        AnimBlendParams(AnimationDrivers[i].Channel, 1.0,,, AnimationDrivers[i].BoneName);
        PlayAnim(AnimationDrivers[i].AnimationName, 1.0, 0.0, AnimationDrivers[i].Channel);
    }

    UpdateAnimationDrivers();
}

simulated function UpdateAnimationDrivers()
{
    local int i, CurrentPitch, Frame;
    local float Theta;

    for (i = 0;  i < AnimationDrivers.Length; ++i)
    {
        switch (AnimationDrivers[i].RotationType)
        {
            case ROTATION_Yaw:
                // Get the yaw min->max range.
                Theta = class'UInterp'.static.MapRangeClamped(CurrentAim.Yaw, MaxNegativeYaw, MaxPositiveYaw, 0.0, 1.0);
                break;
            case ROTATION_Pitch:
                if (CurrentAim.Pitch > 32768)
                {
                    CurrentPitch = CurrentAim.Pitch - 65536;
                }
                else
                {
                    CurrentPitch = CurrentAim.Pitch;
                }

                Theta = class'UInterp'.static.MapRangeClamped(CurrentPitch, GetGunPitchMin(), GetGunPitchMax(), 0.0, 1.0);
                break;
        }

        if (AnimationDrivers[i].bIsReversed)
        {
            Theta = 1.0 - Theta;
        }

        FreezeAnimAt(Theta * AnimationDrivers[i].AnimationFrameCount, AnimationDrivers[i].Channel);
    }
}

// New function to update sight & aiming wheel rotation, called by cannon pawn when gun moves
simulated function UpdateGunWheels()
{
    local int i;
    local Rotator BoneRotation;
    local int Value;

    for (i = 0; i < GunWheels.Length; ++i)
    {
        BoneRotation = rot(0, 0, 0);

        switch (GunWheels[i].RotationType)
        {
            case ROTATION_Yaw:
                Value = CurrentAim.Yaw * GunWheels[i].Scale;
                break;
            case ROTATION_Pitch:
                Value = CurrentAim.Pitch * GunWheels[i].Scale;
                break;
            default:
                break;
        }

        switch (GunWheels[i].RotationAxis)
        {
            case AXIS_X:
                BoneRotation.Roll = Value;
                break;
            case AXIS_Y:
                BoneRotation.Pitch = Value;
                break;
            case AXIS_Z:
                BoneRotation.Yaw = Value;
                break;
        }

        SetBoneRotation(GunWheels[i].BoneName, BoneRotation);
    }
>>>>>>> 6f8bfbf2
}

defaultproperties
{
    bNetNotify=true // necessary to do set up requiring the 'Base' actor reference to the vehicle base
    bMultiStageReload=true
    ReloadState=RL_ReadyToFire
    PitchUpLimit=15000
    PitchDownLimit=45000
    SoundRadius=272.7
    FireEffectClass=class'DH_Effects.DHTurretFireEffect'
    FireEffectScale=1.0
    bCanAutoTraceSelect=true // so player gets enter vehicle message when looking at vehicle weapon, not just its hull or base (although will usually be col mesh actor that's traced)
    bAutoTraceNotify=true
    AIInfo(0)=(bLeadTarget=true,WarnTargetPct=0.9)

    // These variables are effectively deprecated & should not be used - they are either ignored or values below are assumed & may be hard coded into functionality:
    FireIntervalAimLock=0.0 // also means AimLockReleaseTime is deprecated
    bShowAimCrosshair=false
    bInheritVelocity=false

    ResupplyInterval=2.5
}<|MERGE_RESOLUTION|>--- conflicted
+++ resolved
@@ -1537,7 +1537,6 @@
 simulated function SimulateTraceFire(out Vector Start, out Rotator Dir, out Vector HitLocation, out Vector HitNormal);
 function TraceFire(Vector Start, Rotator Dir);
 
-<<<<<<< HEAD
 // State serialization and deserialization functions.
 function DHVehicleWeaponState GetVehicleWeaponState()
 {
@@ -1562,7 +1561,8 @@
     AltAmmoCharge = WeaponState.AltAmmoCharge;
     NumMGMags = WeaponState.NumMGMags;
     ReloadState = EReloadState(WeaponState.ReloadState);
-=======
+}
+
 // Animation Drivers & Gun Wheels
 simulated function SetupAnimationDrivers()
 {
@@ -1651,7 +1651,6 @@
 
         SetBoneRotation(GunWheels[i].BoneName, BoneRotation);
     }
->>>>>>> 6f8bfbf2
 }
 
 defaultproperties
