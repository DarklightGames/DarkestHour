--- conflicted
+++ resolved
@@ -327,11 +327,7 @@
     EnemyObjectiveDistanceMinMeters=150.0
     EnemySecuredObjectiveDistanceMinMeters=800.0
     PermittedFriendlyControlledDistanceMeters=300.0 // This should be higher than both ObjectiveDistanceMinMeters and DuplicateFriendlyDistanceInMeters
-<<<<<<< HEAD
     GroupClass=class'DHConstructionGroup_Headquarters'
-=======
-    GroupClass=Class'DHConstructionGroup_Logistics'
->>>>>>> fb29bd59
 
     CompletionPointValue=1000
 
