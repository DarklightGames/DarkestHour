--- conflicted
+++ resolved
@@ -7,21 +7,12 @@
 
 defaultproperties
 {
-<<<<<<< HEAD
-    ItemName="MAB 38"
-    NativeItemName="Moschetto Automatico Beretta M1938"
-    FireModeClass(0)=class'DH_Weapons.DH_MAB38Fire'
-    FireModeClass(1)=class'DH_Weapons.DH_MAB38MeleeFire'
-    AttachmentClass=class'DH_Weapons.DH_MAB38Attachment'
-    PickupClass=class'DH_Weapons.DH_MAB38Pickup'
-=======
     ItemName="MAB mod. 38-A"
     NativeItemName="Moschetto Automatico Beretta M1938A"
     FireModeClass(0)=Class'DH_MAB38Fire'
     FireModeClass(1)=Class'DH_MAB38MeleeFire'
     AttachmentClass=Class'DH_MAB38Attachment'
     PickupClass=Class'DH_MAB38Pickup'
->>>>>>> e3812c85
 
     Mesh=SkeletalMesh'DH_MAB_anm.MAB38-Mesh'
 
