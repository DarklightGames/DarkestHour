--- conflicted
+++ resolved
@@ -231,13 +231,8 @@
     CrawlBackwardAnim="crawl_in"
     CrawlStartAnim="crawl_in"
     CrawlEndAnim="crawl_in"
-<<<<<<< HEAD
-    FireModeClass(0)=class'DH_Engine.DH_EmptyFire'
-    FireModeClass(1)=class'DH_Engine.DH_EmptyFire'
-=======
     FireModeClass(0)=Class'DH_EmptyFire'
     FireModeClass(1)=Class'DH_EmptyFire'
->>>>>>> 3eef2f6e
     RestAnim="crawl_in"
     AimAnim="crawl_in"
     RunAnim="crawl_in"
@@ -250,11 +245,7 @@
     InventoryGroup=1
     PlayerViewOffset=(X=-6.000000,Y=-6.000000,Z=100000.000000)
     PlayerViewPivot=(Roll=-2730)
-<<<<<<< HEAD
-    AttachmentClass=class'DH_Engine.DH_EmptyAttachment'
-=======
     AttachmentClass=Class'DH_EmptyAttachment'
->>>>>>> 3eef2f6e
     ItemName=" "
     Mesh=SkeletalMesh'DH_Shovel_1st.Shovel_US'
     bForceSwitch=false
