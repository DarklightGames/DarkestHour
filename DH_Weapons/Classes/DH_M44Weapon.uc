//==============================================================================
// Darkest Hour: Europe '44-'45
// Copyright (c) Darklight Games.  All rights reserved.
//==============================================================================

class DH_M44Weapon extends DHBoltActionWeapon;

// Modified as this rifle has a fixed bayonet
exec simulated function Deploy()
{
}

defaultproperties
{
    ItemName="Mosin M44"
<<<<<<< HEAD
    FireModeClass(0)=class'DH_Weapons.DH_M44Fire'
    FireModeClass(1)=class'DH_Weapons.DH_M44MeleeFire'
    AttachmentClass=class'DH_Weapons.DH_M44Attachment'
    PickupClass=class'DH_Weapons.DH_M44Pickup'
=======
    FireModeClass(0)=Class'DH_M44Fire'
    FireModeClass(1)=Class'DH_M44MeleeFire'
    AttachmentClass=Class'DH_M44Attachment'
    PickupClass=Class'DH_M44Pickup'
>>>>>>> e3812c85

    Mesh=SkeletalMesh'DH_Nagant_1st.Mosin_Nagant_M44'
    HighDetailOverlay=Shader'Weapons1st_tex.MN9138_S'
    bUseHighDetailOverlayIndex=true
    HighDetailOverlayIndex=2

    IronSightDisplayFOV=47.0
    DisplayFOV=85.0
    ZoomOutTime=0.35
    FreeAimRotationSpeed=7.0

    MaxNumPrimaryMags=10
    InitialNumPrimaryMags=10

    bHasBayonet=true
    bBayonetMounted=true
    BayonetBoneName="bayonet"

    PreReloadAnim="single_open"
    FullReloadAnim="reload"
    SingleReloadAnim="single_insert"
    PostReloadAnim="single_close"
}<|MERGE_RESOLUTION|>--- conflicted
+++ resolved
@@ -13,17 +13,10 @@
 defaultproperties
 {
     ItemName="Mosin M44"
-<<<<<<< HEAD
-    FireModeClass(0)=class'DH_Weapons.DH_M44Fire'
-    FireModeClass(1)=class'DH_Weapons.DH_M44MeleeFire'
-    AttachmentClass=class'DH_Weapons.DH_M44Attachment'
-    PickupClass=class'DH_Weapons.DH_M44Pickup'
-=======
     FireModeClass(0)=Class'DH_M44Fire'
     FireModeClass(1)=Class'DH_M44MeleeFire'
     AttachmentClass=Class'DH_M44Attachment'
     PickupClass=Class'DH_M44Pickup'
->>>>>>> e3812c85
 
     Mesh=SkeletalMesh'DH_Nagant_1st.Mosin_Nagant_M44'
     HighDetailOverlay=Shader'Weapons1st_tex.MN9138_S'
