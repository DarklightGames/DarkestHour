--- conflicted
+++ resolved
@@ -9,17 +9,10 @@
 {
     ItemName="MP 38"
     NativeItemName="Maschinenpistole 38"
-<<<<<<< HEAD
-    FireModeClass(0)=class'DH_Weapons.DH_MP38Fire'
-    FireModeClass(1)=class'DH_Weapons.DH_MP38MeleeFire'
-    AttachmentClass=class'DH_Weapons.DH_MP38Attachment'
-    PickupClass=class'DH_Weapons.DH_MP38Pickup'
-=======
     FireModeClass(0)=Class'DH_MP38Fire'
     FireModeClass(1)=Class'DH_MP38MeleeFire'
     AttachmentClass=Class'DH_MP38Attachment'
     PickupClass=Class'DH_MP38Pickup'
->>>>>>> e3812c85
 
     Mesh=SkeletalMesh'DH_Mp40_1st.mp38-mesh'
     //HighDetailOverlay=Shader'Weapons1st_tex.MP40_s'
