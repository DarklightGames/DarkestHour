//==============================================================================
// Darkest Hour: Europe '44-'45
// Copyright (c) Darklight Games.  All rights reserved.
//==============================================================================

class DH_MP41Weapon extends DHAutoWeapon;

defaultproperties
{
    ItemName="MP 41"
    NativeItemName="Maschinenpistole 41"
<<<<<<< HEAD
    FireModeClass(0)=class'DH_Weapons.DH_MP41Fire'
    FireModeClass(1)=class'DH_Weapons.DH_MP41MeleeFire'
    PickupClass=class'DH_Weapons.DH_MP41Pickup'
    AttachmentClass=class'DH_Weapons.DH_MP41Attachment'
=======
    FireModeClass(0)=Class'DH_MP41Fire'
    FireModeClass(1)=Class'DH_MP41MeleeFire'
    PickupClass=Class'DH_MP41Pickup'
    AttachmentClass=Class'DH_MP41Attachment'
>>>>>>> e3812c85

    Mesh=SkeletalMesh'DH_Mp40_1st.mp41_Mesh'
    HighDetailOverlay=Shader'Weapons1st_tex.MP41_S'
    bUseHighDetailOverlayIndex=true
    HighDetailOverlayIndex=2

    SwayModifyFactor=0.66 // -0.04, slightly better than mp40
    PlayerIronsightFOV=65.0
    IronSightDisplayFOV=55.0
    DisplayFOV=85.0
    FreeAimRotationSpeed=7.5
    ZoomOutTime=0.15

    MaxNumPrimaryMags=9
    InitialNumPrimaryMags=9

    bHasSelectFire=true
    SelectFireAnim="select_fire"
    SelectFireIronAnim="Iron_select_fire"

    SelectFireSound=Sound'Inf_Weapons_Foley.stg44_firemodeswitch01'

    bPlusOneLoading=false

    //alternative reload
    MagEmptyReloadAnims(1)="reload_emptyB"

    IdleEmptyAnim="idle_empty"
    IronIdleEmptyAnim="Iron_idle_empty"
    IronBringUpEmpty="Iron_in_empty"
    IronPutDownEmpty="Iron_out_empty"
    SprintStartEmptyAnim="Sprint_Start_Empty"
    SprintLoopEmptyAnim="Sprint_Middle_Empty"
    SprintEndEmptyAnim="Sprint_End_Empty"
    CrawlForwardEmptyAnim="crawlF_empty"
    CrawlBackwardEmptyAnim="crawlB_empty"
    CrawlStartEmptyAnim="crawl_in_empty"
    CrawlEndEmptyAnim="crawl_out_empty"
    SelectEmptyAnim="Draw_empty"
    PutDownEmptyAnim="put_away_empty"

    InitialBarrels=1
    BarrelClass=Class'DH_GenericSMGBarrel'
    BarrelSteamBone="Muzzle"
}<|MERGE_RESOLUTION|>--- conflicted
+++ resolved
@@ -9,17 +9,10 @@
 {
     ItemName="MP 41"
     NativeItemName="Maschinenpistole 41"
-<<<<<<< HEAD
-    FireModeClass(0)=class'DH_Weapons.DH_MP41Fire'
-    FireModeClass(1)=class'DH_Weapons.DH_MP41MeleeFire'
-    PickupClass=class'DH_Weapons.DH_MP41Pickup'
-    AttachmentClass=class'DH_Weapons.DH_MP41Attachment'
-=======
     FireModeClass(0)=Class'DH_MP41Fire'
     FireModeClass(1)=Class'DH_MP41MeleeFire'
     PickupClass=Class'DH_MP41Pickup'
     AttachmentClass=Class'DH_MP41Attachment'
->>>>>>> e3812c85
 
     Mesh=SkeletalMesh'DH_Mp40_1st.mp41_Mesh'
     HighDetailOverlay=Shader'Weapons1st_tex.MP41_S'
