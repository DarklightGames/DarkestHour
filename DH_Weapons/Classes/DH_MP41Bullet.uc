//==============================================================================
// Darkest Hour: Europe '44-'45
// Copyright (c) Darklight Games.  All rights reserved.
//==============================================================================

class DH_MP41Bullet extends DHBullet;

defaultproperties
{
    Speed=22934.0 // differs from RO but that had incorrect conversion to UU
    BallisticCoefficient=0.16
    WhizType=2
    Damage=59.0
<<<<<<< HEAD
    MyDamageType=class'DH_Weapons.DH_MP41DamType'
=======
    MyDamageType=Class'DH_MP41DamType'
>>>>>>> e3812c85
}<|MERGE_RESOLUTION|>--- conflicted
+++ resolved
@@ -11,9 +11,5 @@
     BallisticCoefficient=0.16
     WhizType=2
     Damage=59.0
-<<<<<<< HEAD
-    MyDamageType=class'DH_Weapons.DH_MP41DamType'
-=======
     MyDamageType=Class'DH_MP41DamType'
->>>>>>> e3812c85
 }