//==============================================================================
// Darkest Hour: Europe '44-'45
// Copyright (c) Darklight Games.  All rights reserved.
//==============================================================================

class DH_MG42Ammo extends DHAmmunition;

defaultproperties
{
<<<<<<< HEAD
    MaxAmmo=150
    InitialAmount=150
    IconMaterial=Texture'InterfaceArt_tex.HUD.mg42_ammo'
=======
    MaxAmmo=200
    InitialAmount=200
    IconMaterial=Texture'InterfaceArt_tex.mg42_ammo'
>>>>>>> e3812c85
}
<|MERGE_RESOLUTION|>--- conflicted
+++ resolved
@@ -7,13 +7,7 @@
 
 defaultproperties
 {
-<<<<<<< HEAD
-    MaxAmmo=150
-    InitialAmount=150
-    IconMaterial=Texture'InterfaceArt_tex.HUD.mg42_ammo'
-=======
     MaxAmmo=200
     InitialAmount=200
     IconMaterial=Texture'InterfaceArt_tex.mg42_ammo'
->>>>>>> e3812c85
 }
