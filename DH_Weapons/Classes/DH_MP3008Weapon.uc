--- conflicted
+++ resolved
@@ -9,17 +9,10 @@
 {
     ItemName="MP 3008"
     NativeItemName="Maschinenpistole 3008"
-<<<<<<< HEAD
-    FireModeClass(0)=class'DH_Weapons.DH_MP3008Fire'
-    FireModeClass(1)=class'DH_Weapons.DH_MP3008MeleeFire'
-    AttachmentClass=class'DH_Weapons.DH_MP3008Attachment'
-    PickupClass=class'DH_Weapons.DH_MP3008Pickup'
-=======
     FireModeClass(0)=Class'DH_MP3008Fire'
     FireModeClass(1)=Class'DH_MP3008MeleeFire'
     AttachmentClass=Class'DH_MP3008Attachment'
     PickupClass=Class'DH_MP3008Pickup'
->>>>>>> e3812c85
 
     Mesh=SkeletalMesh'DH_Sten_1st.MP3008_mesh'
     //HighDetailOverlay=Shader'DH_Weapon_tex.Spec_Maps.SMG.Sten_s'
