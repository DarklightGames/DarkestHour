//==============================================================================
// Darkest Hour: Europe '44-'45
// Copyright (c) Darklight Games.  All rights reserved.
//==============================================================================

class DH_Nagant1895Weapon extends DHRevolverWeapon;

defaultproperties
{
    ItemName="Nagant M1895"
<<<<<<< HEAD
    FireModeClass(0)=class'DH_Weapons.DH_Nagant1895Fire'
    FireModeClass(1)=class'DH_Weapons.DH_Nagant1895MeleeFire'
    AttachmentClass=class'DH_Weapons.DH_Nagant1895Attachment'
    PickupClass=class'DH_Weapons.DH_Nagant1895Pickup'
=======
    FireModeClass(0)=Class'DH_Nagant1895Fire'
    FireModeClass(1)=Class'DH_Nagant1895MeleeFire'
    AttachmentClass=Class'DH_Nagant1895Attachment'
    PickupClass=Class'DH_Nagant1895Pickup'
>>>>>>> e3812c85

    Mesh=SkeletalMesh'DH_Nagant1895_1st.Nagant1895'

    bUseHighDetailOverlayIndex=false
    Skins(0)=Texture'DH_Nagant1895_tex.Nagant1895'
    HandNum=1
    SleeveNum=2

    DisplayFOV=85.0
    IronSightDisplayFOV=75.0

    InitialNumPrimaryMags=10
    MaxNumPrimaryMags=10

    SwayModifyFactor=1.8    //very hard double action trigger

    PreReloadAnim="single_open"
    SingleReloadAnim="single_insert"
    PostReloadAnim="single_close"
}<|MERGE_RESOLUTION|>--- conflicted
+++ resolved
@@ -8,17 +8,10 @@
 defaultproperties
 {
     ItemName="Nagant M1895"
-<<<<<<< HEAD
-    FireModeClass(0)=class'DH_Weapons.DH_Nagant1895Fire'
-    FireModeClass(1)=class'DH_Weapons.DH_Nagant1895MeleeFire'
-    AttachmentClass=class'DH_Weapons.DH_Nagant1895Attachment'
-    PickupClass=class'DH_Weapons.DH_Nagant1895Pickup'
-=======
     FireModeClass(0)=Class'DH_Nagant1895Fire'
     FireModeClass(1)=Class'DH_Nagant1895MeleeFire'
     AttachmentClass=Class'DH_Nagant1895Attachment'
     PickupClass=Class'DH_Nagant1895Pickup'
->>>>>>> e3812c85
 
     Mesh=SkeletalMesh'DH_Nagant1895_1st.Nagant1895'
 
