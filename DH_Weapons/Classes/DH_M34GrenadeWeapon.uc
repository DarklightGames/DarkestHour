--- conflicted
+++ resolved
@@ -9,17 +9,10 @@
 {
     ItemName="RG-34 Grenade"
     NativeItemName="OUG vz.34 Rucni Granat"
-<<<<<<< HEAD
-    FireModeClass(0)=class'DH_Weapons.DH_M34GrenadeFire'
-    FireModeClass(1)=class'DH_Weapons.DH_M34GrenadeFire' // no toss fire because it would be utterly useless
-    AttachmentClass=class'DH_Weapons.DH_M34GrenadeAttachment'
-    PickupClass=class'DH_Weapons.DH_M34GrenadePickup'
-=======
     FireModeClass(0)=Class'DH_M34GrenadeFire'
     FireModeClass(1)=Class'DH_M34GrenadeFire' // no toss fire because it would be utterly useless
     AttachmentClass=Class'DH_M34GrenadeAttachment'
     PickupClass=Class'DH_M34GrenadePickup'
->>>>>>> e3812c85
     Mesh=SkeletalMesh'DH_M34Grenade_1st.M34'
     Skins(0)=Texture'DH_m34grenade_tex.m34' // TODO: there is no specularity mask for this weapon
     HandNum=1
