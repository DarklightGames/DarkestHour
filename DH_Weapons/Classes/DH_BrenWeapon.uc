--- conflicted
+++ resolved
@@ -3,11 +3,7 @@
 // Darklight Games (c) 2008-2022
 //==============================================================================
 
-<<<<<<< HEAD
-class DH_BrenWeapon extends DHBipodAutoWeapon;  //TO DO: add bipod physics (tried on zb30 and failed)
-=======
-class DH_BrenWeapon extends DHAutoWeapon;
->>>>>>> 0ec8f5fc
+class DH_BrenWeapon extends DHAutoWeapon; //TO DO: add bipod physics (tried on zb30 and failed)
 
 defaultproperties
 {
@@ -35,29 +31,21 @@
     SelectFireIronAnim="iron_fireswitch"
     SelectFireBipodIronAnim="deploy_fireswitch"
 
-<<<<<<< HEAD
     InitialBarrels=2
     BarrelClass=class'DH_Weapons.DH_BrenBarrel'
     BarrelSteamBone="Barrel"
-=======
-    Mesh=SkeletalMesh'DH_Bren_1st.Bren'
-    HighDetailOverlay=shader'DH_Weapon_tex.Spec_Maps.BrenGun_s'
-    bUseHighDetailOverlayIndex=true
-    HighDetailOverlayIndex=2
-    FreeAimRotationSpeed=2.0
->>>>>>> 0ec8f5fc
 
     PlayerIronsightFOV=65.0
 
     MaxNumPrimaryMags=9
     InitialNumPrimaryMags=9
 
-<<<<<<< HEAD
-    SightUpIronBringUp="deploy"
-    SightUpIronPutDown="undeploy"
-    SightUpIronIdleAnim="deploy_idle"
-    SightUpMagEmptyReloadAnim="bipod_reload"
-    SightUpMagPartialReloadAnim="bipod_reload"
+
+    IdleToBipodDeploy="deploy"
+    BipodDeployToIdle="undeploy"
+    BipodIdleAnim="deploy_idle"
+    BipodMagEmptyReloadAnim="bipod_reload"
+    BipodMagPartialReloadAnim="bipod_reload"
     
     MagEmptyReloadAnims(0)="reload"
     MagPartialReloadAnims(0)="reload"
@@ -81,20 +69,9 @@
     
     FirstSelectAnim="draw1"
     BarrelChangeAnim="BarrelChange"
-=======
-    bHasSelectFire=true
-    SelectFireSound=Sound'Inf_Weapons_Foley.stg44.stg44_firemodeswitch01'
-
-    IdleToBipodDeploy="Deploy"
-    BipodDeployToIdle="undeploy"
-    BipodIdleAnim="deploy_idle"
-    BipodMagEmptyReloadAnim="deploy_reload_empty"
-    BipodMagPartialReloadAnim="deploy_reload_half"
 
     bCanBipodDeploy=true
     bCanBeResupplied=true
     NumMagsToResupply=2
     ZoomOutTime=0.1
-    PutDownAnim="putaway"
->>>>>>> 0ec8f5fc
 }