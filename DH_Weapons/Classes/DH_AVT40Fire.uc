//==============================================================================
// Darkest Hour: Europe '44-'45
// Darklight Games (c) 2008-2020
//==============================================================================

class DH_AVT40Fire extends DHAutomaticFire;

defaultproperties
{
    ProjectileClass=class'DH_Weapons.DH_AVT40Bullet'
    AmmoClass=class'ROAmmo.SVT40Ammo'
<<<<<<< HEAD
    FireRate=0.085 // ~700rpm
    bHasSemiAutoFireRate=true
    SemiAutoFireRate=0.215
    Spread=90.0
=======
    FireRate=0.085 // ~700rpm; TO DO: make a separate fire rate for semi auto mode
    Spread=60.0
>>>>>>> e1e1336b
    bWaitForRelease=true // set to semi-auto by default

    RecoilRate=0.06
    MaxVerticalRecoilAngle=700  //keep in mind the first shot gets 0.8 coefficient
    MaxHorizontalRecoilAngle=210
    RecoilCurve=(Points=((InVal=0.0,OutVal=0.8),(InVal=4.0,OutVal=1.1),(InVal=12.0,OutVal=1.5),(InVal=10000000000.0,OutVal=1.0)))
    RecoilFallOffExponent=2.0
    RecoilFallOffFactor=12.0

    FireSounds(0)=Sound'Inf_Weapons.svt40.svt40_fire01'
    FireSounds(1)=Sound'Inf_Weapons.svt40.svt40_fire02'
    FireSounds(2)=Sound'Inf_Weapons.svt40.svt40_fire03'
    ShellEjectClass=class'ROAmmo.ShellEject1st762x54mmGreen'
    ShellEmitBone="ejector"
    ShellRotOffsetHip=(Pitch=-3000,Yaw=0,Roll=-3000)

    ShakeOffsetMag=(X=3.0,Y=1.0,Z=3.0)
    ShakeOffsetRate=(X=1000.0,Y=1000.0,Z=1000.0)
    ShakeOffsetTime=1.0
    ShakeRotMag=(X=50.0,Y=50.0,Z=200.0)
    ShakeRotRate=(X=12500.0,Y=10000.0,Z=10000.0)
    ShakeRotTime=2.0

    FireAnim="Shoot"
    FireIronAnim="Iron_Shoot"
}<|MERGE_RESOLUTION|>--- conflicted
+++ resolved
@@ -9,15 +9,10 @@
 {
     ProjectileClass=class'DH_Weapons.DH_AVT40Bullet'
     AmmoClass=class'ROAmmo.SVT40Ammo'
-<<<<<<< HEAD
     FireRate=0.085 // ~700rpm
     bHasSemiAutoFireRate=true
     SemiAutoFireRate=0.215
-    Spread=90.0
-=======
-    FireRate=0.085 // ~700rpm; TO DO: make a separate fire rate for semi auto mode
     Spread=60.0
->>>>>>> e1e1336b
     bWaitForRelease=true // set to semi-auto by default
 
     RecoilRate=0.06
