//==============================================================================
// Darkest Hour: Europe '44-'45
// Copyright (c) Darklight Games.  All rights reserved.
//==============================================================================

class DH_P38Bullet extends DHBullet;

defaultproperties
{
    Speed=22029.0
    BallisticCoefficient=0.15
    WhizType=2
    Damage=57.0
<<<<<<< HEAD
    MyDamageType=class'DH_Weapons.DH_P38DamType'
=======
    MyDamageType=Class'DH_P38DamType'
>>>>>>> e3812c85
}<|MERGE_RESOLUTION|>--- conflicted
+++ resolved
@@ -11,9 +11,5 @@
     BallisticCoefficient=0.15
     WhizType=2
     Damage=57.0
-<<<<<<< HEAD
-    MyDamageType=class'DH_Weapons.DH_P38DamType'
-=======
     MyDamageType=Class'DH_P38DamType'
->>>>>>> e3812c85
 }