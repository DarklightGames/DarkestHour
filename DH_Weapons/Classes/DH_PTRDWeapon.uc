//==============================================================================
// Darkest Hour: Europe '44-'45
// Copyright (c) Darklight Games.  All rights reserved.
//==============================================================================

class DH_PTRDWeapon extends DHProjectileWeapon;

// Modified so can't reload unless empty
simulated function bool AllowReload()
{
    return AmmoAmount(0) < 1 && super.AllowReload();
}

// Modified to make ironsights key try to deploy/undeploy the bipod
simulated function ROIronSights()
{
    Deploy();
}

// Modified as every time the PTRD fires its out of ammo, so play the empty animation
simulated function AnimEnd(int channel)
{
    local name  Anim;
    local float Frame, Rate;

    if (ClientState == WS_ReadyToFire)
    {
        GetAnimParams(0, Anim, Frame, Rate);

        if (Anim == FireMode[0].FireAnim || Anim == FireMode[1].FireAnim)
        {
            LoopAnim(IronIdleEmptyAnim, IdleAnimRate, 0.2);
        }
        else
        {
            super.AnimEnd(channel);
        }
    }
}

// Modified so we don't play idle empty anims after a reload
simulated function PlayIdle()
{
    if (IsInstigatorBipodDeployed())
    {
        if (AmmoAmount(0) < 1 && !IsInState('Reloading') && HasAnim(IronIdleEmptyAnim))
        {
            LoopAnim(IronIdleEmptyAnim, IdleAnimRate, 0.2);
        }
        else if (HasAnim(IronIdleAnim))
        {
            LoopAnim(IronIdleAnim, IdleAnimRate, 0.2);
        }
    }
    else
    {
        if (AmmoAmount(0) < 1 && !IsInState('Reloading') && HasAnim(IdleEmptyAnim))
        {
            LoopAnim(IdleEmptyAnim, IdleAnimRate, 0.2);
        }
        else if (HasAnim(IdleAnim))
        {
            LoopAnim(IdleAnim, IdleAnimRate, 0.2);
        }
    }
}

// Modified to start a reload if weapon is empty
simulated function Fire(float F)
{
    if (Level.NetMode != NM_DedicatedServer && Instigator != none && Instigator.bBipodDeployed && !HasAmmo())
    {
        ROManualReload();
    }
    else
    {
        super.Fire(F);
    }
}

defaultproperties
{
    ItemName="PTRD-41 Anti-Tank Rifle"
    NativeItemName="PTRD-41"
<<<<<<< HEAD
    FireModeClass(0)=class'DH_Weapons.DH_PTRDFire'
    AttachmentClass=class'DH_Weapons.DH_PTRDAttachment'
    PickupClass=class'DH_Weapons.DH_PTRDPickup'
=======
    FireModeClass(0)=Class'DH_PTRDFire'
    AttachmentClass=Class'DH_PTRDAttachment'
    PickupClass=Class'DH_PTRDPickup'
>>>>>>> e3812c85

    Mesh=SkeletalMesh'Allies_Ptrd_1st.PTRD41_Mesh'
    HighDetailOverlay=Shader'Weapons1st_tex.PTRD_S'
    bUseHighDetailOverlayIndex=true
    HighDetailOverlayIndex=2

    DisplayFOV=85.0
    IronSightDisplayFOV=55

    bCanHaveInitialNumMagsChanged=false
    MaxNumPrimaryMags=20
    InitialNumPrimaryMags=20

    bCanBipodDeploy=true
    bCanRestDeploy=false
    bMustReloadWithBipodDeployed=true
    bMustFireWhileSighted=true

    BipodMagEmptyReloadAnim="reload"
    BipodMagPartialReloadAnim="reload"
    SelectEmptyAnim="Draw_empty"
    PutDownEmptyAnim="put_away_empty"
    IdleEmptyAnim="Rest_Idle_Empty"
    IronIdleEmptyAnim="Bipod_Idle_Empty"
    IdleToBipodDeployEmpty="Rest_2_Bipod_Empty"
    BipodDeployToIdleEmpty="Bipod_2_Rest_Empty"
    SprintStartEmptyAnim="Sprint_Start_Empty"
    SprintLoopEmptyAnim="Sprint_Middle_Empty"
    SprintEndEmptyAnim="Sprint_End_Empty"
    CrawlForwardEmptyAnim="crawlF"
    CrawlBackwardEmptyAnim="crawlB"
    CrawlStartEmptyAnim="crawl_in"
    CrawlEndEmptyAnim="crawl_out"

    Priority=10
    
    IronBringUp="Rest_2_Bipod"
    IronPutDown="Bipod_2_Rest"
    IdleAnim="Rest_Idle"
    IronIdleAnim="Bipod_Idle"
    IdleToBipodDeploy="Rest_2_Bipod"
    BipodDeployToIdle="Bipod_2_Rest"
    MagEmptyReloadAnims(0)="Reload"
}<|MERGE_RESOLUTION|>--- conflicted
+++ resolved
@@ -82,15 +82,9 @@
 {
     ItemName="PTRD-41 Anti-Tank Rifle"
     NativeItemName="PTRD-41"
-<<<<<<< HEAD
-    FireModeClass(0)=class'DH_Weapons.DH_PTRDFire'
-    AttachmentClass=class'DH_Weapons.DH_PTRDAttachment'
-    PickupClass=class'DH_Weapons.DH_PTRDPickup'
-=======
     FireModeClass(0)=Class'DH_PTRDFire'
     AttachmentClass=Class'DH_PTRDAttachment'
     PickupClass=Class'DH_PTRDPickup'
->>>>>>> e3812c85
 
     Mesh=SkeletalMesh'Allies_Ptrd_1st.PTRD41_Mesh'
     HighDetailOverlay=Shader'Weapons1st_tex.PTRD_S'
