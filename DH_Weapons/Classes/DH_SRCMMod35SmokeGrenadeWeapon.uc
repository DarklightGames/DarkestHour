--- conflicted
+++ resolved
@@ -14,13 +14,7 @@
     PickupClass=class'DH_Weapons.DH_SRCMMod35SmokeGrenadePickup'
     Mesh=SkeletalMesh'DH_SRCMMod35_anm.srcm_1st'
     DisplayFOV=80.0
-<<<<<<< HEAD
-
     Skins(2)=Shader'DH_SRCMMod35_tex.SRCMMod35.SRCM35_Phosphorous_S'
-
-=======
-    Skins(2)=Texture'DH_SRCMMod35_tex.SRCMMod35.SRCM35_Phosphorus'
->>>>>>> c9322ec2
     InventoryGroup=4
     GroupOffset=0
     Priority=2
