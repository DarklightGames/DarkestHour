--- conflicted
+++ resolved
@@ -9,14 +9,9 @@
 {
     ProjectileClass=class'DH_Weapons.DH_M1CarbineBullet'
     AmmoClass=class'DH_Weapons.DH_M1CarbineAmmo'
-<<<<<<< HEAD
-    Spread=85.0
+    Spread=75.0
     MaxVerticalRecoilAngle=410  
     MaxHorizontalRecoilAngle=100
-=======
-    Spread=75.0
-    MaxVerticalRecoilAngle=460
->>>>>>> e1e1336b
     FireSounds(0)=SoundGroup'DH_WeaponSounds.Carbine.CarbineFire01'
     FireSounds(1)=SoundGroup'DH_WeaponSounds.Carbine.CarbineFire02'
     FireSounds(2)=SoundGroup'DH_WeaponSounds.Carbine.CarbineFire03'
