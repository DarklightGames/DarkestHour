 //==============================================================================
// Darkest Hour: Europe '44-'45
// Darklight Games (c) 2008-2019
//==============================================================================
// TODO:
// [ ] Airplanes should be "destructible" in that they can be damaged to a point
// of inoperability. If they are damaged before their payload is released, they
// will not drop bombs or fire guns, will have smoke and flames from their
// propellers, and will not perform subsequent passes. When this happens, an
// obvious explosion and sound should indicate that this has happened.
//==============================================================================

// STRUCTURE
// Airplanes run through a simple state cycle: Searching->Approaching->Attacking.
// This cycle is repeated until the plane is shot down, or decides to leave.
//
// Searching: Picking target.
// Approaching: Position plane to be ready to preform Attack.
// Attacking: Preform attack run.
//
// The Airplane seeks to find, approach, and attack the Target. The current
// target is represented by the CurrentTarget variable.
//
// DHAirplane is supported by the class DHMoveState. DHMoveState objects move
// the Airplane, telling the plane when the move is done via the OnMoveEnd()
// event. The current move state determines what kind of move is done. The
// current move state object is stored in the MoveState variable. ALL direct
// movement of the plane should occur in a MoveState object, NOT in Airplane
// itself. Create a new child of DHMoveState if you want a new movement pattern.
//
// Essentially you control the movement of the plane by setting MoveState.
// Functions exist to set MoveState, such as BeginTurnTowardsPosition() and
// BeginStraight().

class DHAirplane extends Actor
    abstract;

var int                 TeamIndex;
var localized string    AirplaneName;

// Current Speed of the aircraft. Used in move state calculations. Set this, not the the velocity to effect move speed changes.
var float               CurrentSpeed;

// Bank roll values for when turning
var float               MaxBankAngle;
var float               BankRate;
var float               BankAngle;

// Turn speed control
var float               TurnSpeed; // desired turn speed
var float               TurnAcceleration; // Rate of velocity change to TurnSpeed.
var float               MinTurnRadius;

// Straight speed control - MoveStates should not reference these directly, they should be passed as parameters.
var float               StandardSpeed; // Desired speed for straight movement.
var float               ApproachingSpeed; // Desired speed for straight movement when approuching a target to attack, This will be the starting speed durring the attack run.
var float               StraightAcceleration; // Plane acceleration for straight movement;

var float               DiveClimbRadius;   // Turn radius of the dive and climb.
var float               DivingSpeed;      // When diving the plane, this is the top speed. Makes the dive attacks look more beliveable.
var float               DivingAcceleration;

var float               ClimbingSpeed;      // Desired speed to use when climbing.

var float               CruisingHeight;     // This is the hight of the plane when flying normally. The hight it starts attack runs from and returns to.

// The current MoveState. What this variable is set to determines the movement pattern the plane preforms.
var DHMoveState         MoveState;

<<<<<<< HEAD

// Attack Control variables-----------------------------------------------------
enum AttackType
{
    AT_DIVE_BOMB,
    AT_FLY_OVER_BOMB,
    AT_STRAFE
};

var AttackType CurrentAttackType; // Type of attack run to be carried out on the current target.

var float StrafePullUpHeight; // Minimum height above the target before pulling up when strafe dive attacking.
var float DiveBombPullUpHeight; // Pull up hight for dive bomb attacks.

var float StrafeRadius; // Target radius for strafe attacks.
var float DiveBombRadius; // Target radius for dive bomb attacks.
var float FlyOverBombRadius; // Target radius for attacks.
=======
var bool            bIsPullingUp;
var bool            bIsLevelingOut;
var bool            bIsTurningTowardsTarget;
>>>>>>> b40396ea

// Represents an Attack Target that needs to be approached and attacked.
// TODO: target will need to keep track of clustering info!
struct STargetApproach
{
    var float Radius;       // How far from target to be before starting attack run. Must be facing the target by this distance.
<<<<<<< HEAD
=======
    var float MinimumHeight; // Minimum height above the target before pulling up when dive attacking. This is the bottom of the
>>>>>>> b40396ea
};

struct STargetCoordinates
{
    var vector Start;
    var vector End;
};

var DHAirplaneTarget    Target; // Current target.
var STargetApproach     TargetApproach;
var STargetCoordinates  TargetCoordinates;

<<<<<<< HEAD
// Guns, Cannons
var float               AutoCannonRPM;    // Rounds per minute for auto cannon.
var float               AutoCannonTime;   // Time since last shot.
var class<Projectile>   AutoCannonProjectileClass;
var bool                bIsShootingAutoCannon;
var float               AutoCannonSpread;
=======
struct CannonInfo
{
    var class<DHAirplaneCannon> CannonClass;
    var rotator RotationOffset;
    var vector LocationOffset;
};
>>>>>>> b40396ea

var array<CannonInfo>       CannonInfos;
var array<DHAirplaneCannon> Cannons;

// Damage and crashing
var     class<VehicleDamagedEffect> DamageEffectClass;
var     name DamageEffectBone;
var     VehicleDamagedEffect DamageEffect;
var     float CrashAngle;
var     class<ROVehicleDestroyedEmitter> DestructionEffectClass;

// Bombs
var class<Projectile>   BombClass;
var float BombDropHeight; // how far above the pull up height to drop the bomb. Relative to pull up height.
var bool bHasDroppedBomb; // Set true after the plane has dropped its bomb durring the attack. RESET AFTER ATTACK RUN DONE.

// Rotation
var DHAirplaneRotator AirplaneModel;

replication
{
<<<<<<< HEAD
     unreliable if (Role==ROLE_Authority)
        AirplaneModel, CurrentTarget;
=======
     unreliable if (Role == ROLE_Authority)
        AirplaneModel, Target;
>>>>>>> b40396ea
}

function PostBeginPlay()
{
    if (Role == ROLE_Authority)
    {
        AirplaneModel = Spawn(class'DHAirplaneRotator', Self);
        AirplaneModel.SetPhysics(PHYS_None);
        AirplaneModel.SetLocation(Location);
        AirplaneModel.SetPhysics(PHYS_Rotating);
        AirplaneModel.SetBase(self);

        CreateCannons();

        CurrentSpeed = StandardSpeed;
        CruisingHeight = Location.Z;
    }
}

function DestroyCannons()
{
    local int i;

    for (i = 0; i < Cannons.Length; ++i)
    {
        if (Cannons[i] != none)
        {
            Cannons[i].Destroy();
        }
    }

    Cannons.Length = 0;
}

// Gets an array of cannons that are suitable for the.
function array<DHAirplaneCannon> GetCannonsForTarget()
{
    local int i;
    local array<DHAirplaneCannon> CannonsForTarget;

    if (Target == none)
    {
        return CannonsForTarget;
    }

    // TODO: for now, all cannons; in future, pick
    for (i = 0 ; i < Cannons.Length; ++i)
    {
        CannonsForTarget[CannonsForTarget.Length] = Cannons[i];
    }

    return CannonsForTarget;
}

function CreateCannons()
{
    local int i;
    local DHAirplaneCannon Cannon;

    DestroyCannons();

    for (i = 0; i < CannonInfos.Length; ++i)
    {
        if (CannonInfos[i].CannonClass == none)
        {
            continue;
        }

        Cannon = Spawn(CannonInfos[i].CannonClass, self,, Location, Rotation);

        if (Cannon == none)
        {
            Warn("Failed to create cannon!");
        }

        Cannon.SetBase(AirplaneModel);
        Cannon.SetRelativeRotation(CannonInfos[i].RotationOffset);
        Cannon.SetRelativeLocation(CannonInfos[i].LocationOffset);

        Cannons[Cannons.Length] = Cannon;
    }
}

// Tick needed to make AI decisions on server.
function Tick(float DeltaTime)
{
    // TODO: I think we can simply disable tick on the client instead of
    // checking the role. (ie. Disable('Tick');)
    if (Role == ROLE_Authority)
    {
        TickAI(DeltaTime);
        MovementUpdate(DeltaTime);
        TickAIPostMove(DeltaTime);
    }
}

// Tick function for the individual states.
function TickAI(float DeltaTime);

// Tick function for the states after MovementUpdate has completed.
function TickAIPostMove(float DeltaTime);

// Event for when the approach to the target has been finished.
function OnTargetReached();

// Called when a Movement has reached it's predefined goal. Overridden by states.
function OnMoveEnd();

// This function computes the priority of each individual target (highest
// first). It is passed into the cluster object to sort the targets out.
function float GetTargetPriority(Object O)
{
    if (O == none)
    {
        return 0.0;
    }

    // TODO: Things to take into account:
    //       * Target type
    //       * Distance to target
    //       * Available ammo
    //       * ...
    return 1.0;
}

function float GetTargetScanRadius()
{
    // TODO: Set the scan radius and conditions to something meaningful.
    return class'DHUnits'.static.MetersToUnreal(10000);
}

function float GetTargetClusterEpsilon()
{
    // TODO: Figure out how close points need to be to form optimal clusters
    //       (epsilon).
    return class'DHUnits'.static.MetersToUnreal(20);
}

// This function is used by the Searching state to decide which target is next.
// CurrentTarget should be set here.
function PickTarget()
{
    local UClusters Targets;
    local UHeap TargetHeap;
    local UClusters.DataPoint P;
    local DHPawn OtherPawn;
    local Actor TargetActor;
    local array<Actor> TargetActors;
    local string TargetClassName;

    Targets = new class'UClusters';
    Targets.GetItemPriority = GetTargetPriority;

    // Collect the potential targets.
    foreach RadiusActors(class'DHPawn', OtherPawn, GetTargetScanRadius())
    {
        P.Item = OtherPawn;
        P.Location = OtherPawn.Location;

        Targets.Data[Targets.Data.Length] = P;
    }

    // Look for clusters.
    Targets.DBSCAN(GetTargetClusterEpsilon(), 1);

    // Convert the cluster data into a priority queue.
    // The most lucious target will bubble up to the top. It can be either a
    // single actor or a heap of actors (if it's a cluster).
    TargetHeap = Targets.ToHeap();

    // Get target's class name (for logging).
    TargetActor = Actor(TargetHeap.Peek());

    if (TargetActor != none)
    {
        // TODO: don't deal with single targets, necessarily.
        TargetActors[TargetActors.Length] = TargetActor;
        Target = class'DHAirplaneTarget'.static.CreateTargetFromActors(TargetActors);

        TargetClassName = string(TargetActor.Class);
    }

    // Get coordinates to the target.
    // TODO: Without course correction, target might drift away.
    if (Target != none && Targets.GetPriorityVector(TargetHeap, TargetCoordinates.Start, TargetCoordinates.End))
    {
        Log("Target acquired:" @ TargetClassName @ "@" @ TargetCoordinates.Start);

        // TODO: Get rid of magic numbers.
        TargetApproach.Radius = 13000;
        TargetApproach.MinimumHeight = 2200;
    }
    else
    {
        Log("No target!");
    }
<<<<<<< HEAD

    StartDiveBomb();

    // pick = Rand(100);

    /*
    if (pick % 3 == 0)
    {
        CurrentTarget.Position = vect(21543, -39272, -1040);
    }
    else if (pick % 3 == 1)
    {
        CurrentTarget.Position = vect(-14667, -21146, -1040);
    }
    else if (pick % 3 == 2)
    {
        CurrentTarget.Position = vect(-2596, -27184, -1040);
    }
    */

    // CurrentTarget.Position = vect(21543, -39272, -1040);
=======
>>>>>>> b40396ea
}

// Initial State. The plane enters into the combat area.
auto state Entrance
{
    function Timer()
    {
        GotoState('Searching');
    }

    function BeginState()
    {

        Log("Entrance");
        BeginStraight(vect(-1,0,0), StandardSpeed, StraightAcceleration);
        SetTimer(3, false);
    }
}

// This step simulates the plane looking for a new target to attack. When the state ends, a target is picked.
state Searching
{
    function Timer()
    {
        if (Role == ROLE_Authority)
        {
            PickTarget();
        }

        GotoState('Approaching');
    }

    function BeginState()
    {
        Log("Searching");
        BeginStraight(Normal(velocity), StandardSpeed, StraightAcceleration);
        SetTimer(3, false);
    }
}

// Positions the airplane to be ready to preform the attack run. Typcally ends
// when plane has reached the proper distance to the target to begin the run.
state Approaching
{
    function OnTargetReached()
    {
        if (bIsTurningTowardsTarget)
        {
            if (CurrentAttackType == AT_STRAFE || CurrentAttackType == AT_DIVE_BOMB)
                GotoState('DiveAttacking');
            else if (CurrentAttackType == AT_FLY_OVER_BOMB)
                GotoState('FlyOverAttack');
        }
    }

    function OnMoveEnd()
    {
        BeginStraight(Velocity, StandardSpeed, StraightAcceleration);
    }

    function TickAI(float DeltaTime)
    {
        local rotator HeadingRotator;
        local vector TargetInPlaneSpace;
        local bool bIsTurningRight;
        local vector TurnCriclePosition;
        local vector PlaneLocalTurnCriclePosition;

        // Decide to turn left or right towards target.
        HeadingRotator = OrthoRotation(Velocity, Velocity cross vect(0, 0, 1), vect(0, 0, 1));
        HeadingRotator.Roll = 0;

        TargetInPlaneSpace = (Target.GetLocation() - Location) << HeadingRotator;

        // If the planeSpace target location has a positive Y value, turn right.
        if (TargetInPlaneSpace.Y >= 0)
        {
            bIsTurningRight = true;
        }
        // Otherwise, if the target location in planespace is negative, turn left.
        else
        {
            bIsTurningRight = false;
        }

        // Only start turning is the turn circle and the target radius circle do
        // not overlap. This makes sure the plane will have enough room to finish
        // it's turn before hitting the target attack start radius.
        // Check now to see if we can turn immediately, or check after velocity
        // has been updated to ensure FPS independant logic.

        if (bIsTurningRight)
        {
            //TurnCriclePosition = MinTurnRadius >> HeadingRotator * (Normal(Velocity) Cross vect(0,0,1)) + Location;
            //TurnCriclePosition = (MinTurnRadius) >> HeadingRotator + Location;
            PlaneLocalTurnCriclePosition.Y = MinTurnRadius;

        }
        else
        {
            //TurnCriclePosition = (-1 * MinTurnRadius) >> HeadingRotator + Location;
            PlaneLocalTurnCriclePosition.Y = -1 * MinTurnRadius;
        }

        TurnCriclePosition = (PlaneLocalTurnCriclePosition >> HeadingRotator) + Location;
        TurnCriclePosition.Z = 0;

        if (!bIsTurningTowardsTarget && VSize(V3ToV2(TurnCriclePosition - Target.GetLocation()) ) > (TargetApproach.Radius + MinTurnRadius))
        {
            bIsTurningTowardsTarget = true;
            BeginTurnTowardsPosition(Target.GetLocation(), MinTurnRadius, bIsTurningRight);
        }
    }

    function BeginState()
    {
        Log("Approaching: " $ Target.GetLocation());
        bIsTurningTowardsTarget = false;
    }
}



// Preform attack Run on the target.
<<<<<<< HEAD
// Used for dive bombing and gun strafes.
 state DiveAttacking
=======
state DiveAttacking
>>>>>>> b40396ea
{
    function TickAI(float DeltaTime)
    {
<<<<<<< HEAD
        local vector PullUpTarget;
        local float PullUpStartHeight;

        if(CurrentAttackType == AT_DIVE_BOMB)
            PullUpStartHeight = DiveBombPullUpHeight;
        else if (CurrentAttackType == AT_STRAFE)
            PullUpStartHeight = StrafePullUpHeight;

        // Check if we have dipped below the min hight above target
        if (!bIsPullingUp && Location.Z < (CurrentTarget.Position.Z + PullUpStartHeight))
=======
        // Check if we have dipped below the min hight above target
        if (!bIsPullingUp && Location.Z < (Target.GetLocation().Z + TargetApproach.MinimumHeight))
>>>>>>> b40396ea
        {
            Log("Begin Pullup");
            // TODO: magic number, Pi / 5???
            BeginDiveClimbToAngle(Pi / 5, DiveClimbRadius);
            bIsPullingUp = true;
<<<<<<< HEAD
            bIsShootingAutoCannon = false;
=======

            StopFiringCannons();
>>>>>>> b40396ea
        }
        // Check if we need to level out and stop pulling up
        else if (bIsPullingUp && !bIsLevelingOut && Location.Z >= CruisingHeight)
        {
<<<<<<< HEAD
            BeginDiveClimbToAngle(0, DiveClimbRadius);
            bIsLevelingOut = true;
        }

        // Shoot Logic.
        if (Role == ROLE_Authority)
        {
            if (CurrentAttackType == AT_DIVE_BOMB && !bHasDroppedBomb && Location.Z < (CurrentTarget.Position.Z + PullUpStartHeight + BombDropHeight))
            {
                bHasDroppedBomb = true;
                Log("DIVE BOMB");
            }
            else if (CurrentAttackType == AT_STRAFE && bIsShootingAutoCannon)
            {
                Log("SHOOT");
            }
        }
=======
            Log("Begin Levelout, " $ CruisingHeight);
            BeginDiveClimbToAngle(0, DiveClimbRadius);
            bIsLevelingOut = true;
        }
>>>>>>> b40396ea
    }

    function OnMoveEnd()
    {
        // Moving Straight after angling down to target.
        if (!bIsPullingUp && !bIsLevelingOut)
        {
            BeginStraight(Velocity, DivingSpeed, DivingAcceleration);

            StartFiringCannons();
        }
        // Moving Straight after pulling up.
        else if (bIsPullingUp && !bIsLevelingOut)
        {
            BeginStraight(Velocity, ClimbingSpeed, DivingAcceleration);
        }
        // Finished Leveling out, end attack run and start searching again.
        else if (bIsLevelingOut)
        {
            BeginStraight(Velocity, StandardSpeed, StraightAcceleration);
            GotoState('Searching');
        }
    }

    function BeginState()
    {
        bIsPullingUp = false;
        bIsLevelingOut = false;
        Log("Diving");
        BeginDiveClimbTowardsPosition(TargetCoordinates.Start, 5000, false);
    }
}

state FlyOverAttack
{
    function BeginState()
    {
        Log("Fly Over");
    }
}

state Crashing
{
    function OnMoveEnd()
    {
        BeginStraight(Normal(velocity), DivingSpeed, DivingAcceleration);
    }

    function BeginState()
    {
        Log("Crashing. God help me.");
        BeginDiveClimbToAngle(Pi * (CrashAngle / 180.0), 1500);
    }
}

<<<<<<< HEAD
// Sets a new current waypoint.
function SetCurrentTarget(Target NewTarget)
{
    CurrentTarget = NewTarget;
}

=======
>>>>>>> b40396ea
// update position based on current position, velocity, and current waypoint.
function MovementUpdate(float DeltaTime)
{
    local rotator Heading;
    local float   DeltaTimeToUse;

    MoveState.Tick(DeltaTime);

    Velocity = Normal(Velocity) * CurrentSpeed;

    // Make sure plane is always facing the direction it is traveling.
    Heading = OrthoRotation(velocity, velocity Cross vect(0, 0, 1), vect(0, 0, 1));
    Heading.Roll = class'UUnits'.static.RadiansToUnreal(BankAngle);
    //SetRotation(Heading);

    AirplaneModel.DesiredRotation = Heading;
    //AirplaneModel.RotationRate = (Heading - AirplaneModel.Rotation);

    if (DeltaTime < 0.05)
    {
        DeltaTimeToUse = 0.05;
    }
    else
    {
        DeltaTimeToUse = DeltaTime;
    }

    //Log(Velocity);
    // Correct one
    //AirplaneModel.RotationRate = QuatToRotator( QuatProduct(  QuatFromRotator(Heading) , QuatInvert(QuatFromRotator(AirplaneModel.Rotation)) ) ) / DeltaTimeToUse;
    //AirplaneModel.RotationRate = QuatToRotator( QuatProduct(  QuatFromRotator(Heading) , QuatInvert(QuatFromRotator(AirplaneModel.Rotation)) ) );

    //AirplaneModel.RotationRate = QuatToRotator( QuatProduct(  QuatInvert(QuatFromRotator(AirplaneModel.Rotation)), QuatFromRotator(Heading)  ) ) ;
    //AirplaneModel.RotationRate = QuatToRotator( QuatProduct( QuatFromRotator(AirplaneModel.Rotation), QuatInvert(QuatFromRotator(Heading))) ) / DeltaTime; // no
    //AirplaneModel.RotationRate = QuatToRotator( QuatProduct( QuatInvert(QuatFromRotator(Heading)), QuatFromRotator(AirplaneModel.Rotation)) ) / DeltaTime;
    //Log(AirplaneModel.RotationRate$" --- "$DeltaTime$"---"$DeltaTimeToUse);
    // Check if target met. Restrain from continued movement until new waypoint is set.
    if (Target != none && VSize(V3ToV2(Target.GetLocation() - Location)) <= TargetApproach.Radius)
    {
        OnTargetReached();
    }
}

function StartStrafe()
{
    CurrentAttackType = AT_STRAFE;
    CurrentTarget.Radius = StrafeRadius;
    GotoState('Approuching');
}

function StartDiveBomb()
{
    CurrentAttackType = AT_DIVE_BOMB;
    CurrentTarget.Radius = DiveBombRadius;
    bHasDroppedBomb = false;
    GotoState('Approuching');
}

function StartFlyOverBomb()
{
    CurrentAttackType = AT_FLY_OVER_BOMB;
    CurrentTarget.Radius = FlyOverBombRadius;
    bHasDroppedBomb = false;
    GotoState('Approuching');
}


// MovementState related functions ---------------------------------------------

// This function begins a turn that stops when the plane is aligned with TurnPositionGoal.
// It sets MoveState.
function BeginTurnTowardsPosition(vector TurnPositionGoal, float TurnRadius, bool bIsTurnRight)
{
    local DHTurnTowardsPosition TurnTowardsState;
    local vector VelocityPre;

    TurnTowardsState = new class'DHTurnTowardsPosition';
    TurnTowardsState.Airplane = self;
    TurnTowardsState.TurnRadius = TurnRadius;
    TurnTowardsState.bIsTurningRight = bIsTurnRight;
    TurnTowardsState.PositionGoal = Target.GetLocation();
    TurnTowardsState.DesiredSpeed = TurnSpeed;
    TurnTowardsState.Acceleration = TurnAcceleration;

    MoveState = TurnTowardsState;

    VelocityPre = Velocity;
    SetPhysics(PHYS_None);
    Velocity = VelocityPre;
}

// Same as turnTowardsPosition, but with diving and climbing.
function BeginDiveClimbTowardsPosition(vector TurnPositionGoal, float TurnRadius, bool bIsClimbing)
{
    local DHDiveClimbTowardsPosition DiveClimbState;
    local vector VelocityPre;

    DiveClimbState = new class'DHDiveClimbTowardsPosition';
    DiveClimbState.Airplane = self;
    DiveClimbState.TurnRadius = TurnRadius;
    DiveClimbState.bIsClimbing = bIsClimbing;
    DiveClimbState.PositionGoal = TurnPositionGoal;

    DiveClimbState.DesiredSpeedClimb = ClimbingSpeed;
    DiveClimbState.DesiredSpeedDive = DivingSpeed;
    DiveClimbState.Acceleration = DivingAcceleration;

    MoveState = DiveClimbState;

    VelocityPre = Velocity;
    SetPhysics(PHYS_None);
    Velocity = VelocityPre;
}

// Diving and climbing to a specific angle.
function BeginDiveClimbToAngle(float TurnAngleGoal, float TurnRadius)
{
    local DHDiveClimbToAngle DiveClimbState;
    local vector VelocityPre;

    DiveClimbState = new class'DHDiveClimbToAngle';
    DiveClimbState.Airplane = self;
    DiveClimbState.TurnRadius = TurnRadius;
    DiveClimbState.DesiredAngleWorld = TurnAngleGoal;

    DiveClimbState.DesiredSpeedClimb = ClimbingSpeed;
    DiveClimbState.DesiredSpeedDive = DivingSpeed;
    DiveClimbState.Acceleration = DivingAcceleration;

    MoveState = DiveClimbState;

    VelocityPre = Velocity;
    SetPhysics(PHYS_None);
    Velocity = VelocityPre;
}

// This begins the straight movement state. The plane will move in Direction
// forever.
function BeginStraight(vector Direction, float Speed, float Acceleration)
{
    local DHStraight StraightState;
    local vector VelocityPre;

    StraightState = new class'DHStraight';
    StraightState.Direction = Normal(Direction);
    StraightState.Airplane = self;
    StraightState.DesiredSpeed = Speed;
    StraightState.Acceleration = Acceleration;

    MoveState = StraightState;

    VelocityPre = Velocity;
    SetPhysics(PHYS_Flying);
    Velocity = VelocityPre;
}

// Converts 3d vector into 2d vector.
static  function vector V3ToV2(vector InVector)
{
    local vector OutVector;

    OutVector.X = InVector.X;
    OutVector.Y = InVector.Y;
    OutVector.Z = 0;

    return OutVector;
}

simulated function StartDamageEffect()
{
    if (DamageEffect == none)
    {
        DamageEffect = Spawn(DamageEffectClass, self);
        //AttachToBone(DamageEffect, DamageEffectBone);
        DamageEffect.SetBase(self);
        DamageEffect.UpdateDamagedEffect(false, 0.0, true, false);
        DamageEffect.SetEffectScale(1.0);
        Log('Effect created');
        //DamageEffect.SetPhysics(PHYS_Flying);
    }
}

function TakeDamage(int Damage, Pawn EventInstigator, vector HitLocation, vector Momentum, class<DamageType> DamageType, optional int HitIndex)
{
    Log("Hit");

    // TODO: this won't work server-to-client
    StartDamageEffect();

    if (!IsInState('Crashing'))
    {
        GoToState('Crashing');
    }
}

event HitWall( vector HitNormal, Actor HitWall )
{
    Log("Ground Hit");
    Spawn(DestructionEffectClass);
    Destroy();
}

simulated function Destroyed()
{
    super.Destroyed();

    DestroyCannons();

    if (DamageEffect != none)
    {
        DamageEffect.Destroy();
    }
}

function StartFiringCannons()
{
    local int i;

    for (i = 0; i < Cannons.Length; ++i)
    {
        if (Cannons[i] != none)
        {
            Cannons[i].StartFiring();
        }
    }
}

function StopFiringCannons()
{
    local int i;

    for (i = 0; i < Cannons.Length; ++i)
    {
        if (Cannons[i] != none)
        {
            Cannons[i].StopFiring();
        }
    }
}

/*
event Touch( Actor Other )
{
    // when vehicle hits level geometry ROVehicleDestroyedEmitter
    Log("Hit");
}
*/

defaultproperties
{
    AirplaneName="Airplane"
    DrawType=DT_Mesh

    bAlwaysRelevant=true
    bReplicateMovement=true
    bUpdateSimulatedPosition=true
    RemoteRole=ROLE_SimulatedProxy

    bCanBeDamaged=true

    bCollideActors=true
    bCollideWorld=true
    bBlockActors=true
    bBlockKarma=false
    bProjTarget=true
    bBlockNonZeroExtentTraces=True
    bBlockZeroExtentTraces=True
    bWorldGeometry=False
    bUseCylinderCollision=false

    //bRotateToDesired=true
    //RotationRate={Pitch=2000,Yaw=2000,Roll=2000}
    Physics = PHYS_Flying

    BankAngle = 0
    MaxBankAngle = 65
    BankRate = 0.65

    DamageEffectClass=class'ROEngine.VehicleDamagedEffect'
    DamageEffectBone="body"
    CrashAngle=-60;
    DestructionEffectClass=class'ROEffects.ROVehicleDestroyedEmitter'

    //AutoCannonFireOffset=(X=5000,Y=0,Z=-200)

    MinTurnRadius = 6000

    StandardSpeed = 4000

    StraightAcceleration = 150

    DivingSpeed = 5000
    DivingAcceleration = 400

    ClimbingSpeed = 1000

    TurnSpeed = 1200
    TurnAcceleration = 220


    CurrentSpeed = 2000

    //CruisingHeight = 100

    DiveClimbRadius = 3800

    // MAX SPEED FOR DEBUG
    /*
    StandardSpeed = 5000
    DivingSpeed = 5000
    ClimbingSpeed = 5000
    TurnSpeed = 5000
    */


    StrafePullUpHeight=2000
    DiveBombPullUpHeight=2000

    StrafeRadius=13000
    DiveBombRadius=7000
    FlyOverBombRadius=13000

    BombDropHeight=300
}<|MERGE_RESOLUTION|>--- conflicted
+++ resolved
@@ -58,7 +58,7 @@
 
 var float               DiveClimbRadius;   // Turn radius of the dive and climb.
 var float               DivingSpeed;      // When diving the plane, this is the top speed. Makes the dive attacks look more beliveable.
-var float               DivingAcceleration;
+var float               DiveClimbAcceleration;
 
 var float               ClimbingSpeed;      // Desired speed to use when climbing.
 
@@ -67,17 +67,19 @@
 // The current MoveState. What this variable is set to determines the movement pattern the plane preforms.
 var DHMoveState         MoveState;
 
-<<<<<<< HEAD
+var bool            bIsPullingUp;
+var bool            bIsLevelingOut;
+var bool            bIsTurningTowardsTarget;
 
 // Attack Control variables-----------------------------------------------------
-enum AttackType
+enum EAttackType
 {
     AT_DIVE_BOMB,
     AT_FLY_OVER_BOMB,
     AT_STRAFE
 };
 
-var AttackType CurrentAttackType; // Type of attack run to be carried out on the current target.
+var EAttackType CurrentAttackType; // Type of attack run to be carried out on the current target.
 
 var float StrafePullUpHeight; // Minimum height above the target before pulling up when strafe dive attacking.
 var float DiveBombPullUpHeight; // Pull up hight for dive bomb attacks.
@@ -85,21 +87,13 @@
 var float StrafeRadius; // Target radius for strafe attacks.
 var float DiveBombRadius; // Target radius for dive bomb attacks.
 var float FlyOverBombRadius; // Target radius for attacks.
-=======
-var bool            bIsPullingUp;
-var bool            bIsLevelingOut;
-var bool            bIsTurningTowardsTarget;
->>>>>>> b40396ea
 
 // Represents an Attack Target that needs to be approached and attacked.
 // TODO: target will need to keep track of clustering info!
 struct STargetApproach
 {
     var float Radius;       // How far from target to be before starting attack run. Must be facing the target by this distance.
-<<<<<<< HEAD
-=======
     var float MinimumHeight; // Minimum height above the target before pulling up when dive attacking. This is the bottom of the
->>>>>>> b40396ea
 };
 
 struct STargetCoordinates
@@ -112,21 +106,12 @@
 var STargetApproach     TargetApproach;
 var STargetCoordinates  TargetCoordinates;
 
-<<<<<<< HEAD
-// Guns, Cannons
-var float               AutoCannonRPM;    // Rounds per minute for auto cannon.
-var float               AutoCannonTime;   // Time since last shot.
-var class<Projectile>   AutoCannonProjectileClass;
-var bool                bIsShootingAutoCannon;
-var float               AutoCannonSpread;
-=======
 struct CannonInfo
 {
     var class<DHAirplaneCannon> CannonClass;
     var rotator RotationOffset;
     var vector LocationOffset;
 };
->>>>>>> b40396ea
 
 var array<CannonInfo>       CannonInfos;
 var array<DHAirplaneCannon> Cannons;
@@ -148,13 +133,8 @@
 
 replication
 {
-<<<<<<< HEAD
-     unreliable if (Role==ROLE_Authority)
-        AirplaneModel, CurrentTarget;
-=======
      unreliable if (Role == ROLE_Authority)
         AirplaneModel, Target;
->>>>>>> b40396ea
 }
 
 function PostBeginPlay()
@@ -294,7 +274,6 @@
 }
 
 // This function is used by the Searching state to decide which target is next.
-// CurrentTarget should be set here.
 function PickTarget()
 {
     local UClusters Targets;
@@ -342,39 +321,14 @@
     if (Target != none && Targets.GetPriorityVector(TargetHeap, TargetCoordinates.Start, TargetCoordinates.End))
     {
         Log("Target acquired:" @ TargetClassName @ "@" @ TargetCoordinates.Start);
-
-        // TODO: Get rid of magic numbers.
-        TargetApproach.Radius = 13000;
-        TargetApproach.MinimumHeight = 2200;
     }
     else
     {
         Log("No target!");
     }
-<<<<<<< HEAD
-
-    StartDiveBomb();
-
-    // pick = Rand(100);
-
-    /*
-    if (pick % 3 == 0)
-    {
-        CurrentTarget.Position = vect(21543, -39272, -1040);
-    }
-    else if (pick % 3 == 1)
-    {
-        CurrentTarget.Position = vect(-14667, -21146, -1040);
-    }
-    else if (pick % 3 == 2)
-    {
-        CurrentTarget.Position = vect(-2596, -27184, -1040);
-    }
-    */
-
-    // CurrentTarget.Position = vect(21543, -39272, -1040);
-=======
->>>>>>> b40396ea
+
+    //StartDiveBomb();
+    StartStrafe();
 }
 
 // Initial State. The plane enters into the combat area.
@@ -496,49 +450,25 @@
     }
 }
 
-
-
-// Preform attack Run on the target.
-<<<<<<< HEAD
-// Used for dive bombing and gun strafes.
- state DiveAttacking
-=======
 state DiveAttacking
->>>>>>> b40396ea
 {
     function TickAI(float DeltaTime)
     {
-<<<<<<< HEAD
         local vector PullUpTarget;
-        local float PullUpStartHeight;
-
-        if(CurrentAttackType == AT_DIVE_BOMB)
-            PullUpStartHeight = DiveBombPullUpHeight;
-        else if (CurrentAttackType == AT_STRAFE)
-            PullUpStartHeight = StrafePullUpHeight;
-
-        // Check if we have dipped below the min hight above target
-        if (!bIsPullingUp && Location.Z < (CurrentTarget.Position.Z + PullUpStartHeight))
-=======
+
         // Check if we have dipped below the min hight above target
         if (!bIsPullingUp && Location.Z < (Target.GetLocation().Z + TargetApproach.MinimumHeight))
->>>>>>> b40396ea
         {
             Log("Begin Pullup");
             // TODO: magic number, Pi / 5???
             BeginDiveClimbToAngle(Pi / 5, DiveClimbRadius);
             bIsPullingUp = true;
-<<<<<<< HEAD
-            bIsShootingAutoCannon = false;
-=======
 
             StopFiringCannons();
->>>>>>> b40396ea
         }
         // Check if we need to level out and stop pulling up
         else if (bIsPullingUp && !bIsLevelingOut && Location.Z >= CruisingHeight)
         {
-<<<<<<< HEAD
             BeginDiveClimbToAngle(0, DiveClimbRadius);
             bIsLevelingOut = true;
         }
@@ -546,22 +476,16 @@
         // Shoot Logic.
         if (Role == ROLE_Authority)
         {
-            if (CurrentAttackType == AT_DIVE_BOMB && !bHasDroppedBomb && Location.Z < (CurrentTarget.Position.Z + PullUpStartHeight + BombDropHeight))
+            if (CurrentAttackType == AT_DIVE_BOMB && !bHasDroppedBomb)
             {
                 bHasDroppedBomb = true;
                 Log("DIVE BOMB");
             }
-            else if (CurrentAttackType == AT_STRAFE && bIsShootingAutoCannon)
+            else if (CurrentAttackType == AT_STRAFE)
             {
                 Log("SHOOT");
             }
         }
-=======
-            Log("Begin Levelout, " $ CruisingHeight);
-            BeginDiveClimbToAngle(0, DiveClimbRadius);
-            bIsLevelingOut = true;
-        }
->>>>>>> b40396ea
     }
 
     function OnMoveEnd()
@@ -569,14 +493,14 @@
         // Moving Straight after angling down to target.
         if (!bIsPullingUp && !bIsLevelingOut)
         {
-            BeginStraight(Velocity, DivingSpeed, DivingAcceleration);
+            BeginStraight(Velocity, DivingSpeed, DiveClimbAcceleration);
 
             StartFiringCannons();
         }
         // Moving Straight after pulling up.
         else if (bIsPullingUp && !bIsLevelingOut)
         {
-            BeginStraight(Velocity, ClimbingSpeed, DivingAcceleration);
+            BeginStraight(Velocity, ClimbingSpeed, DiveClimbAcceleration);
         }
         // Finished Leveling out, end attack run and start searching again.
         else if (bIsLevelingOut)
@@ -607,7 +531,7 @@
 {
     function OnMoveEnd()
     {
-        BeginStraight(Normal(velocity), DivingSpeed, DivingAcceleration);
+        BeginStraight(Normal(velocity), DivingSpeed, DiveClimbAcceleration);
     }
 
     function BeginState()
@@ -617,15 +541,6 @@
     }
 }
 
-<<<<<<< HEAD
-// Sets a new current waypoint.
-function SetCurrentTarget(Target NewTarget)
-{
-    CurrentTarget = NewTarget;
-}
-
-=======
->>>>>>> b40396ea
 // update position based on current position, velocity, and current waypoint.
 function MovementUpdate(float DeltaTime)
 {
@@ -639,11 +554,11 @@
     // Make sure plane is always facing the direction it is traveling.
     Heading = OrthoRotation(velocity, velocity Cross vect(0, 0, 1), vect(0, 0, 1));
     Heading.Roll = class'UUnits'.static.RadiansToUnreal(BankAngle);
-    //SetRotation(Heading);
 
     AirplaneModel.DesiredRotation = Heading;
-    //AirplaneModel.RotationRate = (Heading - AirplaneModel.Rotation);
-
+
+    // TODO: Using rotation rate instead of bRotateToDesired could produce smoother replicated rotation.
+    /*
     if (DeltaTime < 0.05)
     {
         DeltaTimeToUse = 0.05;
@@ -653,16 +568,11 @@
         DeltaTimeToUse = DeltaTime;
     }
 
-    //Log(Velocity);
     // Correct one
-    //AirplaneModel.RotationRate = QuatToRotator( QuatProduct(  QuatFromRotator(Heading) , QuatInvert(QuatFromRotator(AirplaneModel.Rotation)) ) ) / DeltaTimeToUse;
-    //AirplaneModel.RotationRate = QuatToRotator( QuatProduct(  QuatFromRotator(Heading) , QuatInvert(QuatFromRotator(AirplaneModel.Rotation)) ) );
-
-    //AirplaneModel.RotationRate = QuatToRotator( QuatProduct(  QuatInvert(QuatFromRotator(AirplaneModel.Rotation)), QuatFromRotator(Heading)  ) ) ;
-    //AirplaneModel.RotationRate = QuatToRotator( QuatProduct( QuatFromRotator(AirplaneModel.Rotation), QuatInvert(QuatFromRotator(Heading))) ) / DeltaTime; // no
-    //AirplaneModel.RotationRate = QuatToRotator( QuatProduct( QuatInvert(QuatFromRotator(Heading)), QuatFromRotator(AirplaneModel.Rotation)) ) / DeltaTime;
-    //Log(AirplaneModel.RotationRate$" --- "$DeltaTime$"---"$DeltaTimeToUse);
-    // Check if target met. Restrain from continued movement until new waypoint is set.
+    AirplaneModel.RotationRate = QuatToRotator( QuatProduct(  QuatFromRotator(Heading) , QuatInvert(QuatFromRotator(AirplaneModel.Rotation)) ) ) / DeltaTimeToUse;
+    */
+
+    // Check if target met.
     if (Target != none && VSize(V3ToV2(Target.GetLocation() - Location)) <= TargetApproach.Radius)
     {
         OnTargetReached();
@@ -672,14 +582,16 @@
 function StartStrafe()
 {
     CurrentAttackType = AT_STRAFE;
-    CurrentTarget.Radius = StrafeRadius;
+    TargetApproach.Radius = StrafeRadius;
+    TargetApproach.MinimumHeight = StrafePullUpHeight;
     GotoState('Approuching');
 }
 
 function StartDiveBomb()
 {
     CurrentAttackType = AT_DIVE_BOMB;
-    CurrentTarget.Radius = DiveBombRadius;
+    TargetApproach.Radius = DiveBombRadius;
+    TargetApproach.MinimumHeight = DiveBombPullUpHeight;
     bHasDroppedBomb = false;
     GotoState('Approuching');
 }
@@ -687,11 +599,10 @@
 function StartFlyOverBomb()
 {
     CurrentAttackType = AT_FLY_OVER_BOMB;
-    CurrentTarget.Radius = FlyOverBombRadius;
+    TargetApproach.Radius = FlyOverBombRadius;
     bHasDroppedBomb = false;
     GotoState('Approuching');
 }
-
 
 // MovementState related functions ---------------------------------------------
 
@@ -731,7 +642,7 @@
 
     DiveClimbState.DesiredSpeedClimb = ClimbingSpeed;
     DiveClimbState.DesiredSpeedDive = DivingSpeed;
-    DiveClimbState.Acceleration = DivingAcceleration;
+    DiveClimbState.Acceleration = DiveClimbAcceleration;
 
     MoveState = DiveClimbState;
 
@@ -753,7 +664,7 @@
 
     DiveClimbState.DesiredSpeedClimb = ClimbingSpeed;
     DiveClimbState.DesiredSpeedDive = DivingSpeed;
-    DiveClimbState.Acceleration = DivingAcceleration;
+    DiveClimbState.Acceleration = DiveClimbAcceleration;
 
     MoveState = DiveClimbState;
 
@@ -865,14 +776,6 @@
         }
     }
 }
-
-/*
-event Touch( Actor Other )
-{
-    // when vehicle hits level geometry ROVehicleDestroyedEmitter
-    Log("Hit");
-}
-*/
 
 defaultproperties
 {
@@ -914,21 +817,15 @@
     MinTurnRadius = 6000
 
     StandardSpeed = 4000
-
     StraightAcceleration = 150
 
     DivingSpeed = 5000
-    DivingAcceleration = 400
+    DiveClimbAcceleration = 400
 
     ClimbingSpeed = 1000
 
     TurnSpeed = 1200
     TurnAcceleration = 220
-
-
-    CurrentSpeed = 2000
-
-    //CruisingHeight = 100
 
     DiveClimbRadius = 3800
 
@@ -940,7 +837,6 @@
     TurnSpeed = 5000
     */
 
-
     StrafePullUpHeight=2000
     DiveBombPullUpHeight=2000
 
