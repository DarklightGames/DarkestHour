--- conflicted
+++ resolved
@@ -101,20 +101,6 @@
             
         case ch_UseNativeItemNames:
             if (H != none)
-<<<<<<< HEAD
-            {
-                bUseNativeItemNames = DHP.bUseNativeItemNames;
-            }
-            else
-            {
-                bUseNativeItemNames = class'DHPlayer'.default.bUseNativeItemNames;
-            }
-            ch_UseNativeItemNames.SetComponentValue(bUseNativeItemNames,true);
-            break;
-        case ch_ShowMapFirstSpawn:
-            if (DHP != none)
-=======
->>>>>>> e3812c85
             {
                 bUseNativeItemNames = DHP.bUseNativeItemNames;
             }
@@ -193,24 +179,6 @@
     }
 
     if (bUseNativeItemNamesD != bUseNativeItemNames)
-<<<<<<< HEAD
-    {
-        if (PC != none)
-        {
-            PC.bUseNativeItemNames = bUseNativeItemNames;
-            PC.ConsoleCommand("set DH_Engine.DHPlayer bUseNativeItemNames" @ string(bUseNativeItemNames));
-            PC.SaveConfig();
-        }
-        else
-        {
-            class'DHPlayer'.default.bUseNativeItemNames = bUseNativeItemNames;
-            class'DHPlayer'.static.StaticSaveConfig();
-        }
-    }
-
-    if (bShowMapOnFirstSpawnD != bShowMapOnFirstSpawn)
-=======
->>>>>>> e3812c85
     {
         if (PC != none)
         {
@@ -487,22 +455,6 @@
         OnLoadINI=DHTab_Hud.InternalOnLoadINI
     End Object
     ch_UseNativeItemNames=DHmoCheckBox'DH_Interface.UseNativeItemNames'
-
-    Begin Object Class=DHmoCheckBox Name=UseNativeItemNames
-        ComponentJustification=TXTA_Left
-        CaptionWidth=0.9
-        Caption="Use Native Item Names"
-        OnCreateComponent=UseNativeItemNames.InternalOnCreateComponent
-        IniOption="@Internal"
-        WinTop=0.822959
-        WinLeft=0.555313
-        WinWidth=0.373749
-        WinHeight=0.034156
-        TabOrder=26
-        OnChange=DHTab_Hud.InternalOnChange
-        OnLoadINI=DHTab_Hud.InternalOnLoadINI
-    End Object
-    ch_UseNativeItemNames=DHmoCheckBox'DH_Interface.DHTab_Hud.UseNativeItemNames'
 
     Begin Object Class=DHmoComboBox Name=HintsCombo
         ComponentJustification=TXTA_Left
