//==============================================================================
// Darkest Hour: Europe '44-'45
// Copyright (c) Darklight Games.  All rights reserved.
//==============================================================================

class DHBrokenBottleItem extends DHWeapon;

// Modified to allow same InventoryGroup item (this shares same slot as wirecutters/satchel, each item on the slot requires multi-item support)
function bool HandlePickupQuery(Pickup Item)
{
    local int i;

    // If no passed item, prevent pick up & stops checking rest of Inventory chain
    if (Item == none)
    {
        return true;
    }

    // Pickup weapon is same as this weapon, so see if we can carry another
    if (Class == Item.InventoryType && WeaponPickup(Item) != none)
    {
        for (i = 0; i < NUM_FIRE_MODES; ++i)
        {
            if (AmmoClass[i] != none && AmmoCharge[i] < MaxAmmo(i) && WeaponPickup(Item).AmmoAmount[i] > 0)
            {
                AddAmmo(WeaponPickup(Item).AmmoAmount[i], i);

                // Need to do this here as we're going to prevent a new weapon pick up, so the pickup won't give a screen message or destroy/respawn itself
                Item.AnnouncePickup(Pawn(Owner));
                Item.SetRespawn();

                break;
            }
        }

        return true; // prevents pick up, as already have weapon, & stops checking rest of Inventory chain
    }

    // Didn't do any pick up for this weapon, so pass this query on to the next item in the Inventory chain
    // If we've reached the last Inventory item, returning false will allow pick up of the weapon
    return Inventory != none && Inventory.HandlePickupQuery(Item);
}



defaultproperties
{
    FireModeClass(0)=Class'DHBrokenBottleMeleeFire' // for some odd reason, having just the singular firemodeclass causes tweening issues with the weapons bash animations
    FireModeClass(1)=Class'DHBrokenBottleMeleeFire' // hacky fix but duplicating the firemodeclass fixes this?
    PickupClass=Class'DHBrokenBottlePickup'
    ItemName="Vino Rosso 'Bass-net' 2009 Vintage"
    InventoryGroup=1
    GroupOffset=0
    Priority=4 // this should be higher than any other weapon on InventoryGroup=4, raising this higher than 8 will require to raise priority on other weapons
    bCanThrow=true
    

    DisplayFOV=90.0
    bCanSway=false

    SelectAnim="draw_bottle"
    CrawlStartAnim="crawl_in_bottle"
    CrawlEndAnim="crawl_out_bottle"
    IdleAnim="idle_bottle"
    SprintStartAnim="sprint_start_bottle"
    SprintEndAnim="sprint_end_bottle"
    PutDownAnim="put_away_bottle"
    CrawlForwardAnim="crawlF_bottle"
    CrawlBackwardAnim="crawlB_bottle"
  
    
    AIRating=0.0
    CurrentRating=0.0

    SprintStartAnimRate=1
    SprintEndAnimRate=1
    SprintLoopAnimRate=1

    bUsesFreeAim=true
    FreeAimRotationSpeed=2.0

    AttachmentClass=Class'DHBrokenBottleAttachment'
    // TODO: These assets got lost in a merge & need to be added back.
<<<<<<< HEAD
    // Mesh=SkeletalMesh'DH_Halloween_anm.BrokenBottle'
    //Skins(0)=Texture'DH_Halloween_tex.BrokenBottleTexture'
    //Skins(1)=Texture'DH_Halloween_tex.BrokenBottleTexture'
=======
    Mesh=SkeletalMesh'DH_Halloween_anm.BrokenBottle'
    Skins(0)=Texture'DH_Halloween_tex.Maces.BrokenBottleTexture'
    Skins(1)=Texture'DH_Halloween_tex.Maces.BrokenBottleTexture'
>>>>>>> 61a91e15
}<|MERGE_RESOLUTION|>--- conflicted
+++ resolved
@@ -81,13 +81,7 @@
 
     AttachmentClass=Class'DHBrokenBottleAttachment'
     // TODO: These assets got lost in a merge & need to be added back.
-<<<<<<< HEAD
-    // Mesh=SkeletalMesh'DH_Halloween_anm.BrokenBottle'
-    //Skins(0)=Texture'DH_Halloween_tex.BrokenBottleTexture'
-    //Skins(1)=Texture'DH_Halloween_tex.BrokenBottleTexture'
-=======
     Mesh=SkeletalMesh'DH_Halloween_anm.BrokenBottle'
     Skins(0)=Texture'DH_Halloween_tex.Maces.BrokenBottleTexture'
     Skins(1)=Texture'DH_Halloween_tex.Maces.BrokenBottleTexture'
->>>>>>> 61a91e15
 }