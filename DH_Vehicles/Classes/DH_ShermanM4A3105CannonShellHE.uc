//==============================================================================
// Darkest Hour: Europe '44-'45
// Copyright (c) Darklight Games.  All rights reserved.
//==============================================================================

class DH_ShermanM4A3105CannonShellHE extends DHCannonShellHE;

defaultproperties
{
    Speed=28486.0
    MaxSpeed=28486.0
    ShellDiameter=10.5
    BallisticCoefficient=2.96 //TODO: pls check

    //Damage
    ImpactDamage=2000  //2.2 KG TNT
    Damage=1000.0
    DamageRadius=1350.0
    MyDamageType=Class'DHShellHE105mmDamageType'
    PenetrationMag=1000.0
    HullFireChance=1.0
    EngineFireChance=1.0

    //Effects
    DrawScale=1.5
<<<<<<< HEAD
    ExplosionSound(0)=Sound'Artillery.explosions.explo01'
    ExplosionSound(1)=Sound'Artillery.explosions.explo02'
    ExplosionSound(2)=Sound'Artillery.explosions.explo03'
    ExplosionSound(3)=Sound'Artillery.explosions.explo04'
    TransientSoundRadius=20000.0    // Match the transient sound radius of the 105mm off-map artillery shell
=======
    ExplosionSound(0)=SoundGroup'Artillery.explo01'
    ExplosionSound(1)=SoundGroup'Artillery.explo02'
    ExplosionSound(2)=SoundGroup'Artillery.explo03'
    ExplosionSound(3)=SoundGroup'Artillery.explo04'
>>>>>>> 60b7308c

    ShellDeflectEffectClass=Class'ROArtilleryDirtEmitter'
    ShellHitDirtEffectClass=Class'ROArtilleryDirtEmitter'
    ShellHitSnowEffectClass=Class'ROArtillerySnowEmitter'
    ShellHitWoodEffectClass=Class'ROArtilleryDirtEmitter'
    ShellHitRockEffectClass=Class'ROArtilleryDirtEmitter'
    ShellHitWaterEffectClass=Class'ROArtilleryWaterEmitter'

    //Penetration
    DHPenetrationTable(0)=8.0
    DHPenetrationTable(1)=7.5
    DHPenetrationTable(2)=7.2
    DHPenetrationTable(3)=6.7
    DHPenetrationTable(4)=6.1
    DHPenetrationTable(5)=5.7
    DHPenetrationTable(6)=5.2
    DHPenetrationTable(7)=4.8
    DHPenetrationTable(8)=4.2
    DHPenetrationTable(9)=3.9
    DHPenetrationTable(10)=3.5
}<|MERGE_RESOLUTION|>--- conflicted
+++ resolved
@@ -23,18 +23,11 @@
 
     //Effects
     DrawScale=1.5
-<<<<<<< HEAD
-    ExplosionSound(0)=Sound'Artillery.explosions.explo01'
-    ExplosionSound(1)=Sound'Artillery.explosions.explo02'
-    ExplosionSound(2)=Sound'Artillery.explosions.explo03'
-    ExplosionSound(3)=Sound'Artillery.explosions.explo04'
+    ExplosionSound(0)=Sound'Artillery.explo01'
+    ExplosionSound(1)=Sound'Artillery.explo02'
+    ExplosionSound(2)=Sound'Artillery.explo03'
+    ExplosionSound(3)=Sound'Artillery.explo04'
     TransientSoundRadius=20000.0    // Match the transient sound radius of the 105mm off-map artillery shell
-=======
-    ExplosionSound(0)=SoundGroup'Artillery.explo01'
-    ExplosionSound(1)=SoundGroup'Artillery.explo02'
-    ExplosionSound(2)=SoundGroup'Artillery.explo03'
-    ExplosionSound(3)=SoundGroup'Artillery.explo04'
->>>>>>> 60b7308c
 
     ShellDeflectEffectClass=Class'ROArtilleryDirtEmitter'
     ShellHitDirtEffectClass=Class'ROArtilleryDirtEmitter'
