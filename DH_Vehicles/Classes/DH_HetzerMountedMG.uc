--- conflicted
+++ resolved
@@ -7,20 +7,6 @@
 
 defaultproperties
 {
-<<<<<<< HEAD
-    Mesh=SkeletalMesh'DH_Hetzer_anm.Hetzer_MG'
-    CollisionStaticMesh=StaticMesh'DH_Hetzer_stc.Collision.Hetzer_MG_collision'
-
-    FireAttachBone="Gun_placement"
-    FireEffectOffset=(X=-30.000000,Y=5.000000,Z=0.000000)
-
-    CustomPitchUpLimit=2100
-    CustomPitchDownLimit=63100
-    BeginningIdleAnim="MG_idle_close"
-
-    WeaponFireOffset=-6.0 //40
-    AmbientEffectEmitterClass=Class'DH_Effects.DHVehicleMG34RemoteEmitter'
-=======
     CollisionStaticMeshes(0)=(CollisionStaticMesh=StaticMesh'DH_Hetzer_stc.Collision.Hetzer_MG_collision')
     FireAttachBone="Gun_placement"
     FireEffectOffset=(X=-30.000000,Y=5.000000,Z=0.000000)
@@ -29,5 +15,4 @@
     CustomPitchDownLimit=63100
     BeginningIdleAnim="MG_idle_close"
     Mesh=SkeletalMesh'DH_Hetzer_anm.Hetzer_MG'
->>>>>>> cfee8621
 }